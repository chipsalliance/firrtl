--- conflicted
+++ resolved
@@ -109,9 +109,6 @@
         <name>Jonathan Bachrach</name>
         <url>http://www.eecs.berkeley.edu/~jrb/</url>
       </developer>
-<<<<<<< HEAD
-    </developers>
-=======
     </developers>,
   publishTo := {
     val v = version.value
@@ -122,7 +119,6 @@
       Some("releases" at nexus + "service/local/staging/deploy/maven2")
     }
   }
->>>>>>> 594f783b
 )
 
 def scalacDocOptionsVersion(scalaVersion: String): Seq[String] = {
