// SPDX-License-Identifier: Apache-2.0

enablePlugins(SiteScaladocPlugin)

lazy val commonSettings = Seq(
  organization := "edu.berkeley.cs",
  scalaVersion := "2.12.13",
  crossScalaVersions := Seq("2.13.4", "2.12.13")
)

lazy val isAtLeastScala213 = Def.setting {
  import Ordering.Implicits._
  CrossVersion.partialVersion(scalaVersion.value).exists(_ >= (2, 13))
}

lazy val firrtlSettings = Seq(
  name := "firrtl",
  version := "1.5-SNAPSHOT",
  addCompilerPlugin(scalafixSemanticdb),
  scalacOptions := Seq(
    "-deprecation",
    "-unchecked",
    "-language:reflectiveCalls",
    "-language:existentials",
    "-language:implicitConversions",
    "-Yrangepos",          // required by SemanticDB compiler plugin
  ),
  // Always target Java8 for maximum compatibility
  javacOptions ++= Seq("-source", "1.8", "-target", "1.8"),
  libraryDependencies ++= Seq(
    "org.scala-lang" % "scala-reflect" % scalaVersion.value,
<<<<<<< HEAD
    "org.scalatest" %% "scalatest" % "3.2.0" % "test",
    "org.scalatestplus" %% "scalacheck-1-14" % "3.1.4.0" % "test",
=======
    "org.scalatest" %% "scalatest" % "3.2.8" % "test",
    "org.scalatestplus" %% "scalacheck-1-14" % "3.1.3.0" % "test",
>>>>>>> e1f30d6e
    "com.github.scopt" %% "scopt" % "3.7.1",
    "net.jcazevedo" %% "moultingyaml" % "0.4.2",
    "org.json4s" %% "json4s-native" % "3.6.9",
    "org.apache.commons" % "commons-text" % "1.8",
    "io.github.alexarchambault" %% "data-class" % "0.2.5",
  ),
  // macros for the data-class library
  libraryDependencies ++= {
    if (isAtLeastScala213.value) Nil
    else Seq(compilerPlugin("org.scalamacros" % "paradise" % "2.1.1" cross CrossVersion.full))
  },
  scalacOptions ++= {
    if (isAtLeastScala213.value) Seq("-Ymacro-annotations")
    else Nil
  },
  // starting with scala 2.13 the parallel collections are separate from the standard library
  libraryDependencies ++= {
    CrossVersion.partialVersion(scalaVersion.value) match {
      case Some((2, major)) if major <= 12 => Seq()
      case _ => Seq("org.scala-lang.modules" %% "scala-parallel-collections" % "1.0.2")
    }
  },
  resolvers ++= Seq(
    Resolver.sonatypeRepo("snapshots"),
    Resolver.sonatypeRepo("releases")
  )
)

lazy val mimaSettings = Seq(
  mimaPreviousArtifacts := Set()
)

lazy val protobufSettings = Seq(
  sourceDirectory in ProtobufConfig := baseDirectory.value / "src" / "main" / "proto",
  protobufRunProtoc in ProtobufConfig := (args =>
    com.github.os72.protocjar.Protoc.runProtoc("-v351" +: args.toArray)
  )
)

lazy val assemblySettings = Seq(
  assemblyJarName in assembly := "firrtl.jar",
  test in assembly := {},
  assemblyOutputPath in assembly := file("./utils/bin/firrtl.jar")
)


lazy val testAssemblySettings = Seq(
  test in (Test, assembly) := {}, // Ditto above
  assemblyMergeStrategy in (Test, assembly) := {
    case PathList("firrtlTests", xs @ _*) => MergeStrategy.discard
    case x =>
      val oldStrategy = (assemblyMergeStrategy in (Test, assembly)).value
      oldStrategy(x)
  },
  assemblyJarName in (Test, assembly) := s"firrtl-test.jar",
  assemblyOutputPath in (Test, assembly) := file("./utils/bin/" + (Test / assembly / assemblyJarName).value)
)

lazy val antlrSettings = Seq(
  antlr4GenVisitor in Antlr4 := true,
  antlr4GenListener in Antlr4 := false,
  antlr4PackageName in Antlr4 := Option("firrtl.antlr"),
  antlr4Version in Antlr4 := "4.8",
  javaSource in Antlr4 := (sourceManaged in Compile).value
)

lazy val publishSettings = Seq(
  publishMavenStyle := true,
  publishArtifact in Test := false,
  pomIncludeRepository := { x => false },
  // scm is set by sbt-ci-release
  pomExtra := <url>http://chisel.eecs.berkeley.edu/</url>
    <licenses>
      <license>
        <name>apache_v2</name>
        <url>https://opensource.org/licenses/Apache-2.0</url>
        <distribution>repo</distribution>
      </license>
    </licenses>
    <developers>
      <developer>
        <id>jackbackrack</id>
        <name>Jonathan Bachrach</name>
        <url>http://www.eecs.berkeley.edu/~jrb/</url>
      </developer>
    </developers>,
  publishTo := {
    val v = version.value
    val nexus = "https://oss.sonatype.org/"
    if (v.trim.endsWith("SNAPSHOT")) {
      Some("snapshots" at nexus + "content/repositories/snapshots")
    } else {
      Some("releases" at nexus + "service/local/staging/deploy/maven2")
    }
  }
)


lazy val docSettings = Seq(
  doc in Compile := (doc in ScalaUnidoc).value,
  autoAPIMappings := true,
  scalacOptions in Compile in doc ++= Seq(
    "-Xfatal-warnings",
    "-feature",
    "-diagrams",
    "-diagrams-max-classes", "25",
    "-doc-version", version.value,
    "-doc-title", name.value,
    "-doc-root-content", baseDirectory.value+"/root-doc.txt",
    "-sourcepath", (baseDirectory in ThisBuild).value.toString,
    "-doc-source-url",
    {
      val branch =
        if (version.value.endsWith("-SNAPSHOT")) {
          "master"
        } else {
          s"v${version.value}"
        }
      s"https://github.com/chipsalliance/firrtl/tree/$branch€{FILE_PATH_EXT}#L€{FILE_LINE}"
    }
  )
)

lazy val firrtl = (project in file("."))
  .enablePlugins(ProtobufPlugin)
  .enablePlugins(ScalaUnidocPlugin)
  .enablePlugins(Antlr4Plugin)
  .settings(
    fork := true,
    Test / testForkedParallel := true
  )
  .settings(commonSettings)
  .settings(firrtlSettings)
  .settings(protobufSettings)
  .settings(antlrSettings)
  .settings(assemblySettings)
  .settings(inConfig(Test)(baseAssemblySettings))
  .settings(testAssemblySettings)
  .settings(publishSettings)
  .settings(docSettings)
  .enablePlugins(BuildInfoPlugin)
  .settings(
    buildInfoPackage := name.value,
    buildInfoUsePackageAsPath := true,
    buildInfoKeys := Seq[BuildInfoKey](buildInfoPackage, version, scalaVersion, sbtVersion)
  )
  .settings(mimaSettings)

lazy val benchmark = (project in file("benchmark"))
  .dependsOn(firrtl)
  .settings(commonSettings)
  .settings(
    assemblyJarName in assembly := "firrtl-benchmark.jar",
    test in assembly := {},
    assemblyOutputPath in assembly := file("./utils/bin/firrtl-benchmark.jar")
  )

val JQF_VERSION = "1.5"

lazy val jqf = (project in file("jqf"))
  .settings(commonSettings)
  .settings(
    libraryDependencies ++= Seq(
      "edu.berkeley.cs.jqf" % "jqf-fuzz" % JQF_VERSION,
      "edu.berkeley.cs.jqf" % "jqf-instrument" % JQF_VERSION,
      "com.github.scopt" %% "scopt" % "3.7.1",
    )
  )


lazy val jqfFuzz = sbt.inputKey[Unit]("input task that runs the firrtl.jqf.JQFFuzz main method")
lazy val jqfRepro = sbt.inputKey[Unit]("input task that runs the firrtl.jqf.JQFRepro main method")

lazy val testClassAndMethodParser = {
  import sbt.complete.DefaultParsers._
  val spaces = SpaceClass.+.string
  val testClassName = token(Space) ~> token(charClass(c => isScalaIDChar(c) || (c == '.')).+.string, "<test class name>")
  val testMethod = spaces ~> token(charClass(isScalaIDChar).+.string, "<test method name>")
  val rest = spaces.? ~> token(any.*.string, "<other args>")
  (testClassName ~ testMethod ~ rest).map {
    case ((a, b), c) => (a, b, c)
  }
}

lazy val fuzzer = (project in file("fuzzer"))
  .dependsOn(firrtl)
  .settings(commonSettings)
  .settings(
    libraryDependencies ++= Seq(
      "com.pholser" % "junit-quickcheck-core" % "0.8",
      "com.pholser" % "junit-quickcheck-generators" % "0.8",
      "edu.berkeley.cs.jqf" % "jqf-fuzz" % JQF_VERSION,
      "org.scalacheck" %% "scalacheck" % "1.14.3" % Test
    ),

    jqfFuzz := (Def.inputTaskDyn {
      val (testClassName, testMethod, otherArgs) = testClassAndMethodParser.parsed
      val outputDir = target.in(Compile).value / "JQF" / testClassName / testMethod
      val classpath = (Compile / fullClasspathAsJars).toTask.value.files.mkString(":")
      (jqf/runMain).in(Compile).toTask(
        s" firrtl.jqf.JQFFuzz " +
        s"--testClassName $testClassName " +
        s"--testMethod $testMethod " +
        s"--classpath $classpath " +
        s"--outputDirectory $outputDir " +
        otherArgs)
    }).evaluated,

    jqfRepro := (Def.inputTaskDyn {
      val (testClassName, testMethod, otherArgs) = testClassAndMethodParser.parsed
      val classpath = (Compile / fullClasspathAsJars).toTask.value.files.mkString(":")
      (jqf/runMain).in(Compile).toTask(
        s" firrtl.jqf.JQFRepro " +
        s"--testClassName $testClassName " +
        s"--testMethod $testMethod " +
        s"--classpath $classpath " +
        otherArgs)
    }).evaluated,
  )<|MERGE_RESOLUTION|>--- conflicted
+++ resolved
@@ -29,13 +29,8 @@
   javacOptions ++= Seq("-source", "1.8", "-target", "1.8"),
   libraryDependencies ++= Seq(
     "org.scala-lang" % "scala-reflect" % scalaVersion.value,
-<<<<<<< HEAD
-    "org.scalatest" %% "scalatest" % "3.2.0" % "test",
-    "org.scalatestplus" %% "scalacheck-1-14" % "3.1.4.0" % "test",
-=======
     "org.scalatest" %% "scalatest" % "3.2.8" % "test",
     "org.scalatestplus" %% "scalacheck-1-14" % "3.1.3.0" % "test",
->>>>>>> e1f30d6e
     "com.github.scopt" %% "scopt" % "3.7.1",
     "net.jcazevedo" %% "moultingyaml" % "0.4.2",
     "org.json4s" %% "json4s-native" % "3.6.9",
