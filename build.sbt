--- conflicted
+++ resolved
@@ -29,15 +29,9 @@
   javacOptions ++= Seq("-source", "1.8", "-target", "1.8"),
   libraryDependencies ++= Seq(
     "org.scala-lang" % "scala-reflect" % scalaVersion.value,
-<<<<<<< HEAD
-    "org.scalatest" %% "scalatest" % "3.2.9" % "test",
-    "org.scalatestplus" %% "scalacheck-1-14" % "3.1.3.0" % "test",
-    "com.github.scopt" %% "scopt" % "4.0.1",
-=======
     "org.scalatest" %% "scalatest" % "3.2.10" % "test",
     "org.scalatestplus" %% "scalacheck-1-15" % "3.2.10.0" % "test",
     "com.github.scopt" %% "scopt" % "3.7.1",
->>>>>>> ededfcfb
     "net.jcazevedo" %% "moultingyaml" % "0.4.2",
     "org.json4s" %% "json4s-native" % "3.6.12",
     "org.apache.commons" % "commons-text" % "1.9",
