// SPDX-License-Identifier: Apache-2.0

enablePlugins(SiteScaladocPlugin)

def javacOptionsVersion(scalaVersion: String): Seq[String] = {
  Seq() ++ {
    // Scala 2.12 requires Java 8, but we continue to generate
    //  Java 7 compatible code until we need Java 8 features
    //  for compatibility with old clients.
    CrossVersion.partialVersion(scalaVersion) match {
      case Some((2, scalaMajor: Long)) if scalaMajor < 12 =>
        Seq("-source", "1.7", "-target", "1.7")
      case _ =>
        Seq("-source", "1.8", "-target", "1.8")
    }
  }
}

lazy val commonSettings = Seq(
  organization := "edu.berkeley.cs",
  scalaVersion := "2.12.13",
  crossScalaVersions := Seq("2.13.4", "2.12.13", "2.11.12")
)

lazy val firrtlSettings = Seq(
  name := "firrtl",
<<<<<<< HEAD
  version := "1.4.1",
  scalaVersion := "2.12.12",
  crossScalaVersions := Seq("2.13.2", "2.12.12", "2.11.12"),
=======
  version := "1.4-SNAPSHOT",
>>>>>>> fa50fb80
  addCompilerPlugin(scalafixSemanticdb),
  scalacOptions := Seq(
    "-deprecation",
    "-unchecked",
    "-language:reflectiveCalls",
    "-language:existentials",
    "-language:implicitConversions",
    "-Yrangepos",          // required by SemanticDB compiler plugin
  ),
  javacOptions ++= javacOptionsVersion(scalaVersion.value),
  libraryDependencies ++= Seq(
    "org.scala-lang" % "scala-reflect" % scalaVersion.value,
    "org.scalatest" %% "scalatest" % "3.2.0" % "test",
    "org.scalatestplus" %% "scalacheck-1-14" % "3.1.3.0" % "test",
    "com.github.scopt" %% "scopt" % "3.7.1",
    "net.jcazevedo" %% "moultingyaml" % "0.4.2",
    "org.json4s" %% "json4s-native" % "3.6.9",
    "org.apache.commons" % "commons-text" % "1.8"
  ),
  // starting with scala 2.13 the parallel collections are separate from the standard library
  libraryDependencies ++= {
    CrossVersion.partialVersion(scalaVersion.value) match {
      case Some((2, major)) if major <= 12 => Seq()
      case _ => Seq("org.scala-lang.modules" %% "scala-parallel-collections" % "0.2.0")
    }
  },
  resolvers ++= Seq(
    Resolver.sonatypeRepo("snapshots"),
    Resolver.sonatypeRepo("releases")
  )
)

import com.typesafe.tools.mima.core._
lazy val mimaSettings = Seq(
  mimaPreviousArtifacts := Set("edu.berkeley.cs" %% "firrtl" % "1.4.1"),
  // Public method on private object
  mimaBinaryIssueFilters ++= Seq(
    ProblemFilters.exclude[IncompatibleMethTypeProblem]("firrtl.passes.DestructTypes.destructInstance")
  )
)

lazy val protobufSettings = Seq(
  sourceDirectory in ProtobufConfig := baseDirectory.value / "src" / "main" / "proto",
  protobufRunProtoc in ProtobufConfig := (args =>
    com.github.os72.protocjar.Protoc.runProtoc("-v351" +: args.toArray)
  )
)

lazy val assemblySettings = Seq(
  assemblyJarName in assembly := "firrtl.jar",
  test in assembly := {},
  assemblyOutputPath in assembly := file("./utils/bin/firrtl.jar")
)


lazy val testAssemblySettings = Seq(
  test in (Test, assembly) := {}, // Ditto above
  assemblyMergeStrategy in (Test, assembly) := {
    case PathList("firrtlTests", xs @ _*) => MergeStrategy.discard
    case x =>
      val oldStrategy = (assemblyMergeStrategy in (Test, assembly)).value
      oldStrategy(x)
  },
  assemblyJarName in (Test, assembly) := s"firrtl-test.jar",
  assemblyOutputPath in (Test, assembly) := file("./utils/bin/" + (Test / assembly / assemblyJarName).value)
)

lazy val antlrSettings = Seq(
  antlr4GenVisitor in Antlr4 := true,
  antlr4GenListener in Antlr4 := false,
  antlr4PackageName in Antlr4 := Option("firrtl.antlr"),
  antlr4Version in Antlr4 := "4.7.1",
  javaSource in Antlr4 := (sourceManaged in Compile).value
)

lazy val publishSettings = Seq(
  publishMavenStyle := true,
  publishArtifact in Test := false,
  pomIncludeRepository := { x => false },
  // scm is set by sbt-ci-release
  pomExtra := <url>http://chisel.eecs.berkeley.edu/</url>
    <licenses>
      <license>
        <name>apache_v2</name>
        <url>https://opensource.org/licenses/Apache-2.0</url>
        <distribution>repo</distribution>
      </license>
    </licenses>
    <developers>
      <developer>
        <id>jackbackrack</id>
        <name>Jonathan Bachrach</name>
        <url>http://www.eecs.berkeley.edu/~jrb/</url>
      </developer>
    </developers>,
  publishTo := {
    val v = version.value
    val nexus = "https://oss.sonatype.org/"
    if (v.trim.endsWith("SNAPSHOT")) {
      Some("snapshots" at nexus + "content/repositories/snapshots")
    } else {
      Some("releases" at nexus + "service/local/staging/deploy/maven2")
    }
  }
)


def scalacDocOptionsVersion(scalaVersion: String): Seq[String] = {
  Seq() ++ {
    // If we're building with Scala > 2.11, enable the compile option
    //  to flag warnings as errors. This must be disabled for 2.11 since
    //  references to the Java class library from Java 9 on generate warnings.
    //  https://github.com/scala/bug/issues/10675
    CrossVersion.partialVersion(scalaVersion) match {
      case Some((2, scalaMajor: Long)) if scalaMajor < 12 => Seq()
      case _ => Seq("-Xfatal-warnings")
    }
  }
}
lazy val docSettings = Seq(
  doc in Compile := (doc in ScalaUnidoc).value,
  autoAPIMappings := true,
  scalacOptions in Compile in doc ++= Seq(
    "-feature",
    "-diagrams",
    "-diagrams-max-classes", "25",
    "-doc-version", version.value,
    "-doc-title", name.value,
    "-doc-root-content", baseDirectory.value+"/root-doc.txt",
    "-sourcepath", (baseDirectory in ThisBuild).value.toString,
    "-doc-source-url",
    {
      val branch =
        if (version.value.endsWith("-SNAPSHOT")) {
          "master"
        } else {
          s"v${version.value}"
        }
      s"https://github.com/freechipsproject/firrtl/tree/$branch€{FILE_PATH}.scala"
    }
  ) ++ scalacDocOptionsVersion(scalaVersion.value)
)

lazy val firrtl = (project in file("."))
  .enablePlugins(ProtobufPlugin)
  .enablePlugins(ScalaUnidocPlugin)
  .enablePlugins(Antlr4Plugin)
  .settings(
    fork := true,
    Test / testForkedParallel := true
  )
  .settings(commonSettings)
  .settings(firrtlSettings)
  .settings(protobufSettings)
  .settings(antlrSettings)
  .settings(assemblySettings)
  .settings(inConfig(Test)(baseAssemblySettings))
  .settings(testAssemblySettings)
  .settings(publishSettings)
  .settings(docSettings)
  .enablePlugins(BuildInfoPlugin)
  .settings(
    buildInfoPackage := name.value,
    buildInfoUsePackageAsPath := true,
    buildInfoKeys := Seq[BuildInfoKey](buildInfoPackage, version, scalaVersion, sbtVersion)
  )
  .settings(mimaSettings)

lazy val benchmark = (project in file("benchmark"))
  .dependsOn(firrtl)
  .settings(commonSettings)
  .settings(
    assemblyJarName in assembly := "firrtl-benchmark.jar",
    test in assembly := {},
    assemblyOutputPath in assembly := file("./utils/bin/firrtl-benchmark.jar")
  )

val JQF_VERSION = "1.5"

lazy val jqf = (project in file("jqf"))
  .settings(commonSettings)
  .settings(
    libraryDependencies ++= Seq(
      "edu.berkeley.cs.jqf" % "jqf-fuzz" % JQF_VERSION,
      "edu.berkeley.cs.jqf" % "jqf-instrument" % JQF_VERSION,
      "com.github.scopt" %% "scopt" % "3.7.1",
    )
  )


lazy val jqfFuzz = sbt.inputKey[Unit]("input task that runs the firrtl.jqf.JQFFuzz main method")
lazy val jqfRepro = sbt.inputKey[Unit]("input task that runs the firrtl.jqf.JQFRepro main method")

lazy val testClassAndMethodParser = {
  import sbt.complete.DefaultParsers._
  val spaces = SpaceClass.+.string
  val testClassName = token(Space) ~> token(charClass(c => isScalaIDChar(c) || (c == '.')).+.string, "<test class name>")
  val testMethod = spaces ~> token(charClass(isScalaIDChar).+.string, "<test method name>")
  val rest = spaces.? ~> token(any.*.string, "<other args>")
  (testClassName ~ testMethod ~ rest).map {
    case ((a, b), c) => (a, b, c)
  }
}

lazy val fuzzer = (project in file("fuzzer"))
  .dependsOn(firrtl)
  .settings(commonSettings)
  .settings(
    libraryDependencies ++= Seq(
      "com.pholser" % "junit-quickcheck-core" % "0.8",
      "com.pholser" % "junit-quickcheck-generators" % "0.8",
      "edu.berkeley.cs.jqf" % "jqf-fuzz" % JQF_VERSION,
      "org.scalacheck" %% "scalacheck" % "1.14.3" % Test
    ),

    jqfFuzz := (Def.inputTaskDyn {
      val (testClassName, testMethod, otherArgs) = testClassAndMethodParser.parsed
      val outputDir = target.in(Compile).value / "JQF" / testClassName / testMethod
      val classpath = (Compile / fullClasspathAsJars).toTask.value.files.mkString(":")
      (jqf/runMain).in(Compile).toTask(
        s" firrtl.jqf.JQFFuzz " +
        s"--testClassName $testClassName " +
        s"--testMethod $testMethod " +
        s"--classpath $classpath " +
        s"--outputDirectory $outputDir " +
        otherArgs)
    }).evaluated,

    jqfRepro := (Def.inputTaskDyn {
      val (testClassName, testMethod, otherArgs) = testClassAndMethodParser.parsed
      val classpath = (Compile / fullClasspathAsJars).toTask.value.files.mkString(":")
      (jqf/runMain).in(Compile).toTask(
        s" firrtl.jqf.JQFRepro " +
        s"--testClassName $testClassName " +
        s"--testMethod $testMethod " +
        s"--classpath $classpath " +
        otherArgs)
    }).evaluated,
  )<|MERGE_RESOLUTION|>--- conflicted
+++ resolved
@@ -24,13 +24,7 @@
 
 lazy val firrtlSettings = Seq(
   name := "firrtl",
-<<<<<<< HEAD
   version := "1.4.1",
-  scalaVersion := "2.12.12",
-  crossScalaVersions := Seq("2.13.2", "2.12.12", "2.11.12"),
-=======
-  version := "1.4-SNAPSHOT",
->>>>>>> fa50fb80
   addCompilerPlugin(scalafixSemanticdb),
   scalacOptions := Seq(
     "-deprecation",
