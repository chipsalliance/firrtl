// See LICENSE for license details.

enablePlugins(SiteScaladocPlugin)

def scalacOptionsVersion(scalaVersion: String): Seq[String] = {
  Seq() ++ {
    // If we're building with Scala > 2.11, enable the compile option
    //  switch to support our anonymous Bundle definitions:
    //  https://github.com/scala/bug/issues/10047
    CrossVersion.partialVersion(scalaVersion) match {
      case Some((2, scalaMajor: Long)) if scalaMajor < 12 => Seq()
      case _ => Seq("-Xsource:2.11")
    }
  }
}

def javacOptionsVersion(scalaVersion: String): Seq[String] = {
  Seq() ++ {
    // Scala 2.12 requires Java 8, but we continue to generate
    //  Java 7 compatible code until we need Java 8 features
    //  for compatibility with old clients.
    CrossVersion.partialVersion(scalaVersion) match {
      case Some((2, scalaMajor: Long)) if scalaMajor < 12 =>
        Seq("-source", "1.7", "-target", "1.7")
      case _ =>
        Seq("-source", "1.8", "-target", "1.8")
    }
  }
}


lazy val commonSettings = Seq(
  organization := "edu.berkeley.cs",
  name := "firrtl",
  version := "1.3-SNAPSHOT",
  scalaVersion := "2.12.10",
  crossScalaVersions := Seq("2.12.10", "2.11.12"),
  addCompilerPlugin(scalafixSemanticdb),
  scalacOptions := scalacOptionsVersion(scalaVersion.value) ++ Seq(
    "-deprecation",
    "-unchecked",
    "-Yrangepos",          // required by SemanticDB compiler plugin
    "-Ywarn-unused-import" // required by `RemoveUnused` rule
  ),
  javacOptions ++= javacOptionsVersion(scalaVersion.value),
  libraryDependencies ++= Seq(
    "org.scala-lang" % "scala-reflect" % scalaVersion.value,
<<<<<<< HEAD
    // sbt 1.2.6 fails with `Symbol 'term org.junit' is missing from the classpath`
    // when compiling tests under 2.11.12
    // An explicit dependency on junit seems to alleviate this.
    "junit" % "junit" % "4.13" % "test",
    "org.scalatest" %% "scalatest" % "3.1.1" % "test",
    "org.scalacheck" %% "scalacheck" % "1.14.3" % "test",
=======
    "org.scalatest" %% "scalatest" % "3.1.0" % "test",
    "org.scalatestplus" %% "scalacheck-1-14" % "3.1.0.1" % "test",
>>>>>>> 9995f081
    "com.github.scopt" %% "scopt" % "3.7.1",
    "net.jcazevedo" %% "moultingyaml" % "0.4.1",
    "org.json4s" %% "json4s-native" % "3.6.7",
    "org.apache.commons" % "commons-text" % "1.8"
  ),
  resolvers ++= Seq(
    Resolver.sonatypeRepo("snapshots"),
    Resolver.sonatypeRepo("releases")
  )
)

lazy val protobufSettings = Seq(
  sourceDirectory in ProtobufConfig := baseDirectory.value / "src" / "main" / "proto",
  protobufRunProtoc in ProtobufConfig := (args =>
    com.github.os72.protocjar.Protoc.runProtoc("-v351" +: args.toArray)
  ),
  javaSource in ProtobufConfig := (sourceManaged in Compile).value
)

lazy val assemblySettings = Seq(
  assemblyJarName in assembly := "firrtl.jar",
  test in assembly := {},
  assemblyOutputPath in assembly := file("./utils/bin/firrtl.jar")
)


lazy val testAssemblySettings = Seq(
  test in (Test, assembly) := {}, // Ditto above
  assemblyMergeStrategy in (Test, assembly) := {
    case PathList("firrtlTests", xs @ _*) => MergeStrategy.discard
    case x =>
      val oldStrategy = (assemblyMergeStrategy in (Test, assembly)).value
      oldStrategy(x)
  },
  assemblyJarName in (Test, assembly) := s"firrtl-test.jar",
  assemblyOutputPath in (Test, assembly) := file("./utils/bin/" + (Test / assembly / assemblyJarName).value)
)

lazy val antlrSettings = Seq(
  antlr4GenVisitor in Antlr4 := true,
  antlr4GenListener in Antlr4 := false,
  antlr4PackageName in Antlr4 := Option("firrtl.antlr"),
  antlr4Version in Antlr4 := "4.7.1",
  javaSource in Antlr4 := (sourceManaged in Compile).value
)

lazy val publishSettings = Seq(
  publishMavenStyle := true,
  publishArtifact in Test := false,
  pomIncludeRepository := { x => false },
  // Don't add 'scm' elements if we have a git.remoteRepo definition,
  //  but since we don't (with the removal of ghpages), add them in below.
  pomExtra := <url>http://chisel.eecs.berkeley.edu/</url>
    <licenses>
      <license>
        <name>BSD-style</name>
        <url>http://www.opensource.org/licenses/bsd-license.php</url>
        <distribution>repo</distribution>
      </license>
    </licenses>
    <scm>
      <url>https://github.com/freechipsproject/firrtl.git</url>
      <connection>scm:git:github.com/freechipsproject/firrtl.git</connection>
    </scm>
    <developers>
      <developer>
        <id>jackbackrack</id>
        <name>Jonathan Bachrach</name>
        <url>http://www.eecs.berkeley.edu/~jrb/</url>
      </developer>
    </developers>,
  publishTo := {
    val v = version.value
    val nexus = "https://oss.sonatype.org/"
    if (v.trim.endsWith("SNAPSHOT")) {
      Some("snapshots" at nexus + "content/repositories/snapshots")
    } else {
      Some("releases" at nexus + "service/local/staging/deploy/maven2")
    }
  }
)

lazy val docSettings = Seq(
  doc in Compile := (doc in ScalaUnidoc).value,
  autoAPIMappings := true,
  apiMappings ++= {
    Option(System.getProperty("sun.boot.class.path")).flatMap { classPath =>
      classPath.split(java.io.File.pathSeparator).find(_.endsWith(java.io.File.separator + "rt.jar"))
    }.map { jarPath =>
      Map(
        file(jarPath) -> url("https://docs.oracle.com/javase/8/docs/api")
      )
    }.getOrElse {
      streams.value.log.warn("Failed to add bootstrap class path of Java to apiMappings")
      Map.empty[File,URL]
    }
  },
  scalacOptions in Compile in doc ++= Seq(
    "-diagrams",
    "-diagrams-max-classes", "25",
    "-doc-version", version.value,
    "-doc-title", name.value,
    "-doc-root-content", baseDirectory.value+"/root-doc.txt",
    "-sourcepath", (baseDirectory in ThisBuild).value.toString,
    "-doc-source-url",
    {
      val branch =
        if (version.value.endsWith("-SNAPSHOT")) {
          "master"
        } else {
          s"v${version.value}"
        }
      s"https://github.com/freechipsproject/firrtl/tree/$branch€{FILE_PATH}.scala"
    }
  ) ++ scalacOptionsVersion(scalaVersion.value)
)

lazy val firrtl = (project in file("."))
  .enablePlugins(ProtobufPlugin)
  .enablePlugins(ScalaUnidocPlugin)
  .enablePlugins(Antlr4Plugin)
  .settings(
    fork := true,
    Test / testForkedParallel := true
  )
  .settings(commonSettings)
  .settings(protobufSettings)
  .settings(antlrSettings)
  .settings(assemblySettings)
  .settings(inConfig(Test)(baseAssemblySettings))
  .settings(testAssemblySettings)
  .settings(publishSettings)
  .settings(docSettings)<|MERGE_RESOLUTION|>--- conflicted
+++ resolved
@@ -45,17 +45,8 @@
   javacOptions ++= javacOptionsVersion(scalaVersion.value),
   libraryDependencies ++= Seq(
     "org.scala-lang" % "scala-reflect" % scalaVersion.value,
-<<<<<<< HEAD
-    // sbt 1.2.6 fails with `Symbol 'term org.junit' is missing from the classpath`
-    // when compiling tests under 2.11.12
-    // An explicit dependency on junit seems to alleviate this.
-    "junit" % "junit" % "4.13" % "test",
-    "org.scalatest" %% "scalatest" % "3.1.1" % "test",
-    "org.scalacheck" %% "scalacheck" % "1.14.3" % "test",
-=======
     "org.scalatest" %% "scalatest" % "3.1.0" % "test",
     "org.scalatestplus" %% "scalacheck-1-14" % "3.1.0.1" % "test",
->>>>>>> 9995f081
     "com.github.scopt" %% "scopt" % "3.7.1",
     "net.jcazevedo" %% "moultingyaml" % "0.4.1",
     "org.json4s" %% "json4s-native" % "3.6.7",
