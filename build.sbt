--- conflicted
+++ resolved
@@ -28,40 +28,6 @@
   }
 }
 
-<<<<<<< HEAD
-javacOptions ++= javacOptionsVersion(scalaVersion.value)
-
-libraryDependencies += "org.scala-lang" % "scala-reflect" % scalaVersion.value
-
-// sbt 1.2.6 fails with `Symbol 'term org.junit' is missing from the classpath`
-// when compiling tests under 2.11.12
-// An explicit dependency on junit seems to alleviate this.
-libraryDependencies += "junit" % "junit" % "4.13" % "test"
-
-libraryDependencies += "org.scalatest" %% "scalatest" % "3.1.1" % "test"
-
-libraryDependencies += "org.scalacheck" %% "scalacheck" % "1.14.3" % "test"
-
-libraryDependencies += "com.github.scopt" %% "scopt" % "3.7.1"
-
-libraryDependencies += "net.jcazevedo" %% "moultingyaml" % "0.4.1"
-
-libraryDependencies += "org.json4s" %% "json4s-native" % "3.6.7"
-
-libraryDependencies += "org.apache.commons" % "commons-text" % "1.8"
-
-// Java PB
-
-enablePlugins(ProtobufPlugin)
-
-sourceDirectory in ProtobufConfig := baseDirectory.value / "src" / "main" / "proto"
-
-protobufRunProtoc in ProtobufConfig := (args =>
-  com.github.os72.protocjar.Protoc.runProtoc("-v351" +: args.toArray))
-
-javaSource in ProtobufConfig := (sourceManaged in Compile).value
-=======
->>>>>>> 2d39db76
 
 lazy val commonSettings = Seq(
   organization := "edu.berkeley.cs",
