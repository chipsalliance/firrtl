// See LICENSE for license details.

enablePlugins(SiteScaladocPlugin)

def scalacOptionsVersion(scalaVersion: String): Seq[String] = {
  Seq() ++ {
    // If we're building with Scala > 2.11, enable the compile option
    //  switch to support our anonymous Bundle definitions:
    //  https://github.com/scala/bug/issues/10047
    CrossVersion.partialVersion(scalaVersion) match {
      case Some((2, scalaMajor: Long)) if scalaMajor < 12 => Seq()
      case _ => Seq("-Xsource:2.11")
    }
  }
}

def javacOptionsVersion(scalaVersion: String): Seq[String] = {
  Seq() ++ {
    // Scala 2.12 requires Java 8, but we continue to generate
    //  Java 7 compatible code until we need Java 8 features
    //  for compatibility with old clients.
    CrossVersion.partialVersion(scalaVersion) match {
      case Some((2, scalaMajor: Long)) if scalaMajor < 12 =>
        Seq("-source", "1.7", "-target", "1.7")
      case _ =>
        Seq("-source", "1.8", "-target", "1.8")
    }
  }
}


lazy val commonSettings = Seq(
  organization := "edu.berkeley.cs",
  name := "firrtl",
  version := "1.3-SNAPSHOT",
  scalaVersion := "2.12.11",
  crossScalaVersions := Seq("2.12.11", "2.11.12"),
  addCompilerPlugin(scalafixSemanticdb),
  scalacOptions := scalacOptionsVersion(scalaVersion.value) ++ Seq(
    "-deprecation",
    "-unchecked",
    "-language:reflectiveCalls",
    "-language:existentials",
    "-language:implicitConversions",
    "-Yrangepos",          // required by SemanticDB compiler plugin
    "-Ywarn-unused-import" // required by `RemoveUnused` rule
  ),
  javacOptions ++= javacOptionsVersion(scalaVersion.value),
  libraryDependencies ++= Seq(
    "org.scala-lang" % "scala-reflect" % scalaVersion.value,
    "org.scalatest" %% "scalatest" % "3.1.1" % "test",
    "org.scalatestplus" %% "scalacheck-1-14" % "3.1.0.1" % "test",
    "com.github.scopt" %% "scopt" % "3.7.1",
<<<<<<< HEAD
    "net.jcazevedo" %% "moultingyaml" % "0.4.1",
    "org.json4s" %% "json4s-native" % "3.6.8",
=======
    "net.jcazevedo" %% "moultingyaml" % "0.4.2",
    "org.json4s" %% "json4s-native" % "3.6.7",
>>>>>>> d7631649
    "org.apache.commons" % "commons-text" % "1.8"
  ),
  resolvers ++= Seq(
    Resolver.sonatypeRepo("snapshots"),
    Resolver.sonatypeRepo("releases")
  )
)

lazy val protobufSettings = Seq(
  sourceDirectory in ProtobufConfig := baseDirectory.value / "src" / "main" / "proto",
  protobufRunProtoc in ProtobufConfig := (args =>
    com.github.os72.protocjar.Protoc.runProtoc("-v351" +: args.toArray)
  ),
  javaSource in ProtobufConfig := (sourceManaged in Compile).value
)

lazy val assemblySettings = Seq(
  assemblyJarName in assembly := "firrtl.jar",
  test in assembly := {},
  assemblyOutputPath in assembly := file("./utils/bin/firrtl.jar")
)


lazy val testAssemblySettings = Seq(
  test in (Test, assembly) := {}, // Ditto above
  assemblyMergeStrategy in (Test, assembly) := {
    case PathList("firrtlTests", xs @ _*) => MergeStrategy.discard
    case x =>
      val oldStrategy = (assemblyMergeStrategy in (Test, assembly)).value
      oldStrategy(x)
  },
  assemblyJarName in (Test, assembly) := s"firrtl-test.jar",
  assemblyOutputPath in (Test, assembly) := file("./utils/bin/" + (Test / assembly / assemblyJarName).value)
)

lazy val antlrSettings = Seq(
  antlr4GenVisitor in Antlr4 := true,
  antlr4GenListener in Antlr4 := false,
  antlr4PackageName in Antlr4 := Option("firrtl.antlr"),
  antlr4Version in Antlr4 := "4.7.1",
  javaSource in Antlr4 := (sourceManaged in Compile).value
)

lazy val publishSettings = Seq(
  publishMavenStyle := true,
  publishArtifact in Test := false,
  pomIncludeRepository := { x => false },
  // Don't add 'scm' elements if we have a git.remoteRepo definition,
  //  but since we don't (with the removal of ghpages), add them in below.
  pomExtra := <url>http://chisel.eecs.berkeley.edu/</url>
    <licenses>
      <license>
        <name>BSD-style</name>
        <url>http://www.opensource.org/licenses/bsd-license.php</url>
        <distribution>repo</distribution>
      </license>
    </licenses>
    <scm>
      <url>https://github.com/freechipsproject/firrtl.git</url>
      <connection>scm:git:github.com/freechipsproject/firrtl.git</connection>
    </scm>
    <developers>
      <developer>
        <id>jackbackrack</id>
        <name>Jonathan Bachrach</name>
        <url>http://www.eecs.berkeley.edu/~jrb/</url>
      </developer>
    </developers>,
  publishTo := {
    val v = version.value
    val nexus = "https://oss.sonatype.org/"
    if (v.trim.endsWith("SNAPSHOT")) {
      Some("snapshots" at nexus + "content/repositories/snapshots")
    } else {
      Some("releases" at nexus + "service/local/staging/deploy/maven2")
    }
  }
)


def scalacDocOptionsVersion(scalaVersion: String): Seq[String] = {
  Seq() ++ {
    // If we're building with Scala > 2.11, enable the compile option
    //  to flag warnings as errors. This must be disabled for 2.11 since
    //  references to the Java class library from Java 9 on generate warnings.
    //  https://github.com/scala/bug/issues/10675
    CrossVersion.partialVersion(scalaVersion) match {
      case Some((2, scalaMajor: Long)) if scalaMajor < 12 => Seq()
      case _ => Seq("-Xfatal-warnings")
    }
  }
}
lazy val docSettings = Seq(
  doc in Compile := (doc in ScalaUnidoc).value,
  autoAPIMappings := true,
  scalacOptions in Compile in doc ++= Seq(
    "-feature",
    "-diagrams",
    "-diagrams-max-classes", "25",
    "-doc-version", version.value,
    "-doc-title", name.value,
    "-doc-root-content", baseDirectory.value+"/root-doc.txt",
    "-sourcepath", (baseDirectory in ThisBuild).value.toString,
    "-doc-source-url",
    {
      val branch =
        if (version.value.endsWith("-SNAPSHOT")) {
          "master"
        } else {
          s"v${version.value}"
        }
      s"https://github.com/freechipsproject/firrtl/tree/$branch€{FILE_PATH}.scala"
    }
  ) ++ scalacOptionsVersion(scalaVersion.value) ++ scalacDocOptionsVersion(scalaVersion.value)
)

lazy val firrtl = (project in file("."))
  .enablePlugins(ProtobufPlugin)
  .enablePlugins(ScalaUnidocPlugin)
  .enablePlugins(Antlr4Plugin)
  .settings(
    fork := true,
    Test / testForkedParallel := true
  )
  .settings(commonSettings)
  .settings(protobufSettings)
  .settings(antlrSettings)
  .settings(assemblySettings)
  .settings(inConfig(Test)(baseAssemblySettings))
  .settings(testAssemblySettings)
  .settings(publishSettings)
  .settings(docSettings)<|MERGE_RESOLUTION|>--- conflicted
+++ resolved
@@ -51,13 +51,8 @@
     "org.scalatest" %% "scalatest" % "3.1.1" % "test",
     "org.scalatestplus" %% "scalacheck-1-14" % "3.1.0.1" % "test",
     "com.github.scopt" %% "scopt" % "3.7.1",
-<<<<<<< HEAD
-    "net.jcazevedo" %% "moultingyaml" % "0.4.1",
+    "net.jcazevedo" %% "moultingyaml" % "0.4.2",
     "org.json4s" %% "json4s-native" % "3.6.8",
-=======
-    "net.jcazevedo" %% "moultingyaml" % "0.4.2",
-    "org.json4s" %% "json4s-native" % "3.6.7",
->>>>>>> d7631649
     "org.apache.commons" % "commons-text" % "1.8"
   ),
   resolvers ++= Seq(
