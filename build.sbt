--- conflicted
+++ resolved
@@ -46,14 +46,9 @@
     "org.scalatestplus" %% "scalacheck-1-14" % "3.1.3.0" % "test",
     "com.github.scopt" %% "scopt" % "3.7.1",
     "net.jcazevedo" %% "moultingyaml" % "0.4.2",
-<<<<<<< HEAD
-    "org.json4s" %% "json4s-native" % "3.6.10",
-    "org.apache.commons" % "commons-text" % "1.8"
-=======
     "org.json4s" %% "json4s-native" % "3.6.9",
     "org.apache.commons" % "commons-text" % "1.8",
     "io.github.alexarchambault" %% "data-class" % "0.2.5",
->>>>>>> 9c59c3d9
   ),
   // macros for the data-class library
   libraryDependencies ++= {
