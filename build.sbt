--- conflicted
+++ resolved
@@ -33,13 +33,8 @@
     "org.scalatestplus" %% "scalacheck-1-15" % "3.2.11.0" % "test",
     "com.github.scopt" %% "scopt" % "3.7.1",
     "net.jcazevedo" %% "moultingyaml" % "0.4.2",
-<<<<<<< HEAD
-    "org.json4s" %% "json4s-native" % "4.0.5",
+    "org.json4s" %% "json4s-native" % "4.0.6",
     "org.apache.commons" % "commons-text" % "1.10.0",
-=======
-    "org.json4s" %% "json4s-native" % "4.0.6",
-    "org.apache.commons" % "commons-text" % "1.9",
->>>>>>> a72029b7
     "io.github.alexarchambault" %% "data-class" % "0.2.5",
     "com.lihaoyi" %% "os-lib" % "0.8.1"
   ),
