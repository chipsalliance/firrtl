--- conflicted
+++ resolved
@@ -125,22 +125,7 @@
   }
 )
 
-<<<<<<< HEAD
-def scalacDocOptionsVersion(scalaVersion: String): Seq[String] = {
-  Seq() ++ {
-    // If we're building with Scala > 2.11, enable the compile option
-    //  to flag warnings as errors. This must be disabled for 2.11 since
-    //  references to the Java class library from Java 9 on generate warnings.
-    //  https://github.com/scala/bug/issues/10675
-    CrossVersion.partialVersion(scalaVersion) match {
-      case Some((2, scalaMajor: Long)) if scalaMajor < 12 => Seq()
-      case _ => Seq("-Xfatal-warnings")
-    }
-  }
-}
-=======
-
->>>>>>> 94d1bee4
+
 lazy val docSettings = Seq(
   doc in Compile := (doc in ScalaUnidoc).value,
   autoAPIMappings := true,
