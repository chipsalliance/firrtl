--- conflicted
+++ resolved
@@ -55,20 +55,9 @@
 
 libraryDependencies += "org.scala-lang" % "scala-reflect" % scalaVersion.value
 
-<<<<<<< HEAD
 libraryDependencies += "org.scalatest" %% "scalatest" % "3.1.0" % "test"
 
 libraryDependencies += "org.scalatestplus" %% "scalacheck-1-14" % "3.1.0.1" % "test"
-=======
-// sbt 1.2.6 fails with `Symbol 'term org.junit' is missing from the classpath`
-// when compiling tests under 2.11.12
-// An explicit dependency on junit seems to alleviate this.
-libraryDependencies += "junit" % "junit" % "4.13" % "test"
-
-libraryDependencies += "org.scalatest" %% "scalatest" % "3.0.8" % "test"
-
-libraryDependencies += "org.scalacheck" %% "scalacheck" % "1.14.3" % "test"
->>>>>>> d0500b33
 
 libraryDependencies += "com.github.scopt" %% "scopt" % "3.7.1"
 
