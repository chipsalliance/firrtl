// See LICENSE for license details.

package tutorial
package lesson2

// Compiler Infrastructure
import firrtl.{Transform, LowForm, CircuitState, Utils}
// Firrtl IR classes
import firrtl.ir.{Circuit, DefModule, Statement, DefInstance, Expression, Mux}
// Firrtl compiler's working IR classes (WIR)
import firrtl.WDefInstance
// Map functions
import firrtl.Mappers._
// Scala's mutable collections
import scala.collection.mutable

/** Ledger tracks [[firrtl.ir.Circuit]] statistics
  * 
  * In this lesson, we want to calculate the number of muxes, not just in 
  *  a module, but also in any instances it has of other modules, etc.
  *
  * To do this, we need to update our Ledger class to keep track of this
  *  module instance information
  *
  * See [[lesson2.AnalyzeCircuit]]
  */
class Ledger {
  private var moduleName: Option[String] = None
  private val modules = mutable.Set[String]()
  private val moduleMuxMap = mutable.Map[String, Int]()
  private val moduleInstanceMap = mutable.Map[String, Seq[String]]()
  def getModuleName: String = moduleName match {
    case None => sys.error("Module name not defined in Ledger!")
    case Some(name) => name
  }
  def setModuleName(myName: String): Unit = {
    modules += myName
    moduleName = Some(myName)
  }
  def foundMux(): Unit = {
    val myName = getModuleName
    moduleMuxMap(myName) = moduleMuxMap.getOrElse(myName, 0) + 1
  }
  // Added this function to track when a module instantiates another module
  def foundInstance(name: String): Unit = {
    val myName = getModuleName
    moduleInstanceMap(myName) = moduleInstanceMap.getOrElse(myName, Nil) :+ name
  }
  // Counts mux's in a module, and all its instances (recursively).
  private def countMux(myName: String): Int = {
    val myMuxes = moduleMuxMap.getOrElse(myName, 0)
    val myInstanceMuxes =
      moduleInstanceMap.getOrElse(myName, Nil).foldLeft(0) {
        (total, name) => total + countMux(name)
      }
    myMuxes + myInstanceMuxes
  }
  // Display recursive total of muxes
  def serialize: String = {
    modules map { myName => s"$myName => ${countMux(myName)} muxes!" } mkString "\n"
  }
}

/** AnalyzeCircuit Transform
  *
  * Walks [[firrtl.ir.Circuit]], and records the number of muxes and instances it
  *  finds, per module.
  *
  * While the Firrtl parser emits a bare form of the IR (located in firrtl.ir._),
  *  it is often useful to have more information in these case classes. To do this,
  *  the Firrtl compiler has mirror "working" classes for the following IR
  *  nodes (which contain additional fields):
  *   - DefInstance -> WDefInstance
  *   - SubAccess -> WSubAccess
  *   - SubIndex -> WSubIndex
  *   - SubField -> WSubField
  *   - Reference -> WRef
  *
  * Take a look at [[ToWorkingIR]] in src/main/scala/firrtl/passes/Passes.scala
  *  to see how Firrtl IR nodes are replaced with working IR nodes.
  *
  * Future lessons will explain the WIR's additional fields. For now, it is
  *  enough to know that the transform [[ResolveAndCheck]] populates these
  *  fields, and checks the legality of the circuit. If your transform is
  *  creating new WIR nodes, use the following "unknown" values in the WIR
  *  node, and then call [[ResolveAndCheck]] at the end of your transform:
  *   - Kind -> ExpKind
  *   - Gender -> UNKNOWNGENDER
  *   - Type -> UnknownType
  *
  * The following [[CircuitForm]]s require WIR instead of IR nodes:
  *   - HighForm
  *   - MidForm
  *   - LowForm
  *
  * See the following links for more detailed explanations:
  * IR vs Working IR
  *   - TODO(izraelevitz) 
  */
class AnalyzeCircuit extends Transform {
  def inputForm = LowForm
  def outputForm = LowForm

  // Called by [[Compiler]] to run your pass.
  def execute(state: CircuitState): CircuitState = {
    val ledger = new Ledger()
    val circuit = state.circuit

    // Execute the function walkModule(ledger) on all [[DefModule]] in circuit
    circuit map walkModule(ledger)

    // Print our ledger
    println(ledger.serialize)

    // Return an unchanged [[CircuitState]]
    state
  }

  // Deeply visits every [[Statement]] in m.
  def walkModule(ledger: Ledger)(m: DefModule): DefModule = {
    // Set ledger to current module name
    ledger.setModuleName(m.name)

    // Execute the function walkStatement(ledger) on every [[Statement]] in m.
    m map walkStatement(ledger)
  }

  // Deeply visits every [[Statement]] and [[Expression]] in s.
  def walkStatement(ledger: Ledger)(s: Statement): Statement = {
    // Map the functions walkStatement(ledger) and walkExpression(ledger)
    val visited = s map walkStatement(ledger) map walkExpression(ledger) 
    visited match {
      // IR node [[DefInstance]] is previously replaced by WDefInstance, a
      //  "working" IR node
      case DefInstance(info, name, module) => 
<<<<<<< HEAD
        sys.error("All DefInstances should have been replaced by WDefInstances")
=======
        Utils.error("All DefInstances should have been replaced by WDefInstances")
>>>>>>> 74a3b302
      // Working IR Node [[WDefInstance]] is what the compiler uses
      // See src/main/scala/firrtl/WIR.scala for all working IR nodes
      case WDefInstance(info, name, module, tpe) =>
        ledger.foundInstance(module)
        visited
      case _ => visited
    }
  }

  // Deeply visits every [[Expression]] in e.
  def walkExpression(ledger: Ledger)(e: Expression): Expression = {
    // Execute the function walkExpression(ledger) on every [[Expression]] in e,
    //  then handle if a [[Mux]].
    e map walkExpression(ledger) match {
      case mux: Mux =>
        ledger.foundMux()
        mux
      case notmux => notmux
    }
  }
}<|MERGE_RESOLUTION|>--- conflicted
+++ resolved
@@ -133,11 +133,7 @@
       // IR node [[DefInstance]] is previously replaced by WDefInstance, a
       //  "working" IR node
       case DefInstance(info, name, module) => 
-<<<<<<< HEAD
-        sys.error("All DefInstances should have been replaced by WDefInstances")
-=======
         Utils.error("All DefInstances should have been replaced by WDefInstances")
->>>>>>> 74a3b302
       // Working IR Node [[WDefInstance]] is what the compiler uses
       // See src/main/scala/firrtl/WIR.scala for all working IR nodes
       case WDefInstance(info, name, module, tpe) =>
