--- conflicted
+++ resolved
@@ -31,11 +31,7 @@
     case Some(name) => moduleMuxMap(name) = moduleMuxMap.getOrElse(name, 0) + 1
   }
   def getModuleName: String = moduleName match {
-<<<<<<< HEAD
-    case None => sys.error("Module name not defined in Ledger!")
-=======
     case None => Utils.error("Module name not defined in Ledger!")
->>>>>>> 74a3b302
     case Some(name) => name
   }
   def setModuleName(myName: String): Unit = {
