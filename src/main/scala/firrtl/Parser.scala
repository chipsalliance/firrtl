--- conflicted
+++ resolved
@@ -104,11 +104,10 @@
     circuit.modules.head.ports.head.tpe
   }
 
-<<<<<<< HEAD
   def parse(lines: Seq[String], infoMode: InfoMode): Circuit = parse(lines.iterator, infoMode)
 
-  def parse(text: String, infoMode: InfoMode = UseInfo): Circuit = parse(text split "\n", infoMode)
-=======
+  def parse(text: String, infoMode: InfoMode): Circuit = parse(text split "\n", infoMode)
+
   /** Parse the concrete syntax of a FIRRTL [[firrtl.ir.Expression]], e.g.
     *   "add(x, y)" becomes:
     *   {{{
@@ -191,7 +190,6 @@
     val circuit = parse(input)
     circuit.info
   }
->>>>>>> 1a03e635
 
   sealed abstract class InfoMode
 
