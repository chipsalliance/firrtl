/*
Copyright (c) 2014 - 2016 The Regents of the University of
California (Regents). All Rights Reserved.  Redistribution and use in
source and binary forms, with or without modification, are permitted
provided that the following conditions are met:
   * Redistributions of source code must retain the above
     copyright notice, this list of conditions and the following
     two paragraphs of disclaimer.
   * Redistributions in binary form must reproduce the above
     copyright notice, this list of conditions and the following
     two paragraphs of disclaimer in the documentation and/or other materials
     provided with the distribution.
   * Neither the name of the Regents nor the names of its contributors
     may be used to endorse or promote products derived from this
     software without specific prior written permission.
IN NO EVENT SHALL REGENTS BE LIABLE TO ANY PARTY FOR DIRECT, INDIRECT,
SPECIAL, INCIDENTAL, OR CONSEQUENTIAL DAMAGES, INCLUDING LOST PROFITS,
ARISING OUT OF THE USE OF THIS SOFTWARE AND ITS DOCUMENTATION, EVEN IF
REGENTS HAS BEEN ADVISED OF THE POSSIBILITY OF SUCH DAMAGE.
REGENTS SPECIFICALLY DISCLAIMS ANY WARRANTIES, INCLUDING, BUT NOT
LIMITED TO, THE IMPLIED WARRANTIES OF MERCHANTABILITY AND FITNESS FOR
A PARTICULAR PURPOSE. THE SOFTWARE AND ACCOMPANYING DOCUMENTATION, IF
ANY, PROVIDED HEREUNDER IS PROVIDED "AS IS". REGENTS HAS NO OBLIGATION
TO PROVIDE MAINTENANCE, SUPPORT, UPDATES, ENHANCEMENTS, OR
MODIFICATIONS.
*/
package firrtl

import org.antlr.v4.runtime._;
import org.antlr.v4.runtime.atn._;
import com.typesafe.scalalogging.LazyLogging
import Utils.{time}
import antlr._

class ParserException(message: String) extends Exception(message)
case class ParameterNotSpecifiedException(message: String) extends ParserException(message)
case class ParameterRedefinedException(message: String) extends ParserException(message)
case class InvalidStringLitException(message: String) extends ParserException(message)
case class InvalidEscapeCharException(message: String) extends ParserException(message)

object Parser extends LazyLogging
{
<<<<<<< HEAD
  /** Takes Iterator over lines of FIRRTL, returns AST (root node is Circuit)
    *
    * Parser performs conversion to machine firrtl
    */
  def parse(filename: String, lines: Iterator[String], useInfo: Boolean = true): Circuit = {
    val fixedInput = Translator.addBrackets(lines)
    //logger.debug("Preprocessed Input:\n" + fixedInput.result) 
=======
  /** Takes Iterator over lines of FIRRTL, returns AST (root node is Circuit) */
  def parse(filename: String, lines: Iterator[String], useInfo: Boolean = true): Circuit = {
    val fixedInput = time("Translator") { Translator.addBrackets(lines) }
>>>>>>> d3085ef9
    val antlrStream = new ANTLRInputStream(fixedInput.result)
    val lexer = new FIRRTLLexer(antlrStream)
    val tokens = new CommonTokenStream(lexer)
    val parser = new FIRRTLParser(tokens)

    time("ANTLR Parser") { parser.getInterpreter.setPredictionMode(PredictionMode.SLL) }

    // Concrete Syntax Tree
    val cst = parser.circuit

    val numSyntaxErrors = parser.getNumberOfSyntaxErrors
    if (numSyntaxErrors > 0) throw new ParserException(s"${numSyntaxErrors} syntax error(s) detected")

    val visitor = new Visitor(filename, useInfo) 
<<<<<<< HEAD
    //val ast = visitor.visitCircuit(cst) match {
    val ast = visitor.visit(cst) match {
=======
    val ast = time("Visitor") { visitor.visit(cst) } match {
>>>>>>> d3085ef9
      case c: Circuit => c
      case x => throw new ClassCastException("Error! AST not rooted with Circuit node!")
    }

    ast
  }

  def parse(lines: Seq[String]): Circuit = parse("<None>", lines.iterator)

}<|MERGE_RESOLUTION|>--- conflicted
+++ resolved
@@ -40,19 +40,9 @@
 
 object Parser extends LazyLogging
 {
-<<<<<<< HEAD
-  /** Takes Iterator over lines of FIRRTL, returns AST (root node is Circuit)
-    *
-    * Parser performs conversion to machine firrtl
-    */
-  def parse(filename: String, lines: Iterator[String], useInfo: Boolean = true): Circuit = {
-    val fixedInput = Translator.addBrackets(lines)
-    //logger.debug("Preprocessed Input:\n" + fixedInput.result) 
-=======
   /** Takes Iterator over lines of FIRRTL, returns AST (root node is Circuit) */
   def parse(filename: String, lines: Iterator[String], useInfo: Boolean = true): Circuit = {
     val fixedInput = time("Translator") { Translator.addBrackets(lines) }
->>>>>>> d3085ef9
     val antlrStream = new ANTLRInputStream(fixedInput.result)
     val lexer = new FIRRTLLexer(antlrStream)
     val tokens = new CommonTokenStream(lexer)
@@ -67,12 +57,7 @@
     if (numSyntaxErrors > 0) throw new ParserException(s"${numSyntaxErrors} syntax error(s) detected")
 
     val visitor = new Visitor(filename, useInfo) 
-<<<<<<< HEAD
-    //val ast = visitor.visitCircuit(cst) match {
-    val ast = visitor.visit(cst) match {
-=======
     val ast = time("Visitor") { visitor.visit(cst) } match {
->>>>>>> d3085ef9
       case c: Circuit => c
       case x => throw new ClassCastException("Error! AST not rooted with Circuit node!")
     }
