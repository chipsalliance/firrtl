--- conflicted
+++ resolved
@@ -462,21 +462,6 @@
   /** Return a circuit state with all sensitive names manipulated */
   def execute(state: CircuitState): CircuitState = {
 
-<<<<<<< HEAD
-    val block = state.annotations.collect { case ManipulateNamesBlocklistAnnotation(targetSeq, t) =>
-      t.getObject match {
-        case _: A => targetSeq
-        case _ => Nil
-      }
-    }.flatten.flatten.toSet
-
-    val allow = {
-      val allowx = state.annotations.collect { case ManipulateNamesAllowlistAnnotation(targetSeq, t) =>
-        t.getObject match {
-          case _: A => targetSeq
-          case _ => Nil
-        }
-=======
     val block = state.annotations.collect {
       case ManipulateNamesBlocklistAnnotation(targetSeq, t) =>
         t.getObject() match {
@@ -492,7 +477,6 @@
             case _: A => targetSeq
             case _ => Nil
           }
->>>>>>> aec9e9e6
       }.flatten.flatten
 
       allowx match {
