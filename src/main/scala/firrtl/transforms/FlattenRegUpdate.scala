--- conflicted
+++ resolved
@@ -7,7 +7,7 @@
 import firrtl.Mappers._
 import firrtl.Utils._
 import firrtl.options.Dependency
-import firrtl.InfoExpr.orElse
+import firrtl.InfoExpr.{orElse, unwrap}
 
 import scala.collection.mutable
 
@@ -58,26 +58,29 @@
     * @return [[firrtl.ir.Module Module]] with register updates flattened
     */
   def flattenReg(mod: Module): Module = {
-    val regUpdates = mutable.ArrayBuffer.empty[Connect]
-    val netlist = buildNetlist(mod)
-
-<<<<<<< HEAD
     // We want to flatten Mux trees for reg updates into if-trees for improved
     // QoR for conditional updates. However, when-otherwise structure often
     // leads to defaults that are repeated all over and result in unreachable
     // branches. Before performing the inline, we determine which references
     // show up on multiple paths and mark those as endpoints where we stop
     // inlining
-    val maxDepth = 4 // max depth of inlining
+    val maxDepth = 4
+
+    val regUpdates = mutable.ArrayBuffer.empty[Connect]
+    val netlist = buildNetlist(mod)
+
+    // First traversal marks expression that would be inlined multiple times as endpoints
+    // Note that we could traverse more than maxDepth times - this corresponds to an expression that
+    // is already a very deeply nested mux
     def determineEndpoints(expr: Expression): collection.Set[WrappedExpression] = {
       val seen = mutable.HashSet.empty[WrappedExpression]
       val endpoint = mutable.HashSet.empty[WrappedExpression]
       def rec(depth: Int)(e: Expression): Unit = {
-        val ex = kind(e) match {
+        val (_, ex) = kind(e) match {
           case NodeKind | WireKind if depth < maxDepth && !seen(e) =>
             seen += e
-            netlist.getOrElse(e, e)
-          case _ => e
+            unwrap(netlist.getOrElse(e, e))
+          case _ => unwrap(e)
         }
         ex match {
           case Mux(_, tval, fval, _) =>
@@ -92,36 +95,24 @@
       endpoint
     }
 
-    def constructRegUpdate(expr: Expression): Expression = {
-      val endpoints = determineEndpoints(expr)
-      def rec(e: Expression): Expression = {
-        val ex = kind(e) match {
-          case NodeKind | WireKind if !endpoints(e)=> netlist.getOrElse(e, e)
-          case _ => e
+    def constructRegUpdate(start: Expression): (Info, Expression) = {
+      val endpoints = determineEndpoints(start)
+      def rec(e: Expression): (Info, Expression) = {
+        val (info, expr) = kind(e) match {
+          case NodeKind | WireKind if !endpoints(e) => unwrap(netlist.getOrElse(e, e))
+          case _ => unwrap(e)
         }
-        ex match {
-          case Mux(cond, tval, fval, tpe) => Mux(cond, rec(tval), rec(fval), tpe)
-          case _  => ex
+        expr match {
+          case Mux(cond, tval, fval, tpe) =>
+            val (tinfo, tvalx) = rec(tval)
+            val (finfo, fvalx) = rec(fval)
+            val infox = combineInfos(info, tinfo, finfo)
+            (infox, Mux(cond, tvalx, fvalx, tpe))
+          // Return the original expression to end flattening
+          case _  => unwrap(e)
         }
-=======
-    def constructRegUpdate(e: Expression): (Info, Expression) = {
-      import InfoExpr.unwrap
-      // Only walk netlist for nodes and wires, NOT registers or other state
-      val (info, expr) = kind(e) match {
-        case NodeKind | WireKind => unwrap(netlist.getOrElse(e, e))
-        case _ => unwrap(e)
       }
-      expr match {
-        case mux: Mux if canFlatten(mux) =>
-          val (tinfo, tvalx) = constructRegUpdate(mux.tval)
-          val (finfo, fvalx) = constructRegUpdate(mux.fval)
-          val infox = combineInfos(info, tinfo, finfo)
-          (infox, mux.copy(tval = tvalx, fval = fvalx))
-        // Return the original expression to end flattening
-        case _ => unwrap(e)
->>>>>>> 564312c3
-      }
-      rec(expr)
+      rec(start)
     }
 
     def onStmt(stmt: Statement): Statement = stmt.map(onStmt) match {
