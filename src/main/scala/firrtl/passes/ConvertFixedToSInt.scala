// See LICENSE for license details.

package firrtl.passes

import scala.collection.mutable
import firrtl.PrimOps._
import firrtl.ir._
import firrtl._
import firrtl.Mappers._
<<<<<<< HEAD
import firrtl.Utils.{sub_type, module_type, field_type, BoolType, max, min, pow_minus_one}
import Utils.throwInternalError
=======
import firrtl.Utils.{sub_type, module_type, field_type, max, error}
>>>>>>> 74a3b302

/** Replaces FixedType with SIntType, and correctly aligns all binary points
  */
object ConvertFixedToSInt extends Pass {
  def alignArg(e: Expression, point: BigInt): Expression = e.tpe match {
    case FixedType(IntWidth(w), IntWidth(p)) => // assert(point >= p)
      if((point - p) > 0) {
        DoPrim(Shl, Seq(e), Seq(point - p), UnknownType)
      } else if (point - p < 0) {
        DoPrim(Shr, Seq(e), Seq(p - point), UnknownType)
      } else e
    case FixedType(w, p) => throwInternalError(Some(s"alignArg: shouldn't be here - $e"))
    case _ => e
  }
  def calcPoint(es: Seq[Expression]): BigInt =
    es.map(_.tpe match {
      case FixedType(IntWidth(w), IntWidth(p)) => p
      case _ => BigInt(0)
    }).reduce(max(_, _))
  def toSIntType(t: Type): Type = t match {
    case FixedType(IntWidth(w), IntWidth(p)) => SIntType(IntWidth(w))
    case FixedType(w, p) => throwInternalError(Some(s"toSIntType: shouldn't be here - $t"))
    case _ => t map toSIntType
  }
  def run(c: Circuit): Circuit = {
    val moduleTypes = mutable.HashMap[String,Type]()
    def onModule(m:DefModule) : DefModule = {
      val types = mutable.HashMap[String,Type]()
      def updateExpType(e:Expression): Expression = e match {
        case DoPrim(Mul, args, consts, tpe) => e map updateExpType
        case DoPrim(AsFixedPoint, args, consts, tpe) => DoPrim(AsSInt, args, Seq.empty, tpe) map updateExpType
        case DoPrim(BPShl, args, consts, tpe) => DoPrim(Shl, args, consts, tpe) map updateExpType
        case DoPrim(BPShr, args, consts, tpe) => DoPrim(Shr, args, consts, tpe) map updateExpType
        case DoPrim(BPSet, args, consts, FixedType(w, IntWidth(p))) => alignArg(args.head, p) map updateExpType
        case DoPrim(op, args, consts, tpe) =>
          val point = calcPoint(args)
          val newExp = DoPrim(op, args.map(x => alignArg(x, point)), consts, UnknownType)
          newExp map updateExpType match {
            case DoPrim(AsFixedPoint, args, consts, tpe) => DoPrim(AsSInt, args, Seq.empty, tpe)
            case e => e
          }
        case Mux(cond, tval, fval, tpe) =>
          val point = calcPoint(Seq(tval, fval))
          val newExp = Mux(cond, alignArg(tval, point), alignArg(fval, point), UnknownType)
          newExp map updateExpType
        case e: UIntLiteral => e
        case e: SIntLiteral => e
        case _ => e map updateExpType match {
          case ValidIf(cond, value, tpe) => ValidIf(cond, value, value.tpe)
          case WRef(name, tpe, k, g) => WRef(name, types(name), k, g)
          case WSubField(exp, name, tpe, g) => WSubField(exp, name, field_type(exp.tpe, name), g)
          case WSubIndex(exp, value, tpe, g) => WSubIndex(exp, value, sub_type(exp.tpe), g)
          case WSubAccess(exp, index, tpe, g) => WSubAccess(exp, index, sub_type(exp.tpe), g)
        }
      }
      def updateStmtType(s: Statement): Statement = s match {
        case DefRegister(info, name, tpe, clock, reset, init) =>
          val newType = toSIntType(tpe)
          types(name) = newType
          DefRegister(info, name, newType, clock, reset, init) map updateExpType
        case DefWire(info, name, tpe) =>
          val newType = toSIntType(tpe)
          types(name) = newType
          DefWire(info, name, newType)
        case DefNode(info, name, value) =>
          val newValue = updateExpType(value)
          val newType = toSIntType(newValue.tpe)
          types(name) = newType
          DefNode(info, name, newValue)
        case DefMemory(info, name, dt, depth, wL, rL, rs, ws, rws, ruw) =>
          val newStmt = DefMemory(info, name, toSIntType(dt), depth, wL, rL, rs, ws, rws, ruw)
          val newType = MemPortUtils.memType(newStmt)
          types(name) = newType
          newStmt
        case WDefInstance(info, name, module, tpe) =>
          val newType = moduleTypes(module) 
          types(name) = newType
          WDefInstance(info, name, module, newType)
        case Connect(info, loc, exp) => 
          val point = calcPoint(Seq(loc))
          val newExp = alignArg(exp, point)
          Connect(info, loc, newExp) map updateExpType
        case PartialConnect(info, loc, exp) => 
          val point = calcPoint(Seq(loc))
          val newExp = alignArg(exp, point)
          PartialConnect(info, loc, newExp) map updateExpType
        // check Connect case, need to shl
        case s => (s map updateStmtType) map updateExpType
      }
 
      m.ports.foreach(p => types(p.name) = p.tpe)
      m match {
        case Module(info, name, ports, body) => Module(info,name,ports,updateStmtType(body))
        case m:ExtModule => m
      }
    }
 
    val newModules = for(m <- c.modules) yield { 
      val newPorts = m.ports.map(p => Port(p.info,p.name,p.direction,toSIntType(p.tpe)))
      m match {
         case Module(info, name, ports, body) => Module(info,name,newPorts,body)
         case ext: ExtModule => ext.copy(ports = newPorts)
      }
    }
    newModules.foreach(m => moduleTypes(m.name) = module_type(m))
    firrtl.passes.InferTypes.run(Circuit(c.info, newModules.map(onModule(_)), c.main ))
  }
}

// vim: set ts=4 sw=4 et:<|MERGE_RESOLUTION|>--- conflicted
+++ resolved
@@ -7,12 +7,7 @@
 import firrtl.ir._
 import firrtl._
 import firrtl.Mappers._
-<<<<<<< HEAD
-import firrtl.Utils.{sub_type, module_type, field_type, BoolType, max, min, pow_minus_one}
-import Utils.throwInternalError
-=======
-import firrtl.Utils.{sub_type, module_type, field_type, max, error}
->>>>>>> 74a3b302
+import firrtl.Utils.{sub_type, module_type, field_type, max, error, throwInternalError}
 
 /** Replaces FixedType with SIntType, and correctly aligns all binary points
   */
