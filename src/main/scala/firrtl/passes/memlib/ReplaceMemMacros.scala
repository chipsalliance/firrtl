--- conflicted
+++ resolved
@@ -223,16 +223,8 @@
     writer.serialize()
     val pins = getMyAnnotations(state) match {
       case Nil => Nil
-<<<<<<< HEAD
-      case Seq(Annotation(c, t, string)) =>
-        PinAnnotation.matcher.findAllIn(string).toSeq match {
-          case Nil => error(s"Bad Annotation: ${Annotation(c, t, string)}")
-          case seq => seq
-        }
-=======
       case Seq(PinAnnotation(CircuitName(c), pins)) => pins
-      case _ => throwInternalError
->>>>>>> 7d0b4870
+      case _ => throwInternalError(Some(s"execute: getMyAnnotations - ${getMyAnnotations(state)}"))
     }
     val annos = (pins.foldLeft(Seq[Annotation]()) { (seq, pin) =>
       seq ++ memMods.collect { 
