--- conflicted
+++ resolved
@@ -68,16 +68,9 @@
         errors append new InvalidLOCException(info, mname)
       case _ => // Do Nothing
     }
-<<<<<<< HEAD
-
-    def checkChirrtlW(info: Info, mname: String)(w: Width): Width = w match {
-      case w: IntWidth if w.width <= 0 =>
-        errors append new NegWidthException(info, mname)
-=======
     def checkChirrtlW(w: Width): Width = w match {
       case w: IntWidth if (w.width < BigInt(0)) =>
-        errors.append(new NegWidthException)
->>>>>>> 4b6d604c
+        errors.append(new NegWidthException(info, mname)
         w
       case _ => w
     }
