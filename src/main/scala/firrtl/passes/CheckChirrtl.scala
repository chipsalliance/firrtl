// See LICENSE for license details.

package firrtl.passes

import firrtl._
import firrtl.ir._
import firrtl.Utils._
import firrtl.traversals.Foreachers._

object CheckChirrtl extends Pass {
  type NameSet = collection.mutable.HashSet[String]

  class NotUniqueException(info: Info, mname: String, name: String) extends PassException(
    s"$info: [module $mname] Reference $name does not have a unique name.")
  class InvalidLOCException(info: Info, mname: String) extends PassException(
    s"$info: [module $mname] Invalid connect to an expression that is not a reference or a WritePort.")
  class UndeclaredReferenceException(info: Info, mname: String, name: String) extends PassException(
    s"$info: [module $mname] Reference $name is not declared.")
  class MemWithFlipException(info: Info, mname: String, name: String) extends PassException(
    s"$info: [module $mname] Memory $name cannot be a bundle type with flips.")
  class InvalidAccessException(info: Info, mname: String) extends PassException(
    s"$info: [module $mname] Invalid access to non-reference.")
  class ModuleNotDefinedException(info: Info, mname: String, name: String) extends PassException(
    s"$info: Module $name is not defined.")
  class NegWidthException(info: Info, mname: String) extends PassException(
    s"$info: [module $mname] Width cannot be negative or zero.")
  class NegVecSizeException(info: Info, mname: String) extends PassException(
    s"$info: [module $mname] Vector type size cannot be negative.")
  class NegMemSizeException(info: Info, mname: String) extends PassException(
    s"$info: [module $mname] Memory size cannot be negative or zero.")
  class NoTopModuleException(info: Info, name: String) extends PassException(
    s"$info: A single module must be named $name.")

  def run (c: Circuit): Circuit = {
    val errors = new Errors()
    val moduleNames = (c.modules map (_.name)).toSet

    def checkValidLoc(info: Info, mname: String, e: Expression) = e match {
      case _: UIntLiteral | _: SIntLiteral | _: DoPrim =>
        errors append new InvalidLOCException(info, mname)
      case _ => // Do Nothing
    }
    def checkChirrtlW(info: Info, mname: String)(w: Width): Unit = w match {
      case w: IntWidth if (w.width < BigInt(0)) => errors.append(new NegWidthException(info, mname))
      case _ =>
    }

    def checkChirrtlT(info: Info, mname: String)(t: Type): Unit = {
      t.foreach(checkChirrtlT(info, mname))
      t match {
        case t: VectorType if t.size < 0 =>
          errors append new NegVecSizeException(info, mname)
          t.foreach(checkChirrtlW(info, mname))
        //case FixedType(width, point) => FixedType(checkChirrtlW(width), point)
        case _ => t.foreach(checkChirrtlW(info, mname))
      }
    }

<<<<<<< HEAD
    def validSubexp(info: Info, mname: String)(e: Expression): Expression = {
      e match {
        case _: Reference | _: SubField | _: SubIndex | _: SubAccess |
             _: Mux | _: ValidIf | _: BundleLiteral | _: VectorExpression => // No error
        case _ => errors append new InvalidAccessException(info, mname)
      }
      e
=======
    def validSubexp(info: Info, mname: String)(e: Expression): Unit = e match {
      case _: Reference | _: SubField | _: SubIndex | _: SubAccess |
           _: Mux | _: ValidIf => // No error
      case _ => errors append new InvalidAccessException(info, mname)
>>>>>>> 3655ae09
    }

    def checkChirrtlE(info: Info, mname: String, names: NameSet)(e: Expression): Unit = {
      e match {
        case _: DoPrim | _:Mux | _:ValidIf | _: UIntLiteral =>
        case ex: Reference if !names(ex.name) =>
          errors append new UndeclaredReferenceException(info, mname, ex.name)
        case ex: SubAccess => validSubexp(info, mname)(ex.expr)
        case ex => ex.foreach(validSubexp(info, mname))
      }
      e.foreach(checkChirrtlW(info, mname))
      e.foreach(checkChirrtlT(info, mname))
      e.foreach(checkChirrtlE(info, mname, names))
    }

    def checkName(info: Info, mname: String, names: NameSet)(name: String): Unit = {
      if (names(name))
        errors append new NotUniqueException(info, mname, name)
      names += name
    }

    def checkChirrtlS(minfo: Info, mname: String, names: NameSet)(s: Statement): Unit = {
      val info = get_info(s) match {case NoInfo => minfo case x => x}
      s.foreach(checkName(info, mname, names))
      s match {
        case sx: DefMemory =>
          if (hasFlip(sx.dataType)) errors append new MemWithFlipException(info, mname, sx.name)
          if (sx.depth <= 0) errors append new NegMemSizeException(info, mname)
        case sx: DefInstance if !moduleNames(sx.module) =>
          errors append new ModuleNotDefinedException(info, mname, sx.module)
        case sx: Connect => checkValidLoc(info, mname, sx.loc)
        case sx: PartialConnect => checkValidLoc(info, mname, sx.loc)
        case _ => // Do Nothing
      }
      s.foreach(checkChirrtlT(info, mname))
      s.foreach(checkChirrtlE(info, mname, names))
      s.foreach(checkChirrtlS(info, mname, names))
    }

    def checkChirrtlP(mname: String, names: NameSet)(p: Port): Unit = {
      if (names(p.name))
        errors append new NotUniqueException(NoInfo, mname, p.name)
      names += p.name
      p.tpe.foreach(checkChirrtlT(p.info, mname))
      p.tpe.foreach(checkChirrtlW(p.info, mname))
    }

    def checkChirrtlM(m: DefModule) {
      val names = new NameSet
      m.foreach(checkChirrtlP(m.name, names))
      m.foreach(checkChirrtlS(m.info, m.name, names))
    }
    
    c.modules.foreach(checkChirrtlM)
    c.modules count (_.name == c.main) match {
      case 1 =>
      case _ => errors append new NoTopModuleException(c.info, c.main)
    }
    errors.trigger()
    c
  }
}<|MERGE_RESOLUTION|>--- conflicted
+++ resolved
@@ -56,20 +56,10 @@
       }
     }
 
-<<<<<<< HEAD
-    def validSubexp(info: Info, mname: String)(e: Expression): Expression = {
-      e match {
-        case _: Reference | _: SubField | _: SubIndex | _: SubAccess |
-             _: Mux | _: ValidIf | _: BundleLiteral | _: VectorExpression => // No error
-        case _ => errors append new InvalidAccessException(info, mname)
-      }
-      e
-=======
     def validSubexp(info: Info, mname: String)(e: Expression): Unit = e match {
       case _: Reference | _: SubField | _: SubIndex | _: SubAccess |
-           _: Mux | _: ValidIf => // No error
+           _: Mux | _: ValidIf | _: BundleLiteral | _: VectorExpression => // No error
       case _ => errors append new InvalidAccessException(info, mname)
->>>>>>> 3655ae09
     }
 
     def checkChirrtlE(info: Info, mname: String, names: NameSet)(e: Expression): Unit = {
