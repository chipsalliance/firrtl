--- conflicted
+++ resolved
@@ -4,123 +4,6 @@
 
 import firrtl.ir._
 
-<<<<<<< HEAD
-object CheckChirrtl extends Pass {
-  type NameSet = collection.mutable.HashSet[String]
-
-  class NotUniqueException(info: Info, mname: String, name: String) extends PassException(
-    s"$info: [module $mname] Reference $name does not have a unique name.")
-  class InvalidLOCException(info: Info, mname: String) extends PassException(
-    s"$info: [module $mname] Invalid connect to an expression that is not a reference or a WritePort.")
-  class UndeclaredReferenceException(info: Info, mname: String, name: String) extends PassException(
-    s"$info: [module $mname] Reference $name is not declared.")
-  class MemWithFlipException(info: Info, mname: String, name: String) extends PassException(
-    s"$info: [module $mname] Memory $name cannot be a bundle type with flips.")
-  class InvalidAccessException(info: Info, mname: String) extends PassException(
-    s"$info: [module $mname] Invalid access to non-reference.")
-  class ModuleNotDefinedException(info: Info, mname: String, name: String) extends PassException(
-    s"$info: Module $name is not defined.")
-  class NegWidthException(info: Info, mname: String) extends PassException(
-    s"$info: [module $mname] Width cannot be negative or zero.")
-  class NegVecSizeException(info: Info, mname: String) extends PassException(
-    s"$info: [module $mname] Vector type size cannot be negative.")
-  class NegMemSizeException(info: Info, mname: String) extends PassException(
-    s"$info: [module $mname] Memory size cannot be negative or zero.")
-  class NoTopModuleException(info: Info, name: String) extends PassException(
-    s"$info: A single module must be named $name.")
-
-  def run (c: Circuit): Circuit = {
-    val errors = new Errors()
-    val moduleNames = (c.modules map (_.name)).toSet
-
-    def checkValidLoc(info: Info, mname: String, e: Expression) = e match {
-      case _: UIntLiteral | _: SIntLiteral | _: DoPrim =>
-        errors append new InvalidLOCException(info, mname)
-      case _ => // Do Nothing
-    }
-    def checkChirrtlW(info: Info, mname: String)(w: Width): Unit = w match {
-      case w: IntWidth if (w.width < BigInt(0)) => errors.append(new NegWidthException(info, mname))
-      case _ =>
-    }
-
-    def checkChirrtlT(info: Info, mname: String)(t: Type): Unit = {
-      t.foreach(checkChirrtlT(info, mname))
-      t match {
-        case t: VectorType if t.size < 0 =>
-          errors append new NegVecSizeException(info, mname)
-          t.foreach(checkChirrtlW(info, mname))
-        //case FixedType(width, point) => FixedType(checkChirrtlW(width), point)
-        case _ => t.foreach(checkChirrtlW(info, mname))
-      }
-    }
-
-    def validSubexp(info: Info, mname: String)(e: Expression): Unit = e match {
-      case _: Reference | _: SubField | _: SubIndex | _: SubAccess |
-           _: Mux | _: ValidIf | _: BundleLiteral | _: VectorExpression => // No error
-      case _ => errors append new InvalidAccessException(info, mname)
-    }
-
-    def checkChirrtlE(info: Info, mname: String, names: NameSet)(e: Expression): Unit = {
-      e match {
-        case _: DoPrim | _:Mux | _:ValidIf | _: UIntLiteral =>
-        case ex: Reference if !names(ex.name) =>
-          errors append new UndeclaredReferenceException(info, mname, ex.name)
-        case ex: SubAccess => validSubexp(info, mname)(ex.expr)
-        case ex => ex.foreach(validSubexp(info, mname))
-      }
-      e.foreach(checkChirrtlW(info, mname))
-      e.foreach(checkChirrtlT(info, mname))
-      e.foreach(checkChirrtlE(info, mname, names))
-    }
-
-    def checkName(info: Info, mname: String, names: NameSet)(name: String): Unit = {
-      if (names(name))
-        errors append new NotUniqueException(info, mname, name)
-      names += name
-    }
-
-    def checkChirrtlS(minfo: Info, mname: String, names: NameSet)(s: Statement): Unit = {
-      val info = get_info(s) match {case NoInfo => minfo case x => x}
-      s.foreach(checkName(info, mname, names))
-      s match {
-        case sx: DefMemory =>
-          if (hasFlip(sx.dataType)) errors append new MemWithFlipException(info, mname, sx.name)
-          if (sx.depth <= 0) errors append new NegMemSizeException(info, mname)
-        case sx: DefInstance if !moduleNames(sx.module) =>
-          errors append new ModuleNotDefinedException(info, mname, sx.module)
-        case sx: Connect => checkValidLoc(info, mname, sx.loc)
-        case sx: PartialConnect => checkValidLoc(info, mname, sx.loc)
-        case _ => // Do Nothing
-      }
-      s.foreach(checkChirrtlT(info, mname))
-      s.foreach(checkChirrtlE(info, mname, names))
-      s.foreach(checkChirrtlS(info, mname, names))
-    }
-
-    def checkChirrtlP(mname: String, names: NameSet)(p: Port): Unit = {
-      if (names(p.name))
-        errors append new NotUniqueException(NoInfo, mname, p.name)
-      names += p.name
-      p.tpe.foreach(checkChirrtlT(p.info, mname))
-      p.tpe.foreach(checkChirrtlW(p.info, mname))
-    }
-
-    def checkChirrtlM(m: DefModule) {
-      val names = new NameSet
-      m.foreach(checkChirrtlP(m.name, names))
-      m.foreach(checkChirrtlS(m.info, m.name, names))
-    }
-    
-    c.modules.foreach(checkChirrtlM)
-    c.modules count (_.name == c.main) match {
-      case 1 =>
-      case _ => errors append new NoTopModuleException(c.info, c.main)
-    }
-    errors.trigger()
-    c
-  }
-=======
 object CheckChirrtl extends Pass with CheckHighFormLike {
   def errorOnChirrtl(info: Info, mname: String, s: Statement): Option[PassException] = None
->>>>>>> c6a201dd
 }