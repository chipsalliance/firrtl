--- conflicted
+++ resolved
@@ -246,12 +246,12 @@
     }
     b
   }
-<<<<<<< HEAD
 
   def get_constraints_t(t1: Type, t2: Type): Seq[WGeq] = (t1,t2) match {
     case (t1: UIntType, t2: UIntType) => Seq(WGeq(t1.width, t2.width))
     case (t1: SIntType, t2: SIntType) => Seq(WGeq(t1.width, t2.width))
     case (ClockType, ClockType) => Nil
+    case (AsyncResetType, AsyncResetType) => Nil
     case (FixedType(w1, p1), FixedType(w2, p2)) => Seq(WGeq(w1,w2), WGeq(p1,p2))
     case (AnalogType(w1), AnalogType(w2)) => Seq(WGeq(w1,w2), WGeq(w2,w1))
     case (t1: BundleType, t2: BundleType) =>
@@ -266,28 +266,6 @@
 
   def run(c: Circuit, extra: Seq[WGeq]): Circuit = {
     val v = ArrayBuffer[WGeq]() ++ extra
-=======
-     
-  def run (c: Circuit): Circuit = {
-    val v = ArrayBuffer[WGeq]()
-
-    def get_constraints_t(t1: Type, t2: Type): Seq[WGeq] = (t1,t2) match {
-      case (t1: UIntType, t2: UIntType) => Seq(WGeq(t1.width, t2.width))
-      case (t1: SIntType, t2: SIntType) => Seq(WGeq(t1.width, t2.width))
-      case (ClockType, ClockType) => Nil
-      case (AsyncResetType, AsyncResetType) => Nil
-      case (FixedType(w1, p1), FixedType(w2, p2)) => Seq(WGeq(w1,w2), WGeq(p1,p2))
-      case (AnalogType(w1), AnalogType(w2)) => Seq(WGeq(w1,w2), WGeq(w2,w1))
-      case (t1: BundleType, t2: BundleType) =>
-        (t1.fields zip t2.fields foldLeft Seq[WGeq]()){case (res, (f1, f2)) =>
-          res ++ (f1.flip match {
-            case Default => get_constraints_t(f1.tpe, f2.tpe)
-            case Flip => get_constraints_t(f2.tpe, f1.tpe)
-          })
-        }
-      case (t1: VectorType, t2: VectorType) => get_constraints_t(t1.tpe, t2.tpe)
-    }
->>>>>>> 2272044c
 
     def get_constraints_e(e: Expression): Unit = {
       e match {
