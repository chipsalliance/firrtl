// See LICENSE for license details.

package firrtl.passes

import scala.collection.mutable
import firrtl._
import firrtl.ir._
import firrtl.Utils._
import MemPortUtils.memType
import firrtl.Mappers._

/** Removes all aggregate types from a [[firrtl.ir.Circuit]]
  *
  * @note Assumes [[firrtl.ir.SubAccess]]es have been removed
  * @note Assumes [[firrtl.ir.Connect]]s and [[firrtl.ir.IsInvalid]]s only operate on [[firrtl.ir.Expression]]s of ground type
  * @example
  * {{{
  *   wire foo : { a : UInt<32>, b : UInt<16> }
  * }}} lowers to
  * {{{
  *   wire foo_a : UInt<32>
  *   wire foo_b : UInt<16>
  * }}}
  */
<<<<<<< HEAD
object LowerTypes extends Transform {
  def inputForm = UnknownForm
  def outputForm = UnknownForm
=======
object LowerTypes extends Pass {
>>>>>>> 67eb4e2d
  /** Delimiter used in lowering names */
  val delim = "_"
  /** Expands a chain of referential [[firrtl.ir.Expression]]s into the equivalent lowered name
    * @param e [[firrtl.ir.Expression]] made up of _only_ [[firrtl.WRef]], [[firrtl.WSubField]], and [[firrtl.WSubIndex]]
    * @return Lowered name of e
    */
  def loweredName(e: Expression): String = e match {
    case e: WRef => e.name
    case e: WSubField => s"${loweredName(e.exp)}$delim${e.name}"
    case e: WSubIndex => s"${loweredName(e.exp)}$delim${e.value}"
  }
  def loweredName(s: Seq[String]): String = s mkString delim
  def renameExps(renames: RenameMap, n: String, t: Type, root: String): Seq[String] =
    renameExps(renames, WRef(n, t, ExpKind, UNKNOWNGENDER), root)
  def renameExps(renames: RenameMap, n: String, t: Type): Seq[String] =
    renameExps(renames, WRef(n, t, ExpKind, UNKNOWNGENDER), "")
  def renameExps(renames: RenameMap, e: Expression, root: String): Seq[String] = e.tpe match {
    case (_: GroundType) =>
      val name = root + loweredName(e)
      renames.rename(e.serialize, name)
      Seq(name)
    case (t: BundleType) => t.fields.foldLeft(Seq[String]()){(names, f) =>
      val subNames = renameExps(renames, WSubField(e, f.name, f.tpe, times(gender(e), f.flip)), root)
      renames.rename(e.serialize, subNames)
      names ++ subNames
    }
    case (t: VectorType) => (0 until t.size).foldLeft(Seq[String]()){(names, i) =>
      val subNames = renameExps(renames, WSubIndex(e, i, t.tpe,gender(e)), root)
      renames.rename(e.serialize, subNames)
      names ++ subNames
    }
  }

  private def renameMemExps(renames: RenameMap, e: Expression, portAndField: Expression): Seq[String] = e.tpe match {
    case (_: GroundType) =>
      val (mem, tail) = splitRef(e)
      val loRef = mergeRef(WRef(loweredName(e)), portAndField)
      val hiRef = mergeRef(mem, mergeRef(portAndField, tail))
      renames.rename(hiRef.serialize, loRef.serialize)
      Seq(loRef.serialize)
    case (t: BundleType) => t.fields.foldLeft(Seq[String]()){(names, f) =>
      val subNames = renameMemExps(renames, WSubField(e, f.name, f.tpe, times(gender(e), f.flip)), portAndField)
      val (mem, tail) = splitRef(e)
      val hiRef = mergeRef(mem, mergeRef(portAndField, tail))
      renames.rename(hiRef.serialize, subNames)
      names ++ subNames
    }
    case (t: VectorType) => (0 until t.size).foldLeft(Seq[String]()){(names, i) =>
      val subNames = renameMemExps(renames, WSubIndex(e, i, t.tpe,gender(e)), portAndField)
      val (mem, tail) = splitRef(e)
      val hiRef = mergeRef(mem, mergeRef(portAndField, tail))
      renames.rename(hiRef.serialize, subNames)
      names ++ subNames
    }
  }
  private case class LowerTypesException(msg: String) extends FIRRTLException(msg)
  private def error(msg: String)(info: Info, mname: String) =
    throw LowerTypesException(s"$info: [module $mname] $msg")

  // TODO Improve? Probably not the best way to do this
  private def splitMemRef(e1: Expression): (WRef, WRef, WRef, Option[Expression]) = {
    val (mem, tail1) = splitRef(e1)
    val (port, tail2) = splitRef(tail1)
    tail2 match {
      case e2: WRef =>
        (mem, port, e2, None)
      case _ =>
        val (field, tail3) = splitRef(tail2)
        (mem, port, field, Some(tail3))
    }
  }

  // Lowers an expression of MemKind
  // Since mems with Bundle type must be split into multiple ground type
  //   mem, references to fields addr, en, clk, and rmode must be replicated
  //   for each resulting memory
  // References to data, mask, rdata, wdata, and wmask have already been split in expand connects
  //   and just need to be converted to refer to the correct new memory
  type MemDataTypeMap = collection.mutable.HashMap[String, Type]
  def lowerTypesMemExp(memDataTypeMap: MemDataTypeMap,
      info: Info, mname: String)(e: Expression): Seq[Expression] = {
    val (mem, port, field, tail) = splitMemRef(e)
    field.name match {
      // Fields that need to be replicated for each resulting mem
      case "addr" | "en" | "clk" | "wmode" =>
        require(tail.isEmpty) // there can't be a tail for these
        memDataTypeMap(mem.name) match {
          case _: GroundType => Seq(e)
          case memType => create_exps(mem.name, memType) map { e =>
            val loMemName = loweredName(e)
            val loMem = WRef(loMemName, UnknownType, kind(mem), UNKNOWNGENDER)
            mergeRef(loMem, mergeRef(port, field))
          }
        }
      // Fields that need not be replicated for each
      // eg. mem.reader.data[0].a
      // (Connect/IsInvalid must already have been split to ground types)
      case "data" | "mask" | "rdata" | "wdata" | "wmask" =>
        val loMem = tail match {
          case Some(ex) =>
            val loMemExp = mergeRef(mem, ex)
            val loMemName = loweredName(loMemExp)
            WRef(loMemName, UnknownType, kind(mem), UNKNOWNGENDER)
          case None => mem
        }
        Seq(mergeRef(loMem, mergeRef(port, field)))
      case name => error(s"Error! Unhandled memory field $name")(info, mname)
    }
  }

  def lowerTypesExp(memDataTypeMap: MemDataTypeMap,
      info: Info, mname: String)(e: Expression): Expression = e match {
    case e: WRef => e
    case (_: WSubField | _: WSubIndex) => kind(e) match {
      case InstanceKind =>
        val (root, tail) = splitRef(e)
        val name = loweredName(tail)
        WSubField(root, name, e.tpe, gender(e))
      case MemKind =>
        val exps = lowerTypesMemExp(memDataTypeMap, info, mname)(e)
        exps.size match {
          case 1 => exps.head
          case _ => error("Error! lowerTypesExp called on MemKind " + 
                          "SubField that needs to be expanded!")(info, mname)
        }
      case _ => WRef(loweredName(e), e.tpe, kind(e), gender(e))
    }
    case e: Mux => e map lowerTypesExp(memDataTypeMap, info, mname)
    case e: ValidIf => e map lowerTypesExp(memDataTypeMap, info, mname)
    case e: DoPrim => e map lowerTypesExp(memDataTypeMap, info, mname)
    case e @ (_: UIntLiteral | _: SIntLiteral) => e
  }
  def lowerTypesStmt(memDataTypeMap: MemDataTypeMap,
      minfo: Info, mname: String, renames: RenameMap)(s: Statement): Statement = {
    val info = get_info(s) match {case NoInfo => minfo case x => x}
    s map lowerTypesStmt(memDataTypeMap, info, mname, renames) match {
      case s: DefWire => s.tpe match {
        case _: GroundType => s
        case _ => 
          val exps = create_exps(s.name, s.tpe)
          val names = exps map loweredName
          renameExps(renames, s.name, s.tpe)
          Block((exps zip names) map { case (e, n) => 
            DefWire(s.info, n, e.tpe)
          })
      }
      case sx: DefRegister => sx.tpe match {
        case _: GroundType => sx map lowerTypesExp(memDataTypeMap, info, mname)
        case _ =>
          val es = create_exps(sx.name, sx.tpe)
          val names = es map loweredName
          renameExps(renames, sx.name, sx.tpe)
          val inits = create_exps(sx.init) map lowerTypesExp(memDataTypeMap, info, mname)
          val clock = lowerTypesExp(memDataTypeMap, info, mname)(sx.clock)
          val reset = lowerTypesExp(memDataTypeMap, info, mname)(sx.reset)
          Block((es zip names) zip inits map { case ((e, n), i) =>
            DefRegister(sx.info, n, e.tpe, clock, reset, i)
          })
      }
      // Could instead just save the type of each Module as it gets processed
      case sx: WDefInstance => sx.tpe match {
        case t: BundleType =>
          val fieldsx = t.fields flatMap { f =>
            renameExps(renames, f.name, sx.tpe, s"${sx.name}.")
            create_exps(WRef(f.name, f.tpe, ExpKind, times(f.flip, MALE))) map { e => 
              // Flip because inst genders are reversed from Module type
              Field(loweredName(e), swap(to_flip(gender(e))), e.tpe)
            }
          }
          WDefInstance(sx.info, sx.name, sx.module, BundleType(fieldsx))
        case _ => error("WDefInstance type should be Bundle!")(info, mname)
      }
      case sx: DefMemory =>
        memDataTypeMap(sx.name) = sx.dataType
        sx.dataType match {
          case _: GroundType => sx
          case _ =>
            // Rename ports
            val seen: mutable.Set[String] = mutable.Set[String]()
            create_exps(sx.name, memType(sx)) foreach { e =>
              val (mem, port, field, tail) = splitMemRef(e)
              if (!seen.contains(field.name)) {
                seen += field.name
                val d = WRef(mem.name, sx.dataType)
                tail match {
                  case None =>
                    create_exps(mem.name, sx.dataType) foreach { x =>
                      renames.rename(e.serialize, s"${loweredName(x)}.${port.serialize}.${field.serialize}")
                    }
                  case Some(_) =>
                    renameMemExps(renames, d, mergeRef(port, field))
                }
              }
            }
            Block(create_exps(sx.name, sx.dataType) map {e =>
              val newName = loweredName(e)
              // Rename mems
              renames.rename(sx.name, newName)
              sx copy (name = newName, dataType = e.tpe)
            })
        }
      // wire foo : { a , b }
      // node x = foo
      // node y = x.a
      //  ->
      // node x_a = foo_a
      // node x_b = foo_b
      // node y = x_a
      case sx: DefNode =>
        val names = create_exps(sx.name, sx.value.tpe) map lowerTypesExp(memDataTypeMap, info, mname)
        val exps = create_exps(sx.value) map lowerTypesExp(memDataTypeMap, info, mname)
        renameExps(renames, sx.name, sx.value.tpe)
        Block(names zip exps map { case (n, e) =>
          DefNode(info, loweredName(n), e)
        })
      case sx: IsInvalid => kind(sx.expr) match {
        case MemKind =>
          Block(lowerTypesMemExp(memDataTypeMap, info, mname)(sx.expr) map (IsInvalid(info, _)))
        case _ => sx map lowerTypesExp(memDataTypeMap, info, mname)
      }
      case sx: Connect => kind(sx.loc) match {
        case MemKind =>
          val exp = lowerTypesExp(memDataTypeMap, info, mname)(sx.expr)
          val locs = lowerTypesMemExp(memDataTypeMap, info, mname)(sx.loc)
          Block(locs map (Connect(info, _, exp)))
        case _ => sx map lowerTypesExp(memDataTypeMap, info, mname)
      }
      case sx => sx map lowerTypesExp(memDataTypeMap, info, mname)
    }
  }

  def lowerTypes(renames: RenameMap)(m: DefModule): DefModule = {
    val memDataTypeMap = new MemDataTypeMap
    renames.setModule(m.name)
    // Lower Ports
    val portsx = m.ports flatMap { p =>
      val exps = create_exps(WRef(p.name, p.tpe, PortKind, to_gender(p.direction)))
      val names = exps map loweredName
      renameExps(renames, p.name, p.tpe)
      (exps zip names) map { case (e, n) =>
        Port(p.info, n, to_dir(gender(e)), e.tpe)
      }
    }
    m match {
      case m: ExtModule =>
        m copy (ports = portsx)
      case m: Module =>
        m copy (ports = portsx) map lowerTypesStmt(memDataTypeMap, m.info, m.name, renames)
    }
  }

  def execute(state: CircuitState): CircuitState = {
    val c = state.circuit
    val renames = RenameMap()
    renames.setCircuit(c.main)
    val result = c copy (modules = c.modules map lowerTypes(renames))
    CircuitState(result, outputForm, state.annotations, Some(renames))
  }
}
<|MERGE_RESOLUTION|>--- conflicted
+++ resolved
@@ -22,13 +22,10 @@
   *   wire foo_b : UInt<16>
   * }}}
   */
-<<<<<<< HEAD
 object LowerTypes extends Transform {
   def inputForm = UnknownForm
   def outputForm = UnknownForm
-=======
-object LowerTypes extends Pass {
->>>>>>> 67eb4e2d
+
   /** Delimiter used in lowering names */
   val delim = "_"
   /** Expands a chain of referential [[firrtl.ir.Expression]]s into the equivalent lowered name
