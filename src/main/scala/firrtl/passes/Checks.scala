// See LICENSE for license details.

package firrtl.passes

import firrtl._
import firrtl.ir._
import firrtl.PrimOps._
import firrtl.Utils._
import firrtl.Mappers._
import firrtl.traversals.Foreachers._
import firrtl.WrappedType._

object CheckHighForm extends Pass {
  type NameSet = collection.mutable.HashSet[String]

  // Custom Exceptions
  class NotUniqueException(info: Info, mname: String, name: String) extends PassException(
    s"$info: [module $mname] Reference $name does not have a unique name.")
  class InvalidLOCException(info: Info, mname: String) extends PassException(
    s"$info: [module $mname] Invalid connect to an expression that is not a reference or a WritePort.")
  class NegUIntException(info: Info, mname: String) extends PassException(
    s"$info: [module $mname] UIntLiteral cannot be negative.")
  class UndeclaredReferenceException(info: Info, mname: String, name: String) extends PassException(
    s"$info: [module $mname] Reference $name is not declared.")
  class PoisonWithFlipException(info: Info, mname: String, name: String) extends PassException(
    s"$info: [module $mname] Poison $name cannot be a bundle type with flips.")
  class MemWithFlipException(info: Info, mname: String, name: String) extends PassException(
    s"$info: [module $mname] Memory $name cannot be a bundle type with flips.")
  class InvalidAccessException(info: Info, mname: String) extends PassException(
    s"$info: [module $mname] Invalid access to non-reference.")
  class ModuleNotDefinedException(info: Info, mname: String, name: String) extends PassException(
    s"$info: Module $name is not defined.")
  class IncorrectNumArgsException(info: Info, mname: String, op: String, n: Int) extends PassException(
    s"$info: [module $mname] Primop $op requires $n expression arguments.")
  class IncorrectNumConstsException(info: Info, mname: String, op: String, n: Int) extends PassException(
    s"$info: [module $mname] Primop $op requires $n integer arguments.")
  class NegWidthException(info: Info, mname: String) extends PassException(
    s"$info: [module $mname] Width cannot be negative or zero.")
  class NegVecSizeException(info: Info, mname: String) extends PassException(
    s"$info: [module $mname] Vector type size cannot be negative.")
  class NegMemSizeException(info: Info, mname: String) extends PassException(
    s"$info: [module $mname] Memory size cannot be negative or zero.")
  class BadPrintfException(info: Info, mname: String, x: Char) extends PassException(
    s"$info: [module $mname] Bad printf format: " + "\"%" + x + "\"")
  class BadPrintfTrailingException(info: Info, mname: String) extends PassException(
    s"$info: [module $mname] Bad printf format: trailing " + "\"%\"")
  class BadPrintfIncorrectNumException(info: Info, mname: String) extends PassException(
    s"$info: [module $mname] Bad printf format: incorrect number of arguments")
  class InstanceLoop(info: Info, mname: String, loop: String) extends PassException(
    s"$info: [module $mname] Has instance loop $loop")
  class NoTopModuleException(info: Info, name: String) extends PassException(
    s"$info: A single module must be named $name.")
  class NegArgException(info: Info, mname: String, op: String, value: Int) extends PassException(
    s"$info: [module $mname] Primop $op argument $value < 0.")
  class LsbLargerThanMsbException(info: Info, mname: String, op: String, lsb: Int, msb: Int) extends PassException(
    s"$info: [module $mname] Primop $op lsb $lsb > $msb.")

  def run(c: Circuit): Circuit = {
    val errors = new Errors()
    val moduleGraph = new ModuleGraph
    val moduleNames = (c.modules map (_.name)).toSet

    def checkHighFormPrimop(info: Info, mname: String, e: DoPrim) {
      def correctNum(ne: Option[Int], nc: Int) {
        ne match {
          case Some(i) if e.args.length != i =>
            errors.append(new IncorrectNumArgsException(info, mname, e.op.toString, i))
          case _ => // Do Nothing
        }
        if (e.consts.length != nc)
          errors.append(new IncorrectNumConstsException(info, mname, e.op.toString, nc))
      }

      e.op match {
        case Add | Sub | Mul | Div | Rem | Lt | Leq | Gt | Geq |
             Eq | Neq | Dshl | Dshr | And | Or | Xor | Cat =>
          correctNum(Option(2), 0)
        case AsUInt | AsSInt | AsClock | Cvt | Neq | Not =>
          correctNum(Option(1), 0)
        case AsFixedPoint | Pad | Head | Tail | BPShl | BPShr | BPSet =>
          correctNum(Option(1), 1)
        case Shl | Shr =>
          correctNum(Option(1), 1)
          val amount = e.consts.head.toInt
          if (amount < 0) {
            errors.append(new NegArgException(info, mname, e.op.toString, amount))
          }
        case Bits =>
          correctNum(Option(1), 2)
          val (msb, lsb) = (e.consts(0).toInt, e.consts(1).toInt)
          if (lsb > msb) {
            errors.append(new LsbLargerThanMsbException(info, mname, e.op.toString, lsb, msb))
          }
        case Andr | Orr | Xorr | Neg =>
          correctNum(None,0)
      }
    }

    def checkFstring(info: Info, mname: String, s: StringLit, i: Int) {
      val validFormats = "bdxc"
      val (percent, npercents) = s.string.foldLeft((false, 0)) {
        case ((percentx, n), b) if percentx && (validFormats contains b) =>
          (false, n + 1)
        case ((percentx, n), b) if percentx && b != '%' =>
          errors.append(new BadPrintfException(info, mname, b.toChar))
          (false, n)
        case ((percentx, n), b) =>
          (if (b == '%') !percentx else false /* %% -> percentx = false */, n)
      }
      if (percent) errors.append(new BadPrintfTrailingException(info, mname))
      if (npercents != i) errors.append(new BadPrintfIncorrectNumException(info, mname))
    }

    def checkValidLoc(info: Info, mname: String, e: Expression): Unit = e match {
      case _: UIntLiteral | _: SIntLiteral | _: DoPrim =>
        errors.append(new InvalidLOCException(info, mname))
      case _ => // Do Nothing
    }

    def checkHighFormW(info: Info, mname: String)(w: Width): Unit = {
      w match {
        case wx: IntWidth if wx.width < 0 => errors.append(new NegWidthException(info, mname))
        case wx => // Do nothing
      }
    }

    def checkHighFormT(info: Info, mname: String)(t: Type): Unit = {
      t foreach checkHighFormT(info, mname)
      t match {
        case tx: VectorType if tx.size < 0 => errors.append(new NegVecSizeException(info, mname))
        case _ => t foreach checkHighFormW(info, mname)
      }
    }

    def validSubexp(info: Info, mname: String)(e: Expression): Unit = {
      e match {
        case _: WRef | _: WSubField | _: WSubIndex | _: WSubAccess | _: Mux | _: ValidIf => // No error
        case _ => errors.append(new InvalidAccessException(info, mname))
      }
    }

    def checkHighFormE(info: Info, mname: String, names: NameSet)(e: Expression): Unit = {
      e match {
        case ex: WRef if !names(ex.name) =>
          errors.append(new UndeclaredReferenceException(info, mname, ex.name))
        case ex: UIntLiteral if ex.value < 0 =>
          errors.append(new NegUIntException(info, mname))
        case ex: DoPrim => checkHighFormPrimop(info, mname, ex)
        case _: WRef | _: UIntLiteral | _: Mux | _: ValidIf =>
        case ex: WSubAccess => validSubexp(info, mname)(ex.expr)
        case ex => ex foreach validSubexp(info, mname)
      }
      e foreach checkHighFormW(info, mname)
      e foreach checkHighFormT(info, mname)
      e foreach checkHighFormE(info, mname, names)
    }

    def checkName(info: Info, mname: String, names: NameSet)(name: String): Unit = {
      if (names(name))
        errors.append(new NotUniqueException(info, mname, name))
      names += name
    }

    def checkHighFormS(minfo: Info, mname: String, names: NameSet)(s: Statement): Unit = {
      val info = get_info(s) match {case NoInfo => minfo case x => x}
      s foreach checkName(info, mname, names)
      s match {
        case sx: DefMemory =>
          if (hasFlip(sx.dataType))
            errors.append(new MemWithFlipException(info, mname, sx.name))
          if (sx.depth <= 0)
            errors.append(new NegMemSizeException(info, mname))
        case sx: WDefInstance =>
          if (!moduleNames(sx.module))
            errors.append(new ModuleNotDefinedException(info, mname, sx.module))
          // Check to see if a recursive module instantiation has occured
          val childToParent = moduleGraph add (mname, sx.module)
          if (childToParent.nonEmpty)
            errors.append(new InstanceLoop(info, mname, childToParent mkString "->"))
        case sx: Connect => checkValidLoc(info, mname, sx.loc)
        case sx: PartialConnect => checkValidLoc(info, mname, sx.loc)
        case sx: Print => checkFstring(info, mname, sx.string, sx.args.length)
        case sx => // Do Nothing
      }
      s foreach checkHighFormT(info, mname)
      s foreach checkHighFormE(info, mname, names)
      s foreach checkHighFormS(minfo, mname, names)
    }

<<<<<<< HEAD
    def checkHighFormP(mname: String, names: NameSet)(p: Port): Unit = {
=======
    def checkHighFormP(mname: String, names: NameSet)(p: Port): Port = {
      if (names(p.name))
        errors.append(new NotUniqueException(NoInfo, mname, p.name))
>>>>>>> beba4398
      names += p.name
      p.tpe foreach checkHighFormT(p.info, mname)
      p.tpe foreach checkHighFormW(p.info, mname)
    }

    def checkHighFormM(m: DefModule) {
      val names = new NameSet
      m foreach checkHighFormP(m.name, names)
      m foreach checkHighFormS(m.info, m.name, names)
    }

    c.modules foreach checkHighFormM
    c.modules count (_.name == c.main) match {
      case 1 =>
      case _ => errors.append(new NoTopModuleException(c.info, c.main))
    }
    errors.trigger()
    c
  }
}

object CheckTypes extends Pass {

  // Custom Exceptions
  class SubfieldNotInBundle(info: Info, mname: String, name: String) extends PassException(
    s"$info: [module $mname ]  Subfield $name is not in bundle.")
  class SubfieldOnNonBundle(info: Info, mname: String, name: String) extends PassException(
    s"$info: [module $mname]  Subfield $name is accessed on a non-bundle.")
  class IndexTooLarge(info: Info, mname: String, value: Int) extends PassException(
    s"$info: [module $mname]  Index with value $value is too large.")
  class IndexOnNonVector(info: Info, mname: String) extends PassException(
    s"$info: [module $mname]  Index illegal on non-vector type.")
  class AccessIndexNotUInt(info: Info, mname: String) extends PassException(
    s"$info: [module $mname]  Access index must be a UInt type.")
  class IndexNotUInt(info: Info, mname: String) extends PassException(
    s"$info: [module $mname]  Index is not of UIntType.")
  class EnableNotUInt(info: Info, mname: String) extends PassException(
    s"$info: [module $mname]  Enable is not of UIntType.")
  class InvalidConnect(info: Info, mname: String, lhs: String, rhs: String) extends PassException(
    s"$info: [module $mname]  Type mismatch. Cannot connect $lhs to $rhs.")
  class InvalidRegInit(info: Info, mname: String) extends PassException(
    s"$info: [module $mname]  Type of init must match type of DefRegister.")
  class PrintfArgNotGround(info: Info, mname: String) extends PassException(
    s"$info: [module $mname]  Printf arguments must be either UIntType or SIntType.")
  class ReqClk(info: Info, mname: String) extends PassException(
    s"$info: [module $mname]  Requires a clock typed signal.")
  class RegReqClk(info: Info, mname: String, name: String) extends PassException(
    s"$info: [module $mname]  Register $name requires a clock typed signal.")
  class EnNotUInt(info: Info, mname: String) extends PassException(
    s"$info: [module $mname]  Enable must be a UIntType typed signal.")
  class PredNotUInt(info: Info, mname: String) extends PassException(
    s"$info: [module $mname]  Predicate not a UIntType.")
  class OpNotGround(info: Info, mname: String, op: String) extends PassException(
    s"$info: [module $mname]  Primop $op cannot operate on non-ground types.")
  class OpNotUInt(info: Info, mname: String, op: String, e: String) extends PassException(
    s"$info: [module $mname]  Primop $op requires argument $e to be a UInt type.")
  class OpNotAllUInt(info: Info, mname: String, op: String) extends PassException(
    s"$info: [module $mname]  Primop $op requires all arguments to be UInt type.")
  class OpNotAllSameType(info: Info, mname: String, op: String) extends PassException(
    s"$info: [module $mname]  Primop $op requires all operands to have the same type.")
  class OpNoMixFix(info:Info, mname: String, op: String) extends PassException(s"${info}: [module ${mname}]  Primop ${op} cannot operate on args of some, but not all, fixed type.")
  class OpNotCorrectType(info:Info, mname: String, op: String, tpes: Seq[String]) extends PassException(s"${info}: [module ${mname}]  Primop ${op} does not have correct arg types: $tpes.")
  class OpNotAnalog(info: Info, mname: String, exp: String) extends PassException(
    s"$info: [module $mname]  Attach requires all arguments to be Analog type: $exp.")
  class NodePassiveType(info: Info, mname: String) extends PassException(
    s"$info: [module $mname]  Node must be a passive type.")
  class MuxSameType(info: Info, mname: String, t1: String, t2: String) extends PassException(
    s"$info: [module $mname]  Must mux between equivalent types: $t1 != $t2.")
  class MuxPassiveTypes(info: Info, mname: String) extends PassException(
    s"$info: [module $mname]  Must mux between passive types.")
  class MuxCondUInt(info: Info, mname: String) extends PassException(
    s"$info: [module $mname]  A mux condition must be of type UInt.")
  class MuxClock(info: Info, mname: String) extends PassException(
    s"$info: [module $mname]  Firrtl does not support muxing clocks.")
  class ValidIfPassiveTypes(info: Info, mname: String) extends PassException(
    s"$info: [module $mname]  Must validif a passive type.")
  class ValidIfCondUInt(info: Info, mname: String) extends PassException(
    s"$info: [module $mname]  A validif condition must be of type UInt.")
  class IllegalAnalogDeclaration(info: Info, mname: String, decName: String) extends PassException(
    s"$info: [module $mname]  Cannot declare a reg, node, or memory with an Analog type: $decName.")
  class IllegalAttachExp(info: Info, mname: String, expName: String) extends PassException(
    s"$info: [module $mname]  Attach expression must be an port, wire, or port of instance: $expName.")
  class IllegalResetType(info: Info, mname: String, exp: String) extends PassException(
    s"$info: [module $mname]  Register resets must have type UInt<1>: $exp.")
  class IllegalUnknownType(info: Info, mname: String, exp: String) extends PassException(
    s"$info: [module $mname]  Uninferred type: $exp."
  )

  //;---------------- Helper Functions --------------
  def ut: UIntType = UIntType(UnknownWidth)
  def st: SIntType = SIntType(UnknownWidth)

  def run (c:Circuit) : Circuit = {
    val errors = new Errors()

    def passive(t: Type): Boolean = t match {
      case _: UIntType |_: SIntType => true
      case tx: VectorType => passive(tx.tpe)
      case tx: BundleType => tx.fields forall (x => x.flip == Default && passive(x.tpe))
      case tx => true
    }
    def check_types_primop(info: Info, mname: String, e: DoPrim): Unit = {
      def checkAllTypes(exprs: Seq[Expression], okUInt: Boolean, okSInt: Boolean, okClock: Boolean, okFix: Boolean): Unit = {
        exprs.foldLeft((false, false, false, false)) {
          case ((isUInt, isSInt, isClock, isFix), expr) => expr.tpe match {
            case u: UIntType  => (true, isSInt, isClock, isFix)
            case s: SIntType  => (isUInt, true, isClock, isFix)
            case ClockType    => (isUInt, isSInt, true, isFix)
            case f: FixedType => (isUInt, isSInt, isClock, true)
            case UnknownType =>
              errors.append(new IllegalUnknownType(info, mname, e.serialize))
              (isUInt, isSInt, isClock, isFix)
            case other => throwInternalError(s"Illegal Type: ${other.serialize}")
          }
        } match {
          //   (UInt,  SInt,  Clock, Fixed)
          case (isAll, false, false, false) if isAll == okUInt  =>
          case (false, isAll, false, false) if isAll == okSInt  =>
          case (false, false, isAll, false) if isAll == okClock =>
          case (false, false, false, isAll) if isAll == okFix   =>
          case x => errors.append(new OpNotCorrectType(info, mname, e.op.serialize, exprs.map(_.tpe.serialize)))
        }
      }
      e.op match {
        case AsUInt | AsSInt | AsClock | AsFixedPoint =>
          // All types are ok
        case Dshl | Dshr =>
          checkAllTypes(Seq(e.args.head), okUInt=true, okSInt=true,  okClock=false, okFix=true)
          checkAllTypes(Seq(e.args(1)),   okUInt=true, okSInt=false, okClock=false, okFix=false)
        case Add | Sub | Mul | Lt | Leq | Gt | Geq | Eq | Neq =>
          checkAllTypes(e.args, okUInt=true, okSInt=true, okClock=false, okFix=true)
        case Pad | Shl | Shr | Cat | Bits | Head | Tail =>
          checkAllTypes(e.args, okUInt=true, okSInt=true, okClock=false, okFix=true)
        case BPShl | BPShr | BPSet =>
          checkAllTypes(e.args, okUInt=false, okSInt=false, okClock=false, okFix=true)
        case _ =>
          checkAllTypes(e.args, okUInt=true, okSInt=true, okClock=false, okFix=false)
      }
    }

    def check_types_e(info:Info, mname: String)(e: Expression): Unit = {
      e match {
        case (e: WSubField) => e.expr.tpe match {
          case (t: BundleType) => t.fields find (_.name == e.name) match {
            case Some(_) =>
            case None => errors.append(new SubfieldNotInBundle(info, mname, e.name))
          }
          case _ => errors.append(new SubfieldOnNonBundle(info, mname, e.name))
        }
        case (e: WSubIndex) => e.expr.tpe match {
          case (t: VectorType) if e.value < t.size =>
          case (t: VectorType) =>
            errors.append(new IndexTooLarge(info, mname, e.value))
          case _ =>
            errors.append(new IndexOnNonVector(info, mname))
        }
        case (e: WSubAccess) =>
          e.expr.tpe match {
            case _: VectorType =>
            case _ => errors.append(new IndexOnNonVector(info, mname))
          }
          e.index.tpe match {
            case _: UIntType =>
            case _ => errors.append(new AccessIndexNotUInt(info, mname))
          }
        case (e: DoPrim) => check_types_primop(info, mname, e)
        case (e: Mux) =>
          if (wt(e.tval.tpe) != wt(e.fval.tpe))
            errors.append(new MuxSameType(info, mname, e.tval.tpe.serialize, e.fval.tpe.serialize))
          if (!passive(e.tpe))
            errors.append(new MuxPassiveTypes(info, mname))
          e.cond.tpe match {
            case _: UIntType =>
            case _ => errors.append(new MuxCondUInt(info, mname))
          }
        case (e: ValidIf) =>
          if (!passive(e.tpe))
            errors.append(new ValidIfPassiveTypes(info, mname))
          e.cond.tpe match {
            case _: UIntType =>
            case _ => errors.append(new ValidIfCondUInt(info, mname))
          }
        case _ =>
      }
      e foreach check_types_e(info, mname)
    }

    def bulk_equals(t1: Type, t2: Type, flip1: Orientation, flip2: Orientation): Boolean = {
      //;println_all(["Inside with t1:" t1 ",t2:" t2 ",f1:" flip1 ",f2:" flip2])
      (t1, t2) match {
        case (ClockType, ClockType) => flip1 == flip2
        case (_: UIntType, _: UIntType) => flip1 == flip2
        case (_: SIntType, _: SIntType) => flip1 == flip2
        case (_: FixedType, _: FixedType) => flip1 == flip2
        case (_: AnalogType, _: AnalogType) => true
        case (t1: BundleType, t2: BundleType) =>
          val t1_fields = (t1.fields foldLeft Map[String, (Type, Orientation)]())(
            (map, f1) => map + (f1.name -> (f1.tpe, f1.flip)))
          t2.fields forall (f2 =>
            t1_fields get f2.name match {
              case None => true
              case Some((f1_tpe, f1_flip)) =>
                bulk_equals(f1_tpe, f2.tpe, times(flip1, f1_flip), times(flip2, f2.flip))
            }
          )
        case (t1: VectorType, t2: VectorType) =>
          bulk_equals(t1.tpe, t2.tpe, flip1, flip2)
        case (_, _) => false
      }
    }

    def check_types_s(minfo: Info, mname: String)(s: Statement): Unit = {
      val info = get_info(s) match { case NoInfo => minfo case x => x }
      s match {
        case sx: Connect if wt(sx.loc.tpe) != wt(sx.expr.tpe) =>
          errors.append(new InvalidConnect(info, mname, sx.loc.serialize, sx.expr.serialize))
        case sx: PartialConnect if !bulk_equals(sx.loc.tpe, sx.expr.tpe, Default, Default) =>
          errors.append(new InvalidConnect(info, mname, sx.loc.serialize, sx.expr.serialize))
        case sx: DefRegister =>
          sx.tpe match {
            case AnalogType(_) => errors.append(new IllegalAnalogDeclaration(info, mname, sx.name))
            case t if wt(sx.tpe) != wt(sx.init.tpe) => errors.append(new InvalidRegInit(info, mname))
            case t =>
          }
          sx.reset.tpe match {
            case UIntType(IntWidth(w)) if w == 1 =>
            case UIntType(UnknownWidth) => // cannot catch here, though width may ultimately be wrong
            case _ => errors.append(new IllegalResetType(info, mname, sx.name))
          }
          if (sx.clock.tpe != ClockType) {
            errors.append(new RegReqClk(info, mname, sx.name))
          }
        case sx: Conditionally if wt(sx.pred.tpe) != wt(ut) =>
          errors.append(new PredNotUInt(info, mname))
        case sx: DefNode => sx.value.tpe match {
          case AnalogType(w) => errors.append(new IllegalAnalogDeclaration(info, mname, sx.name))
          case t if !passive(sx.value.tpe) => errors.append(new NodePassiveType(info, mname))
          case t =>
        }
        case sx: Attach =>
          for (e <- sx.exprs) {
            e.tpe match {
              case _: AnalogType =>
              case _ => errors.append(new OpNotAnalog(info, mname, e.serialize))
            }
            kind(e) match {
              case (InstanceKind | PortKind | WireKind) =>
              case _ =>  errors.append(new IllegalAttachExp(info, mname, e.serialize))
            }
          }
        case sx: Stop =>
          if (wt(sx.clk.tpe) != wt(ClockType)) errors.append(new ReqClk(info, mname))
          if (wt(sx.en.tpe) != wt(ut)) errors.append(new EnNotUInt(info, mname))
        case sx: Print =>
          if (sx.args exists (x => wt(x.tpe) != wt(ut) && wt(x.tpe) != wt(st)))
            errors.append(new PrintfArgNotGround(info, mname))
          if (wt(sx.clk.tpe) != wt(ClockType)) errors.append(new ReqClk(info, mname))
          if (wt(sx.en.tpe) != wt(ut)) errors.append(new EnNotUInt(info, mname))
        case sx: DefMemory => sx.dataType match {
          case AnalogType(w) => errors.append(new IllegalAnalogDeclaration(info, mname, sx.name))
          case t =>
        }
        case _ =>
      }
      s foreach check_types_e(info, mname)
      s foreach check_types_s(info, mname)
    }

    c.modules foreach (m => m foreach check_types_s(m.info, m.name))
    errors.trigger()
    c
  }
}

object CheckGenders extends Pass {
  type GenderMap = collection.mutable.HashMap[String, Gender]

  implicit def toStr(g: Gender): String = g match {
    case MALE => "source"
    case FEMALE => "sink"
    case UNKNOWNGENDER => "unknown"
    case BIGENDER => "sourceOrSink"
  }

  class WrongGender(info:Info, mname: String, expr: String, wrong: Gender, right: Gender) extends PassException(
    s"$info: [module $mname]  Expression $expr is used as a $wrong but can only be used as a $right.")

  def run (c:Circuit): Circuit = {
    val errors = new Errors()

    def get_gender(e: Expression, genders: GenderMap): Gender = e match {
      case (e: WRef) => genders(e.name)
      case (e: WSubIndex) => get_gender(e.expr, genders)
      case (e: WSubAccess) => get_gender(e.expr, genders)
      case (e: WSubField) => e.expr.tpe match {case t: BundleType =>
        val f = (t.fields find (_.name == e.name)).get
        times(get_gender(e.expr, genders), f.flip)
      }
      case _ => MALE
    }

    def flip_q(t: Type): Boolean = {
      def flip_rec(t: Type, f: Orientation): Boolean = t match {
        case tx:BundleType => tx.fields exists (
          field => flip_rec(field.tpe, times(f, field.flip))
        )
        case tx: VectorType => flip_rec(tx.tpe, f)
        case tx => f == Flip
      }
      flip_rec(t, Default)
    }

    def check_gender(info:Info, mname: String, genders: GenderMap, desired: Gender)(e:Expression): Unit = {
      val gender = get_gender(e,genders)
      (gender, desired) match {
        case (MALE, FEMALE) =>
          errors.append(new WrongGender(info, mname, e.serialize, desired, gender))
        case (FEMALE, MALE) => kind(e) match {
          case PortKind | InstanceKind if !flip_q(e.tpe) => // OK!
          case _ =>
            errors.append(new WrongGender(info, mname, e.serialize, desired, gender))
        }
        case _ =>
      }
   }

    def check_genders_e (info:Info, mname: String, genders: GenderMap)(e:Expression): Unit = {
      e match {
        case e: Mux => e foreach check_gender(info, mname, genders, MALE)
        case e: DoPrim => e.args foreach check_gender(info, mname, genders, MALE)
        case _ =>
      }
      e foreach check_genders_e(info, mname, genders)
    }

    def check_genders_s(minfo: Info, mname: String, genders: GenderMap)(s: Statement): Unit = {
      val info = get_info(s) match { case NoInfo => minfo case x => x }
      s match {
        case (s: DefWire) => genders(s.name) = BIGENDER
        case (s: DefRegister) => genders(s.name) = BIGENDER
        case (s: DefMemory) => genders(s.name) = MALE
        case (s: WDefInstance) => genders(s.name) = MALE
        case (s: DefNode) =>
          check_gender(info, mname, genders, MALE)(s.value)
          genders(s.name) = MALE
        case (s: Connect) =>
          check_gender(info, mname, genders, FEMALE)(s.loc)
          check_gender(info, mname, genders, MALE)(s.expr)
        case (s: Print) =>
          s.args map check_gender(info, mname, genders, MALE)
          check_gender(info, mname, genders, MALE)(s.en)
          check_gender(info, mname, genders, MALE)(s.clk)
        case (s: PartialConnect) =>
          check_gender(info, mname, genders, FEMALE)(s.loc)
          check_gender(info, mname, genders, MALE)(s.expr)
        case (s: Conditionally) =>
          check_gender(info, mname, genders, MALE)(s.pred)
        case (s: Stop) =>
          check_gender(info, mname, genders, MALE)(s.en)
          check_gender(info, mname, genders, MALE)(s.clk)
        case _ =>
      }
      s foreach check_genders_e(info, mname, genders)
      s foreach check_genders_s(minfo, mname, genders)
    }

    for (m <- c.modules) {
      val genders = new GenderMap
      genders ++= (m.ports map (p => p.name -> to_gender(p.direction)))
      m foreach check_genders_s(m.info, m.name, genders)
    }
    errors.trigger()
    c
  }
}<|MERGE_RESOLUTION|>--- conflicted
+++ resolved
@@ -187,13 +187,9 @@
       s foreach checkHighFormS(minfo, mname, names)
     }
 
-<<<<<<< HEAD
     def checkHighFormP(mname: String, names: NameSet)(p: Port): Unit = {
-=======
-    def checkHighFormP(mname: String, names: NameSet)(p: Port): Port = {
       if (names(p.name))
         errors.append(new NotUniqueException(NoInfo, mname, p.name))
->>>>>>> beba4398
       names += p.name
       p.tpe foreach checkHighFormT(p.info, mname)
       p.tpe foreach checkHighFormW(p.info, mname)
