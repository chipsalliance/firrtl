--- conflicted
+++ resolved
@@ -132,26 +132,16 @@
 
     def checkHighFormW(info: Info, mname: String)(w: Width): Width = {
       w match {
-<<<<<<< HEAD
-        case w: IntWidth if w.width < 0 =>
-=======
-        case wx: IntWidth if wx.width <= 0 =>
->>>>>>> 2848d877
+        case wx: IntWidth if wx.width < 0 =>
           errors append new NegWidthException(info, mname)
         case wx => // Do nothing
       }
       w
     }
 
-<<<<<<< HEAD
     def checkHighFormT(info: Info, mname: String)(t: Type): Type =
       t map checkHighFormT(info, mname) match {
-        case t: VectorType if t.size < 0 => 
-=======
-    def checkHighFormT(info: Info, mname: String)(t: Type): Type = {
-      t match {
-        case tx: VectorType if tx.size < 0 =>
->>>>>>> 2848d877
+        case tx: VectorType if tx.size < 0 => 
           errors append new NegVecSizeException(info, mname)
           t
         case _ => t map checkHighFormW(info, mname)
@@ -666,13 +656,8 @@
 
     def check_width_s(minfo: Info, mname: String)(s: Statement): Statement = {
       val info = get_info(s) match { case NoInfo => minfo case x => x }
-<<<<<<< HEAD
       s map check_width_e(info, mname) map check_width_s(info, mname) map check_width_t(info, mname) match {
-        case Attach(info, source, exprs) => 
-=======
-      s map check_width_e(info, mname) map check_width_s(info, mname) match {
-        case Attach(infox, source, exprs) =>
->>>>>>> 2848d877
+        case Attach(infox, source, exprs) => 
           exprs foreach ( e =>
             if (bitWidth(e.tpe) != bitWidth(source.tpe))
               errors append new AttachWidthsNotEqual(infox, mname, e.serialize, source.serialize)
