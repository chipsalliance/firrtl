/*
Copyright (c) 2014 - 2016 The Regents of the University of
California (Regents). All Rights Reserved.  Redistribution and use in
source and binary forms, with or without modification, are permitted
provided that the following conditions are met:
   * Redistributions of source code must retain the above
     copyright notice, this list of conditions and the following
     two paragraphs of disclaimer.
   * Redistributions in binary form must reproduce the above
     copyright notice, this list of conditions and the following
     two paragraphs of disclaimer in the documentation and/or other materials
     provided with the distribution.
   * Neither the name of the Regents nor the names of its contributors
     may be used to endorse or promote products derived from this
     software without specific prior written permission.
IN NO EVENT SHALL REGENTS BE LIABLE TO ANY PARTY FOR DIRECT, INDIRECT,
SPECIAL, INCIDENTAL, OR CONSEQUENTIAL DAMAGES, INCLUDING LOST PROFITS,
ARISING OUT OF THE USE OF THIS SOFTWARE AND ITS DOCUMENTATION, EVEN IF
REGENTS HAS BEEN ADVISED OF THE POSSIBILITY OF SUCH DAMAGE.
REGENTS SPECIFICALLY DISCLAIMS ANY WARRANTIES, INCLUDING, BUT NOT
LIMITED TO, THE IMPLIED WARRANTIES OF MERCHANTABILITY AND FITNESS FOR
A PARTICULAR PURPOSE. THE SOFTWARE AND ACCOMPANYING DOCUMENTATION, IF
ANY, PROVIDED HEREUNDER IS PROVIDED "AS IS". REGENTS HAS NO OBLIGATION
TO PROVIDE MAINTENANCE, SUPPORT, UPDATES, ENHANCEMENTS, OR
MODIFICATIONS.
*/

package firrtl.passes

import firrtl._
import firrtl.ir._
import firrtl.PrimOps._
import firrtl.Utils._
import firrtl.Mappers._
import firrtl.WrappedType._

object CheckHighForm extends Pass {
  def name = "High Form Check"
  type NameSet = collection.mutable.HashSet[String]

  // Custom Exceptions
  class NotUniqueException(info: Info, mname: String, name: String) extends PassException(
    s"$info: [module $mname] Reference $name does not have a unique name.")
  class InvalidLOCException(info: Info, mname: String) extends PassException(
    s"$info: [module $mname] Invalid connect to an expression that is not a reference or a WritePort.")
  class NegUIntException(info: Info, mname: String) extends PassException(
    s"$info: [module $mname] UIntLiteral cannot be negative.")
  class UndeclaredReferenceException(info: Info, mname: String, name: String) extends PassException(
    s"$info: [module $mname] Reference $name is not declared.")
  class PoisonWithFlipException(info: Info, mname: String, name: String) extends PassException(
    s"$info: [module $mname] Poison $name cannot be a bundle type with flips.")
  class MemWithFlipException(info: Info, mname: String, name: String) extends PassException(
    s"$info: [module $mname] Memory $name cannot be a bundle type with flips.")
  class InvalidAccessException(info: Info, mname: String) extends PassException(
    s"$info: [module $mname] Invalid access to non-reference.")
  class ModuleNotDefinedException(info: Info, mname: String, name: String) extends PassException(
    s"$info: Module $name is not defined.")
  class IncorrectNumArgsException(info: Info, mname: String, op: String, n: Int) extends PassException(
    s"$info: [module $mname] Primop $op requires $n expression arguments.")
  class IncorrectNumConstsException(info: Info, mname: String, op: String, n: Int) extends PassException(
    s"$info: [module $mname] Primop $op requires $n integer arguments.")
  class NegWidthException(info: Info, mname: String) extends PassException(
    s"$info: [module $mname] Width cannot be negative or zero.")
  class NegVecSizeException(info: Info, mname: String) extends PassException(
    s"$info: [module $mname] Vector type size cannot be negative.")
  class NegMemSizeException(info: Info, mname: String) extends PassException(
    s"$info: [module $mname] Memory size cannot be negative or zero.")
  class BadPrintfException(info: Info, mname: String, x: Char) extends PassException(
    s"$info: [module $mname] Bad printf format: " + "\"%" + x + "\"")
  class BadPrintfTrailingException(info: Info, mname: String) extends PassException(
    s"$info: [module $mname] Bad printf format: trailing " + "\"%\"")
  class BadPrintfIncorrectNumException(info: Info, mname: String) extends PassException(
    s"$info: [module $mname] Bad printf format: incorrect number of arguments")
  class InstanceLoop(info: Info, mname: String, loop: String) extends PassException(
    s"$info: [module $mname] Has instance loop $loop")
  class NoTopModuleException(info: Info, name: String) extends PassException(
    s"$info: A single module must be named $name.")

  // TODO FIXME
  // - Do we need to check for uniquness on port names?
  def run(c: Circuit): Circuit = {
    val errors = new Errors()
    val moduleGraph = new ModuleGraph
    val moduleNames = (c.modules map (_.name)).toSet

    def checkHighFormPrimop(info: Info, mname: String, e: DoPrim) {
      def correctNum(ne: Option[Int], nc: Int) {
        ne match {
          case Some(i) if e.args.length != i =>
            errors append (new IncorrectNumArgsException(info, mname, e.op.toString, i))
          case _ => // Do Nothing
        }
        if (e.consts.length != nc)
          errors append new IncorrectNumConstsException(info, mname, e.op.toString, nc)
      }

      e.op match {
        case Add | Sub | Mul | Div | Rem | Lt | Leq | Gt | Geq |
             Eq | Neq | Dshl | Dshr | And | Or | Xor | Cat =>
          correctNum(Option(2), 0)
        case AsUInt | AsSInt | AsClock | Cvt | Neq | Not =>
          correctNum(Option(1), 0)
        case Pad | Shl | Shr | Head | Tail =>
          correctNum(Option(1), 1)
        case Bits =>
          correctNum(Option(1), 2)
        case Andr | Orr | Xorr =>
          correctNum(None,0)
      }
    }

    def checkFstring(info: Info, mname: String, s: StringLit, i: Int) {
      val validFormats = "bdxc"
      val (percent, npercents) = (s.array foldLeft (false, 0)){
        case ((percent, n), b) if percent && (validFormats contains b) =>
          (false, n + 1)
        case ((percent, n), b) if percent && b != '%' =>
          errors append new BadPrintfException(info, mname, b.toChar)
          (false, n)
        case ((percent, n), b) =>
          (if (b == '%') !percent else false /* %% -> percent = false */, n)
      }
      if (percent) errors append new BadPrintfTrailingException(info, mname)
      if (npercents != i) errors append new BadPrintfIncorrectNumException(info, mname)
    }

    def checkValidLoc(info: Info, mname: String, e: Expression) = e match {
      case _: UIntLiteral | _: SIntLiteral | _: DoPrim =>
        errors append new InvalidLOCException(info, mname)
      case _ => // Do Nothing
    }

    def checkHighFormW(info: Info, mname: String)(w: Width): Width = {
      w match {
        case w: IntWidth if w.width <= 0 =>
          errors append new NegWidthException(info, mname)
        case w => // Do nothing
      }
      w
    }

    def checkHighFormT(info: Info, mname: String)(t: Type): Type = {
      t match {
        case t: VectorType if t.size < 0 => 
          errors append new NegVecSizeException(info, mname)
        case _ => // Do nothing
      }
      t map checkHighFormW(info, mname) map checkHighFormT(info, mname)
    }

    def validSubexp(info: Info, mname: String)(e: Expression): Expression = {
      e match {
        case _: WRef | _: WSubField | _: WSubIndex | _: WSubAccess | _: Mux | _: ValidIf => // No error
        case _ => errors append new InvalidAccessException(info, mname)
      }
      e
    }

    def checkHighFormE(info: Info, mname: String, names: NameSet)(e: Expression): Expression = {
      e match {
        case e: WRef if !names(e.name) =>
          errors append new UndeclaredReferenceException(info, mname, e.name)
        case e: UIntLiteral if e.value < 0 =>
          errors append new NegUIntException(info, mname)
        case e: DoPrim => checkHighFormPrimop(info, mname, e)
        case _: WRef | _: UIntLiteral | _: Mux | _: ValidIf =>
        case e: WSubAccess => validSubexp(info, mname)(e.exp)
        case e => e map validSubexp(info, mname)
      }
      (e map checkHighFormW(info, mname)
         map checkHighFormT(info, mname)
         map checkHighFormE(info, mname, names))
    }

    def checkName(info: Info, mname: String, names: NameSet)(name: String): String = {
      if (names(name))
        errors append new NotUniqueException(info, mname, name)
      names += name
      name
    }

    def checkHighFormS(minfo: Info, mname: String, names: NameSet)(s: Statement): Statement = {
      val info = get_info(s) match {case NoInfo => minfo case x => x}
      (s map checkName(info, mname, names)) match {
        case s: DefMemory =>
          if (hasFlip(s.dataType))
            errors append new MemWithFlipException(info, mname, s.name)
          if (s.depth <= 0)
            errors append new NegMemSizeException(info, mname)
        case s: WDefInstance =>
          if (!moduleNames(s.module))
            errors append new ModuleNotDefinedException(info, mname, s.module)
          // Check to see if a recursive module instantiation has occured
          val childToParent = moduleGraph add (mname, s.module)
          if (childToParent.nonEmpty)
            errors append new InstanceLoop(info, mname, childToParent mkString "->")
        case s: Connect => checkValidLoc(info, mname, s.loc)
        case s: PartialConnect => checkValidLoc(info, mname, s.loc)
        case s: Print => checkFstring(info, mname, s.string, s.args.length)
        case s => // Do Nothing
      }
      (s map checkHighFormT(info, mname)
         map checkHighFormE(info, mname, names)
         map checkHighFormS(minfo, mname, names))
    }

    def checkHighFormP(mname: String, names: NameSet)(p: Port): Port = {
      names += p.name
      (p.tpe map checkHighFormT(p.info, mname)
             map checkHighFormW(p.info, mname))
      p
    }

    def checkHighFormM(m: DefModule) {
      val names = new NameSet
      (m map checkHighFormP(m.name, names)
         map checkHighFormS(m.info, m.name, names))
    }
    
    c.modules foreach checkHighFormM
    c.modules count (_.name == c.main) match {
      case 1 =>
      case _ => errors append new NoTopModuleException(c.info, c.main)
    }
    errors.trigger()
    c
  }
}

object CheckTypes extends Pass {
  def name = "Check Types"

  // Custom Exceptions
  class SubfieldNotInBundle(info: Info, mname: String, name: String) extends PassException(
    s"$info: [module $mname ]  Subfield $name is not in bundle.")
  class SubfieldOnNonBundle(info: Info, mname: String, name: String) extends PassException(
    s"$info: [module $mname]  Subfield $name is accessed on a non-bundle.")
  class IndexTooLarge(info: Info, mname: String, value: Int) extends PassException(
    s"$info: [module $mname]  Index with value $value is too large.")
  class IndexOnNonVector(info: Info, mname: String) extends PassException(
    s"$info: [module $mname]  Index illegal on non-vector type.")
  class AccessIndexNotUInt(info: Info, mname: String) extends PassException(
    s"$info: [module $mname]  Access index must be a UInt type.")
  class IndexNotUInt(info: Info, mname: String) extends PassException(
    s"$info: [module $mname]  Index is not of UIntType.")
  class EnableNotUInt(info: Info, mname: String) extends PassException(
    s"$info: [module $mname]  Enable is not of UIntType.")
  class InvalidConnect(info: Info, mname: String, lhs: String, rhs: String) extends PassException(
    s"$info: [module $mname]  Type mismatch. Cannot connect $lhs to $rhs.")
  class InvalidRegInit(info: Info, mname: String) extends PassException(
    s"$info: [module $mname]  Type of init must match type of DefRegister.")
  class PrintfArgNotGround(info: Info, mname: String) extends PassException(
    s"$info: [module $mname]  Printf arguments must be either UIntType or SIntType.")
  class ReqClk(info: Info, mname: String) extends PassException(
    s"$info: [module $mname]  Requires a clock typed signal.")
  class EnNotUInt(info: Info, mname: String) extends PassException(
    s"$info: [module $mname]  Enable must be a UIntType typed signal.")
  class PredNotUInt(info: Info, mname: String) extends PassException(
    s"$info: [module $mname]  Predicate not a UIntType.")
  class OpNotGround(info: Info, mname: String, op: String) extends PassException(
    s"$info: [module $mname]  Primop $op cannot operate on non-ground types.")
  class OpNotUInt(info: Info, mname: String, op: String, e: String) extends PassException(
    s"$info: [module $mname]  Primop $op requires argument $e to be a UInt type.")
  class OpNotAllUInt(info: Info, mname: String, op: String) extends PassException(
    s"$info: [module $mname]  Primop $op requires all arguments to be UInt type.")
  class OpNotAllSameType(info: Info, mname: String, op: String) extends PassException(
<<<<<<< HEAD
    s"${info}: [module ${mname}]  Primop ${op} requires all operands to have the same type.")
  class OpNotAnalog(info: Info, mname: String, exp: String) extends PassException(
    s"${info}: [module ${mname}]  Attach requires all arguments to be Analog type: $exp.")
=======
    s"$info: [module $mname]  Primop $op requires all operands to have the same type.")
>>>>>>> 7c4fa71a
  class NodePassiveType(info: Info, mname: String) extends PassException(
    s"$info: [module $mname]  Node must be a passive type.")
  class MuxSameType(info: Info, mname: String) extends PassException(
    s"$info: [module $mname]  Must mux between equivalent types.")
  class MuxPassiveTypes(info: Info, mname: String) extends PassException(
    s"$info: [module $mname]  Must mux between passive types.")
  class MuxCondUInt(info: Info, mname: String) extends PassException(
    s"$info: [module $mname]  A mux condition must be of type UInt.")
  class ValidIfPassiveTypes(info: Info, mname: String) extends PassException(
    s"$info: [module $mname]  Must validif a passive type.")
  class ValidIfCondUInt(info: Info, mname: String) extends PassException(
<<<<<<< HEAD
    s"${info}: [module ${mname}]  A validif condition must be of type UInt.")
  class IllegalAnalogDeclaration(info: Info, mname: String, decName: String) extends PassException(
    s"${info}: [module ${mname}]  Cannot declare a reg, node, or memory with an Analog type: $decName.")
  class IllegalAttachSource(info: Info, mname: String, sourceName: String) extends PassException(
    s"${info}: [module ${mname}]  Attach source must be a wire or port with an analog type: $sourceName.")
  class IllegalAttachExp(info: Info, mname: String, expName: String) extends PassException(
    s"${info}: [module ${mname}]  Attach expression must be an instance: $expName.")
=======
    s"$info: [module $mname]  A validif condition must be of type UInt.")
>>>>>>> 7c4fa71a

  //;---------------- Helper Functions --------------
  def ut: UIntType = UIntType(UnknownWidth)
  def st: SIntType = SIntType(UnknownWidth)
   
  def run (c:Circuit) : Circuit = {
    val errors = new Errors()

    def passive(t: Type): Boolean = t match {
      case (_: UIntType |_: SIntType) => true
      case (t: VectorType) => passive(t.tpe)
      case (t: BundleType) => t.fields forall (x => x.flip == Default && passive(x.tpe))
      case (t) => true
    }
    def check_types_primop(info: Info, mname: String, e: DoPrim) {
      def all_same_type (ls:Seq[Expression]) {
        if (ls exists (x => wt(ls.head.tpe) != wt(e.tpe)))
          errors append new OpNotAllSameType(info, mname, e.op.serialize)
      }
      def allInt(ls: Seq[Expression]) {
        if (ls exists (x => x.tpe match {
          case _: UIntType | _: SIntType => false
          case _ => true
        })) errors append new OpNotGround(info, mname, e.op.serialize)
      }
      def all_uint (ls: Seq[Expression]) {
        if (ls exists (x => x.tpe match {
          case _: UIntType => false
          case _ => true
        })) errors append new OpNotAllUInt(info, mname, e.op.serialize)
      }
      def is_uint (x:Expression) {
        if (x.tpe match {
          case _: UIntType => false
          case _ => true
        }) errors append new OpNotUInt(info, mname, e.op.serialize, x.serialize)
      }
      e.op match {
        case AsUInt | AsSInt | AsClock =>
        case Dshl => is_uint(e.args(1)); allInt(e.args)
        case Dshr => is_uint(e.args(1)); allInt(e.args)
        case _ => allInt(e.args)
      }
    }

    def check_types_e(info:Info, mname: String)(e: Expression): Expression = {
      e match {
        case (e: WSubField) => e.exp.tpe match {
          case (t: BundleType) => t.fields find (_.name == e.name) match {
            case Some(_) =>
            case None => errors append new SubfieldNotInBundle(info, mname, e.name)
          }
          case _ => errors append new SubfieldOnNonBundle(info, mname, e.name)
        }
        case (e: WSubIndex) => e.exp.tpe match {
          case (t: VectorType) if e.value < t.size =>
          case (t: VectorType) =>
            errors append (new IndexTooLarge(info, mname, e.value))
          case _ =>
            errors append (new IndexOnNonVector(info, mname))
        }
        case (e: WSubAccess) =>
          e.exp.tpe match {
            case _: VectorType =>
            case _ => errors append new IndexOnNonVector(info, mname)
          }
          e.index.tpe match {
            case _: UIntType =>
            case _ => errors append new AccessIndexNotUInt(info, mname)
          }
        case (e: DoPrim) => check_types_primop(info, mname, e)
        case (e: Mux) =>
          if (wt(e.tval.tpe) != wt(e.fval.tpe))
            errors append new MuxSameType(info, mname)
          if (!passive(e.tpe))
            errors append new MuxPassiveTypes(info, mname)
          e.cond.tpe match {
            case _: UIntType =>
            case _ => errors append new MuxCondUInt(info, mname)
          }
        case (e: ValidIf) =>
          if (!passive(e.tpe))
            errors append new ValidIfPassiveTypes(info, mname)
          e.cond.tpe match {
            case _: UIntType =>
            case _ => errors append new ValidIfCondUInt(info, mname)
          }
        case _ =>
      }
      e map check_types_e(info, mname)
    }

    def bulk_equals(t1: Type, t2: Type, flip1: Orientation, flip2: Orientation): Boolean = {
      //;println_all(["Inside with t1:" t1 ",t2:" t2 ",f1:" flip1 ",f2:" flip2])
      (t1, t2) match {
        case (ClockType, ClockType) => flip1 == flip2
        case (_: UIntType, _: UIntType) => flip1 == flip2
        case (_: SIntType, _: SIntType) => flip1 == flip2
        case (_: AnalogType, _: AnalogType) => false
        case (t1: BundleType, t2: BundleType) =>
          val t1_fields = (t1.fields foldLeft Map[String, (Type, Orientation)]())(
            (map, f1) => map + (f1.name -> (f1.tpe, f1.flip)))
          t2.fields forall (f2 =>
            t1_fields get f2.name match {
              case None => true
              case Some((f1_tpe, f1_flip)) =>
                bulk_equals(f1_tpe, f2.tpe, times(flip1, f1_flip), times(flip2, f2.flip))
            }
          )
        case (t1: VectorType, t2: VectorType) =>
          bulk_equals(t1.tpe, t2.tpe, flip1, flip2)
      }
    }

    def check_types_s(minfo: Info, mname: String)(s: Statement): Statement = {
      val info = get_info(s) match { case NoInfo => minfo case x => x }
      s match {
        case (s: Connect) if wt(s.loc.tpe) != wt(s.expr.tpe) =>
          errors append new InvalidConnect(info, mname, s.loc.serialize, s.expr.serialize)
        case (s: PartialConnect) if !bulk_equals(s.loc.tpe, s.expr.tpe, Default, Default) =>
          errors append new InvalidConnect(info, mname, s.loc.serialize, s.expr.serialize)
        case (s: DefRegister) => s.tpe match {
          case AnalogType(w) => errors append new IllegalAnalogDeclaration(info, mname, s.name)
          case t if (wt(s.tpe) != wt(s.init.tpe)) => errors append new InvalidRegInit(info, mname)
          case t =>
        }
        case (s: Conditionally) if wt(s.pred.tpe) != wt(ut) =>
          errors append new PredNotUInt(info, mname)
        case (s: DefNode) => s.value.tpe match {
          case AnalogType(w) => errors append new IllegalAnalogDeclaration(info, mname, s.name)
          case t if !passive(s.value.tpe) => errors append new NodePassiveType(info, mname)
          case t =>
        }
        case (s: Attach) => 
          (s.source.tpe, kind(s.source)) match {
            case (AnalogType(w), PortKind|WireKind)  =>
            case _ => errors append new IllegalAttachSource(info, mname, s.source.serialize)
          }
          (s.exprs foreach) { e =>
            e.tpe match {
              case _: AnalogType =>
              case _ => errors append new OpNotAnalog(info, mname, e.serialize)
            }
            kind(e) match {
              case InstanceKind =>
              case _ =>  errors append new IllegalAttachExp(info, mname, e.serialize)
            }
          }
        case (s: Stop) =>
          if (wt(s.clk.tpe) != wt(ClockType)) errors append new ReqClk(info, mname)
          if (wt(s.en.tpe) != wt(ut)) errors append new EnNotUInt(info, mname)
        case (s: Print) =>
          if (s.args exists (x => wt(x.tpe) != wt(ut) && wt(x.tpe) != wt(st))) 
            errors append new PrintfArgNotGround(info, mname)
          if (wt(s.clk.tpe) != wt(ClockType)) errors append new ReqClk(info, mname)
          if (wt(s.en.tpe) != wt(ut)) errors append new EnNotUInt(info, mname)
        case (s: DefMemory) => s.dataType match {
          case AnalogType(w) => errors append new IllegalAnalogDeclaration(info, mname, s.name)
          case t =>
        }
        case _ =>
      }
      s map check_types_e(info, mname) map check_types_s(info, mname)
    }

    c.modules foreach (m => m map check_types_s(m.info, m.name))
    errors.trigger()
    c
  }
}

object CheckGenders extends Pass {
  def name = "Check Genders"
  type GenderMap = collection.mutable.HashMap[String, Gender]

  implicit def toStr(g: Gender): String = g match {
    case MALE => "source"
    case FEMALE => "sink"
    case UNKNOWNGENDER => "unknown"
    case BIGENDER => "sourceOrSink"
  }
   
  class WrongGender(info:Info, mname: String, expr: String, wrong: Gender, right: Gender) extends PassException(
    s"$info: [module $mname]  Expression $expr is used as a $wrong but can only be used as a $right.")
   
  def run (c:Circuit): Circuit = {
    val errors = new Errors()

    def get_gender(e: Expression, genders: GenderMap): Gender = e match {
      case (e: WRef) => genders(e.name)
      case (e: WSubIndex) => get_gender(e.exp, genders)
      case (e: WSubAccess) => get_gender(e.exp, genders)
      case (e: WSubField) => e.exp.tpe match {case t: BundleType =>
        val f = (t.fields find (_.name == e.name)).get
        times(get_gender(e.exp, genders), f.flip)
      }
      case _ => MALE
    }

    def flip_q(t: Type): Boolean = {
      def flip_rec(t: Type, f: Orientation): Boolean = t match {
        case (t:BundleType) => t.fields exists (
          field => flip_rec(field.tpe, times(f, field.flip))
        )
        case t: VectorType => flip_rec(t.tpe, f)
        case t => f == Flip
      }
      flip_rec(t, Default)
    }

    def check_gender(info:Info, mname: String, genders: GenderMap, desired: Gender)(e:Expression): Expression = {
      val gender = get_gender(e,genders)
      (gender, desired) match {
        case (MALE, FEMALE) =>
          errors append new WrongGender(info, mname, e.serialize, desired, gender)
        case (FEMALE, MALE) => kind(e) match {
          case PortKind | InstanceKind if !flip_q(e.tpe) => // OK!
          case _ =>
            errors append new WrongGender(info, mname, e.serialize, desired, gender)
        }
        case _ =>
      }
      e
   }
   
    def check_genders_e (info:Info, mname: String, genders: GenderMap)(e:Expression): Expression = {
      e match {
        case e: Mux => e map check_gender(info, mname, genders, MALE)
        case e: DoPrim => e.args map check_gender(info, mname, genders, MALE)
        case _ =>
      }
      e map check_genders_e(info, mname, genders)
    }
        
    def check_genders_s(minfo: Info, mname: String, genders: GenderMap)(s: Statement): Statement = {
      val info = get_info(s) match { case NoInfo => minfo case x => x }
      s match {
        case (s: DefWire) => genders(s.name) = BIGENDER
        case (s: DefRegister) => genders(s.name) = BIGENDER
        case (s: DefMemory) => genders(s.name) = MALE
        case (s: WDefInstance) => genders(s.name) = MALE
        case (s: DefNode) =>
          check_gender(info, mname, genders, MALE)(s.value)
          genders(s.name) = MALE
        case (s: Connect) =>
          check_gender(info, mname, genders, FEMALE)(s.loc)
          check_gender(info, mname, genders, MALE)(s.expr)
        case (s: Print) =>
          s.args map check_gender(info, mname, genders, MALE)
          check_gender(info, mname, genders, MALE)(s.en)
          check_gender(info, mname, genders, MALE)(s.clk)
        case (s: PartialConnect) =>
          check_gender(info, mname, genders, FEMALE)(s.loc)
          check_gender(info, mname, genders, MALE)(s.expr)
        case (s: Conditionally) =>
          check_gender(info, mname, genders, MALE)(s.pred)
        case (s: Stop) =>
          check_gender(info, mname, genders, MALE)(s.en)
          check_gender(info, mname, genders, MALE)(s.clk)
        case _ =>
      }
      s map check_genders_e(info, mname, genders) map check_genders_s(minfo, mname, genders)
    }
   
    for (m <- c.modules) {
      val genders = new GenderMap
      genders ++= (m.ports map (p => p.name -> to_gender(p.direction)))
      m map check_genders_s(m.info, m.name, genders)
    }
    errors.trigger()
    c
  }
}

object CheckWidths extends Pass {
  def name = "Width Check"
  class UninferredWidth (info: Info, mname: String) extends PassException(
    s"$info : [module $mname]  Uninferred width.")
  class WidthTooSmall(info: Info, mname: String, b: BigInt) extends PassException(
    s"$info : [module $mname]  Width too small for constant ${serialize(b)}.")
  class NegWidthException(info:Info, mname: String) extends PassException(
    s"$info: [module $mname] Width cannot be negative or zero.")
  class BitsWidthException(info: Info, mname: String, hi: BigInt, width: BigInt) extends PassException(
    s"$info: [module $mname] High bit $hi in bits operator is larger than input width $width.")
  class HeadWidthException(info: Info, mname: String, n: BigInt, width: BigInt) extends PassException(
    s"$info: [module $mname] Parameter $n in head operator is larger than input width $width.")
  class TailWidthException(info: Info, mname: String, n: BigInt, width: BigInt) extends PassException(
<<<<<<< HEAD
    s"${info}: [module ${mname}] Parameter $n in tail operator is larger than input width $width.")
  class AttachWidthsNotEqual(info: Info, mname: String, eName: String, source: String) extends PassException(
    s"${info}: [module ${mname}] Attach source $source and expression $eName must have identical widths.")
=======
    s"$info: [module $mname] Parameter $n in tail operator is larger than input width $width.")
>>>>>>> 7c4fa71a

  def run(c: Circuit): Circuit = {
    val errors = new Errors()

    def check_width_w(info: Info, mname: String)(w: Width): Width = {
      w match {
        case w: IntWidth if w.width > 0 =>
        case _: IntWidth =>
          errors append new NegWidthException(info, mname)
        case _ =>
          errors append new UninferredWidth(info, mname)
      }
      w
    }

    def check_width_e(info: Info, mname: String)(e: Expression): Expression = {
      e match {
        case e: UIntLiteral => e.width match {
          case w: IntWidth if math.max(1, e.value.bitLength) > w.width =>
            errors append new WidthTooSmall(info, mname, e.value)
          case _ =>
        }
        case e: SIntLiteral => e.width match {
          case w: IntWidth if e.value.bitLength + 1 > w.width =>
            errors append new WidthTooSmall(info, mname, e.value)
          case _ =>
        }
        case DoPrim(Bits, Seq(a), Seq(hi, lo), _) if bitWidth(a.tpe) <= hi =>
          errors append new BitsWidthException(info, mname, hi, bitWidth(a.tpe))
        case DoPrim(Head, Seq(a), Seq(n), _) if bitWidth(a.tpe) < n =>
          errors append new HeadWidthException(info, mname, n, bitWidth(a.tpe))
        case DoPrim(Tail, Seq(a), Seq(n), _) if bitWidth(a.tpe) <= n =>
          errors append new TailWidthException(info, mname, n, bitWidth(a.tpe))
        case _ =>
      }
      e map check_width_w(info, mname) map check_width_e(info, mname)
    }

    def check_width_s(minfo: Info, mname: String)(s: Statement): Statement = {
      val info = get_info(s) match { case NoInfo => minfo case x => x }
      s map check_width_e(info, mname) map check_width_s(info, mname) match {
        case Attach(info, source, exprs) => 
          exprs foreach ( e =>
            if (bitWidth(e.tpe) != bitWidth(source.tpe))
              errors append new AttachWidthsNotEqual(info, mname, e.serialize, source.serialize)
          )
          s
        case _ => s
      }
    }

    def check_width_p(minfo: Info, mname: String)(p: Port): Port = {
      p.tpe map check_width_w(p.info, mname)
      p
    }

    def check_width_m(m: DefModule) {
      m map check_width_p(m.info, m.name) map check_width_s(m.info, m.name)
    }

    c.modules foreach check_width_m
    errors.trigger()
    c
  }
}<|MERGE_RESOLUTION|>--- conflicted
+++ resolved
@@ -264,13 +264,9 @@
   class OpNotAllUInt(info: Info, mname: String, op: String) extends PassException(
     s"$info: [module $mname]  Primop $op requires all arguments to be UInt type.")
   class OpNotAllSameType(info: Info, mname: String, op: String) extends PassException(
-<<<<<<< HEAD
-    s"${info}: [module ${mname}]  Primop ${op} requires all operands to have the same type.")
+    s"$info: [module $mname]  Primop $op requires all operands to have the same type.")
   class OpNotAnalog(info: Info, mname: String, exp: String) extends PassException(
-    s"${info}: [module ${mname}]  Attach requires all arguments to be Analog type: $exp.")
-=======
-    s"$info: [module $mname]  Primop $op requires all operands to have the same type.")
->>>>>>> 7c4fa71a
+    s"$info: [module $mname]  Attach requires all arguments to be Analog type: $exp.")
   class NodePassiveType(info: Info, mname: String) extends PassException(
     s"$info: [module $mname]  Node must be a passive type.")
   class MuxSameType(info: Info, mname: String) extends PassException(
@@ -282,17 +278,13 @@
   class ValidIfPassiveTypes(info: Info, mname: String) extends PassException(
     s"$info: [module $mname]  Must validif a passive type.")
   class ValidIfCondUInt(info: Info, mname: String) extends PassException(
-<<<<<<< HEAD
-    s"${info}: [module ${mname}]  A validif condition must be of type UInt.")
+    s"$info: [module $mname]  A validif condition must be of type UInt.")
   class IllegalAnalogDeclaration(info: Info, mname: String, decName: String) extends PassException(
-    s"${info}: [module ${mname}]  Cannot declare a reg, node, or memory with an Analog type: $decName.")
+    s"$info: [module $mname]  Cannot declare a reg, node, or memory with an Analog type: $decName.")
   class IllegalAttachSource(info: Info, mname: String, sourceName: String) extends PassException(
-    s"${info}: [module ${mname}]  Attach source must be a wire or port with an analog type: $sourceName.")
+    s"$info: [module $mname]  Attach source must be a wire or port with an analog type: $sourceName.")
   class IllegalAttachExp(info: Info, mname: String, expName: String) extends PassException(
-    s"${info}: [module ${mname}]  Attach expression must be an instance: $expName.")
-=======
-    s"$info: [module $mname]  A validif condition must be of type UInt.")
->>>>>>> 7c4fa71a
+    s"$info: [module $mname]  Attach expression must be an instance: $expName.")
 
   //;---------------- Helper Functions --------------
   def ut: UIntType = UIntType(UnknownWidth)
@@ -580,13 +572,9 @@
   class HeadWidthException(info: Info, mname: String, n: BigInt, width: BigInt) extends PassException(
     s"$info: [module $mname] Parameter $n in head operator is larger than input width $width.")
   class TailWidthException(info: Info, mname: String, n: BigInt, width: BigInt) extends PassException(
-<<<<<<< HEAD
-    s"${info}: [module ${mname}] Parameter $n in tail operator is larger than input width $width.")
+    s"$info: [module $mname] Parameter $n in tail operator is larger than input width $width.")
   class AttachWidthsNotEqual(info: Info, mname: String, eName: String, source: String) extends PassException(
-    s"${info}: [module ${mname}] Attach source $source and expression $eName must have identical widths.")
-=======
-    s"$info: [module $mname] Parameter $n in tail operator is larger than input width $width.")
->>>>>>> 7c4fa71a
+    s"$info: [module $mname] Attach source $source and expression $eName must have identical widths.")
 
   def run(c: Circuit): Circuit = {
     val errors = new Errors()
