--- conflicted
+++ resolved
@@ -149,13 +149,9 @@
 
     def validSubexp(info: Info, mname: String)(e: Expression): Unit = {
       e match {
-<<<<<<< HEAD
+        case _: Reference | _: SubField | _: SubIndex | _: SubAccess => // No error
         case _: WRef | _: WSubField | _: WSubIndex | _: WSubAccess | _: Mux | _: ValidIf | 
           _: BundleLiteral | _: VectorExpression => // No error
-=======
-        case _: Reference | _: SubField | _: SubIndex | _: SubAccess => // No error
-        case _: WRef | _: WSubField | _: WSubIndex | _: WSubAccess | _: Mux | _: ValidIf => // No error
->>>>>>> c6a201dd
         case _ => errors.append(new InvalidAccessException(info, mname))
       }
     }
@@ -422,17 +418,6 @@
     }
 
     def check_types_primop(info: Info, mname: String, e: DoPrim): Unit = {
-<<<<<<< HEAD
-      def checkAllTypes(exprs: Seq[Expression], okUInt: Boolean, okSInt: Boolean, okClock: Boolean, okFix: Boolean, okAsync: Boolean): Unit = {
-        exprs.foldLeft((false, false, false, false, false)) {
-          case ((isUInt, isSInt, isClock, isFix, isAsync), expr) => expr.tpe match {
-            case u: UIntType    => (true,   isSInt, isClock, isFix, isAsync)
-            case s: SIntType    => (isUInt, true,   isClock, isFix, isAsync)
-            case ClockType      => (isUInt, isSInt, true,    isFix, isAsync)
-            case f: FixedType   => (isUInt, isSInt, isClock, true,  isAsync)
-            case AsyncResetType => (isUInt, isSInt, isClock, isFix, true)
-            case _: BundleType | _: VectorType => (isUInt, isSInt, isClock, isFix, isAsync)
-=======
       def checkAllTypes(exprs: Seq[Expression], okUInt: Boolean, okSInt: Boolean, okClock: Boolean, okFix: Boolean, okAsync: Boolean, okInterval: Boolean): Unit = {
         exprs.foldLeft((false, false, false, false, false, false)) {
           case ((isUInt, isSInt, isClock, isFix, isAsync, isInterval), expr) => expr.tpe match {
@@ -442,7 +427,8 @@
             case f: FixedType   => (isUInt, isSInt, isClock, true,  isAsync, isInterval)
             case AsyncResetType => (isUInt, isSInt, isClock, isFix, true,    isInterval)
             case i:IntervalType => (isUInt, isSInt, isClock, isFix, isAsync, true)
->>>>>>> c6a201dd
+            case _: BundleType |
+                 _: VectorType  => (isUInt, isSInt, isClock, isFix, isAsync, isInterval)
             case UnknownType    =>
               errors.append(new IllegalUnknownType(info, mname, e.serialize))
               (isUInt, isSInt, isClock, isFix, isAsync, isInterval)
@@ -530,19 +516,12 @@
     def check_types_s(minfo: Info, mname: String)(s: Statement): Unit = {
       val info = get_info(s) match { case NoInfo => minfo case x => x }
       s match {
-<<<<<<< HEAD
-        case sx: Connect if wt(sx.loc.tpe) != wt(sx.expr.tpe) =>
-          errors.append(new InvalidConnect(info, mname, s"${sx.loc.serialize} (${sx.loc.tpe.serialize})", s"${sx.expr.serialize} (${sx.expr.tpe.serialize})"))
-        case sx: PartialConnect if !bulk_equals(sx.loc.tpe, sx.expr.tpe, Default, Default) =>
-          errors.append(new InvalidConnect(info, mname, sx.loc.serialize, sx.expr.serialize))
-=======
         case sx: Connect if !validConnect(sx) =>
           val conMsg = sx.copy(info = NoInfo).serialize
           errors.append(new InvalidConnect(info, mname, conMsg, sx.loc, sx.expr))
         case sx: PartialConnect if !validPartialConnect(sx) =>
           val conMsg = sx.copy(info = NoInfo).serialize
           errors.append(new InvalidConnect(info, mname, conMsg, sx.loc, sx.expr))
->>>>>>> c6a201dd
         case sx: DefRegister =>
           sx.tpe match {
             case AnalogType(_) => errors.append(new IllegalAnalogDeclaration(info, mname, sx.name))
