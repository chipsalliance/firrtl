// See LICENSE for license details.

package firrtl.passes

import firrtl._
import firrtl.ir._
import firrtl.PrimOps._
import firrtl.Utils._
import firrtl.traversals.Foreachers._
import firrtl.WrappedType._
import firrtl.constraint.{Constraint, IsKnown}

object CheckHighForm extends Pass {
  type NameSet = collection.mutable.HashSet[String]

  // Custom Exceptions
  class NotUniqueException(info: Info, mname: String, name: String) extends PassException(
    s"$info: [module $mname] Reference $name does not have a unique name.")
  class InvalidLOCException(info: Info, mname: String) extends PassException(
    s"$info: [module $mname] Invalid connect to an expression that is not a reference or a WritePort.")
  class NegUIntException(info: Info, mname: String) extends PassException(
    s"$info: [module $mname] UIntLiteral cannot be negative.")
  class UndeclaredReferenceException(info: Info, mname: String, name: String) extends PassException(
    s"$info: [module $mname] Reference $name is not declared.")
  class PoisonWithFlipException(info: Info, mname: String, name: String) extends PassException(
    s"$info: [module $mname] Poison $name cannot be a bundle type with flips.")
  class MemWithFlipException(info: Info, mname: String, name: String) extends PassException(
    s"$info: [module $mname] Memory $name cannot be a bundle type with flips.")
  class InvalidAccessException(info: Info, mname: String) extends PassException(
    s"$info: [module $mname] Invalid access to non-reference.")
  class ModuleNotDefinedException(info: Info, mname: String, name: String) extends PassException(
    s"$info: Module $name is not defined.")
  class IncorrectNumArgsException(info: Info, mname: String, op: String, n: Int) extends PassException(
    s"$info: [module $mname] Primop $op requires $n expression arguments.")
  class IncorrectNumConstsException(info: Info, mname: String, op: String, n: Int) extends PassException(
    s"$info: [module $mname] Primop $op requires $n integer arguments.")
  class NegWidthException(info: Info, mname: String) extends PassException(
    s"$info: [module $mname] Width cannot be negative or zero.")
  class NegVecSizeException(info: Info, mname: String) extends PassException(
    s"$info: [module $mname] Vector type size cannot be negative.")
  class NegMemSizeException(info: Info, mname: String) extends PassException(
    s"$info: [module $mname] Memory size cannot be negative or zero.")
  class BadPrintfException(info: Info, mname: String, x: Char) extends PassException(
    s"$info: [module $mname] Bad printf format: " + "\"%" + x + "\"")
  class BadPrintfTrailingException(info: Info, mname: String) extends PassException(
    s"$info: [module $mname] Bad printf format: trailing " + "\"%\"")
  class BadPrintfIncorrectNumException(info: Info, mname: String) extends PassException(
    s"$info: [module $mname] Bad printf format: incorrect number of arguments")
  class InstanceLoop(info: Info, mname: String, loop: String) extends PassException(
    s"$info: [module $mname] Has instance loop $loop")
  class NoTopModuleException(info: Info, name: String) extends PassException(
    s"$info: A single module must be named $name.")
  class NegArgException(info: Info, mname: String, op: String, value: Int) extends PassException(
    s"$info: [module $mname] Primop $op argument $value < 0.")
  class LsbLargerThanMsbException(info: Info, mname: String, op: String, lsb: Int, msb: Int) extends PassException(
    s"$info: [module $mname] Primop $op lsb $lsb > $msb.")

  def run(c: Circuit): Circuit = {
    val errors = new Errors()
    val moduleGraph = new ModuleGraph
    val moduleNames = (c.modules map (_.name)).toSet

    def checkHighFormPrimop(info: Info, mname: String, e: DoPrim) {
      def correctNum(ne: Option[Int], nc: Int) {
        ne match {
          case Some(i) if e.args.length != i =>
            errors.append(new IncorrectNumArgsException(info, mname, e.op.toString, i))
          case _ => // Do Nothing
        }
        if (e.consts.length != nc)
          errors.append(new IncorrectNumConstsException(info, mname, e.op.toString, nc))
      }

      e.op match {
        case Add | Sub | Mul | Div | Rem | Lt | Leq | Gt | Geq |
             Eq | Neq | Dshl | Dshr | And | Or | Xor | Cat | Clip | Wrap | Squeeze =>
          correctNum(Option(2), 0)
        case AsUInt | AsSInt | AsClock | Cvt | Neq | Not =>
          correctNum(Option(1), 0)
        case AsFixedPoint | Pad | Head | Tail | BPShl | BPShr | BPSet =>
          correctNum(Option(1), 1)
        case Shl | Shr =>
          correctNum(Option(1), 1)
          val amount = e.consts.head.toInt
          if (amount < 0) {
            errors.append(new NegArgException(info, mname, e.op.toString, amount))
          }
        case Bits =>
          correctNum(Option(1), 2)
          val (msb, lsb) = (e.consts(0).toInt, e.consts(1).toInt)
          if (lsb > msb) {
            errors.append(new LsbLargerThanMsbException(info, mname, e.op.toString, lsb, msb))
          }
        case AsInterval =>
          correctNum(Option(1), 3)
        case Andr | Orr | Xorr | Neg =>
          correctNum(None,0)
      }
    }

    def checkFstring(info: Info, mname: String, s: StringLit, i: Int) {
      val validFormats = "bdxc"
      val (percent, npercents) = s.string.foldLeft((false, 0)) {
        case ((percentx, n), b) if percentx && (validFormats contains b) =>
          (false, n + 1)
        case ((percentx, n), b) if percentx && b != '%' =>
          errors.append(new BadPrintfException(info, mname, b.toChar))
          (false, n)
        case ((percentx, n), b) =>
          (if (b == '%') !percentx else false /* %% -> percentx = false */, n)
      }
      if (percent) errors.append(new BadPrintfTrailingException(info, mname))
      if (npercents != i) errors.append(new BadPrintfIncorrectNumException(info, mname))
    }

    def checkValidLoc(info: Info, mname: String, e: Expression): Unit = e match {
      case _: UIntLiteral | _: SIntLiteral | _: DoPrim =>
        errors.append(new InvalidLOCException(info, mname))
      case _ => // Do Nothing
    }

    def checkHighFormW(info: Info, mname: String)(w: Width): Unit = {
      w match {
        case wx: IntWidth if wx.width < 0 => errors.append(new NegWidthException(info, mname))
        case wx => // Do nothing
      }
    }

<<<<<<< HEAD
    def checkHighFormT(info: Info, mname: String)(t: Type): Type =
      t map checkHighFormT(info, mname) match {
        case tx: VectorType if tx.size < 0 =>
          errors.append(new NegVecSizeException(info, mname))
          t
        case i: IntervalType => i
        case _ => t map checkHighFormW(info, mname)
=======
    def checkHighFormT(info: Info, mname: String)(t: Type): Unit = {
      t foreach checkHighFormT(info, mname)
      t match {
        case tx: VectorType if tx.size < 0 => errors.append(new NegVecSizeException(info, mname))
        case _ => t foreach checkHighFormW(info, mname)
>>>>>>> 50ba95fe
      }
    }

    def validSubexp(info: Info, mname: String)(e: Expression): Unit = {
      e match {
        case _: WRef | _: WSubField | _: WSubIndex | _: WSubAccess | _: Mux | _: ValidIf => // No error
        case _: Reference | _: SubField | _: SubIndex | _: SubAccess => // No error
        case _ => errors.append(new InvalidAccessException(info, mname))
      }
    }

    def checkHighFormE(info: Info, mname: String, names: NameSet)(e: Expression): Unit = {
      e match {
        case ex: Reference if !names(ex.name) =>
          errors.append(new UndeclaredReferenceException(info, mname, ex.name))
        case ex: WRef if !names(ex.name) =>
          errors.append(new UndeclaredReferenceException(info, mname, ex.name))
        case ex: UIntLiteral if ex.value < 0 =>
          errors.append(new NegUIntException(info, mname))
        case ex: DoPrim => checkHighFormPrimop(info, mname, ex)
        case _: WRef | _: UIntLiteral | _: Mux | _: ValidIf | _: Reference =>
        case ex: WSubAccess => validSubexp(info, mname)(ex.expr)
<<<<<<< HEAD
        case ex: SubAccess => validSubexp(info, mname)(ex.expr)
        case ex => ex map validSubexp(info, mname)
      }
      (e map checkHighFormW(info, mname + "/" + e.serialize)
         map checkHighFormT(info, mname + "/" + e.serialize)
         map checkHighFormE(info, mname, names))
=======
        case ex => ex foreach validSubexp(info, mname)
      }
      e foreach checkHighFormW(info, mname)
      e foreach checkHighFormT(info, mname)
      e foreach checkHighFormE(info, mname, names)
>>>>>>> 50ba95fe
    }

    def checkName(info: Info, mname: String, names: NameSet)(name: String): Unit = {
      if (names(name))
        errors.append(new NotUniqueException(info, mname, name))
      names += name
    }

    def checkHighFormS(minfo: Info, mname: String, names: NameSet)(s: Statement): Unit = {
      val info = get_info(s) match {case NoInfo => minfo case x => x}
      s foreach checkName(info, mname, names)
      s match {
        case sx: DefMemory =>
          if (hasFlip(sx.dataType))
            errors.append(new MemWithFlipException(info, mname, sx.name))
          if (sx.depth <= 0)
            errors.append(new NegMemSizeException(info, mname))
        case sx: DefInstance =>
          if (!moduleNames(sx.module))
            errors.append(new ModuleNotDefinedException(info, mname, sx.module))
          // Check to see if a recursive module instantiation has occured
          val childToParent = moduleGraph add (mname, sx.module)
          if (childToParent.nonEmpty)
            errors.append(new InstanceLoop(info, mname, childToParent mkString "->"))
        case sx: WDefInstance =>
          if (!moduleNames(sx.module))
            errors.append(new ModuleNotDefinedException(info, mname, sx.module))
          // Check to see if a recursive module instantiation has occured
          val childToParent = moduleGraph add (mname, sx.module)
          if (childToParent.nonEmpty)
            errors.append(new InstanceLoop(info, mname, childToParent mkString "->"))
        case sx: Connect => checkValidLoc(info, mname, sx.loc)
        case sx: PartialConnect => checkValidLoc(info, mname, sx.loc)
        case sx: Print => checkFstring(info, mname, sx.string, sx.args.length)
        case sx => // Do Nothing
      }
      s foreach checkHighFormT(info, mname)
      s foreach checkHighFormE(info, mname, names)
      s foreach checkHighFormS(minfo, mname, names)
    }

    def checkHighFormP(mname: String, names: NameSet)(p: Port): Unit = {
      if (names(p.name))
        errors.append(new NotUniqueException(NoInfo, mname, p.name))
      names += p.name
<<<<<<< HEAD
      checkHighFormT(p.info, mname)(p.tpe)
      p
=======
      p.tpe foreach checkHighFormT(p.info, mname)
      p.tpe foreach checkHighFormW(p.info, mname)
>>>>>>> 50ba95fe
    }

    def checkHighFormM(m: DefModule) {
      val names = new NameSet
      m foreach checkHighFormP(m.name, names)
      m foreach checkHighFormS(m.info, m.name, names)
    }

    c.modules foreach checkHighFormM
    c.modules count (_.name == c.main) match {
      case 1 =>
      case _ => errors.append(new NoTopModuleException(c.info, c.main))
    }
    errors.trigger()
    c
  }
}

object CheckTypes extends Pass {

  // Custom Exceptions
  class SubfieldNotInBundle(info: Info, mname: String, name: String) extends PassException(
    s"$info: [module $mname ]  Subfield $name is not in bundle.")
  class SubfieldOnNonBundle(info: Info, mname: String, name: String) extends PassException(
    s"$info: [module $mname]  Subfield $name is accessed on a non-bundle.")
  class IndexTooLarge(info: Info, mname: String, value: Int) extends PassException(
    s"$info: [module $mname]  Index with value $value is too large.")
  class IndexOnNonVector(info: Info, mname: String) extends PassException(
    s"$info: [module $mname]  Index illegal on non-vector type.")
  class AccessIndexNotUInt(info: Info, mname: String) extends PassException(
    s"$info: [module $mname]  Access index must be a UInt type.")
  class IndexNotUInt(info: Info, mname: String) extends PassException(
    s"$info: [module $mname]  Index is not of UIntType.")
  class EnableNotUInt(info: Info, mname: String) extends PassException(
    s"$info: [module $mname]  Enable is not of UIntType.")
  class InvalidConnect(info: Info, stmt: Statement, mname: String, lhs: Expression, rhs: Expression) extends PassException(
    s"""$info: [module $mname]  Type mismatch in "${stmt.serialize}".""" +
    s" Cannot connect (${rhs.serialize}) of type (${rhs.tpe.serialize}) to (${lhs.serialize}) of type (${lhs.tpe.serialize}).")
  class InvalidRegInit(info: Info, mname: String) extends PassException(
    s"$info: [module $mname]  Type of init must match type of DefRegister.")
  class PrintfArgNotGround(info: Info, mname: String) extends PassException(
    s"$info: [module $mname]  Printf arguments must be either UIntType or SIntType.")
  class ReqClk(info: Info, mname: String) extends PassException(
    s"$info: [module $mname]  Requires a clock typed signal.")
  class RegReqClk(info: Info, mname: String, name: String) extends PassException(
    s"$info: [module $mname]  Register $name requires a clock typed signal.")
  class EnNotUInt(info: Info, mname: String) extends PassException(
    s"$info: [module $mname]  Enable must be a UIntType typed signal.")
  class PredNotUInt(info: Info, mname: String) extends PassException(
    s"$info: [module $mname]  Predicate not a UIntType.")
  class OpNotGround(info: Info, mname: String, op: String) extends PassException(
    s"$info: [module $mname]  Primop $op cannot operate on non-ground types.")
  class OpNotUInt(info: Info, mname: String, op: String, e: String) extends PassException(
    s"$info: [module $mname]  Primop $op requires argument $e to be a UInt type.")
  class OpNotAllUInt(info: Info, mname: String, op: String) extends PassException(
    s"$info: [module $mname]  Primop $op requires all arguments to be UInt type.")
  class OpNotAllSameType(info: Info, mname: String, op: String) extends PassException(
    s"$info: [module $mname]  Primop $op requires all operands to have the same type.")
  class OpNoMixFix(info:Info, mname: String, op: String) extends PassException(s"${info}: [module ${mname}]  Primop ${op} cannot operate on args of some, but not all, fixed type.")
  class OpNotCorrectType(info:Info, mname: String, op: String, tpes: Seq[String]) extends PassException(s"${info}: [module ${mname}]  Primop ${op} does not have correct arg types: $tpes.")
  class OpNotAnalog(info: Info, mname: String, exp: String) extends PassException(
    s"$info: [module $mname]  Attach requires all arguments to be Analog type: $exp.")
  class NodePassiveType(info: Info, mname: String) extends PassException(
    s"$info: [module $mname]  Node must be a passive type.")
  class MuxSameType(info: Info, mname: String, t1: String, t2: String) extends PassException(
    s"$info: [module $mname]  Must mux between equivalent types: $t1 != $t2.")
  class MuxPassiveTypes(info: Info, mname: String) extends PassException(
    s"$info: [module $mname]  Must mux between passive types.")
  class MuxCondUInt(info: Info, mname: String) extends PassException(
    s"$info: [module $mname]  A mux condition must be of type UInt.")
  class MuxClock(info: Info, mname: String) extends PassException(
    s"$info: [module $mname]  Firrtl does not support muxing clocks.")
  class ValidIfPassiveTypes(info: Info, mname: String) extends PassException(
    s"$info: [module $mname]  Must validif a passive type.")
  class ValidIfCondUInt(info: Info, mname: String) extends PassException(
    s"$info: [module $mname]  A validif condition must be of type UInt.")
  class IllegalAnalogDeclaration(info: Info, mname: String, decName: String) extends PassException(
    s"$info: [module $mname]  Cannot declare a reg, node, or memory with an Analog type: $decName.")
  class IllegalAttachExp(info: Info, mname: String, expName: String) extends PassException(
    s"$info: [module $mname]  Attach expression must be an port, wire, or port of instance: $expName.")
  class IllegalResetType(info: Info, mname: String, exp: String) extends PassException(
    s"$info: [module $mname]  Register resets must have type UInt<1>: $exp.")
  class IllegalUnknownType(info: Info, mname: String, exp: String) extends PassException(
    s"$info: [module $mname]  Uninferred type: $exp."
  )

  //;---------------- Helper Functions --------------
  def ut: UIntType = UIntType(UnknownWidth)
  def st: SIntType = SIntType(UnknownWidth)

  def run (c:Circuit) : Circuit = {
    val errors = new Errors()

    def passive(t: Type): Boolean = t match {
      case _: UIntType |_: SIntType => true
      case tx: VectorType => passive(tx.tpe)
      case tx: BundleType => tx.fields forall (x => x.flip == Default && passive(x.tpe))
      case tx => true
    }
    def check_types_primop(info: Info, mname: String, e: DoPrim) {
      def checkAllTypes(exprs: Seq[Expression], okUInt: Boolean, okSInt: Boolean, okClock: Boolean, okFix: Boolean, okInterval: Boolean) = {
        exprs.foldLeft((false, false, false, false, false)) {
          case ((isUInt, isSInt, isClock, isFix, isInterval), expr) => expr.tpe match {
            case u: UIntType     => (true,   isSInt, isClock, isFix, isInterval)
            case s: SIntType     => (isUInt, true,   isClock, isFix, isInterval)
            case ClockType       => (isUInt, isSInt, true,    isFix, isInterval)
            case f: FixedType    => (isUInt, isSInt, isClock, true,  isInterval)
            case f: IntervalType => (isUInt, isSInt, isClock, isFix, true)
            case UnknownType =>
              errors.append(new IllegalUnknownType(info, mname, e.serialize))
              (isUInt, isSInt, isClock, isFix, isInterval)
            case other => throwInternalError(s"Illegal Type: ${other.serialize}")
          }
        } match {
          //   (UInt,  SInt,  Clock, Fixed, Interval)
          case (isAll, false, false, false, false) if isAll == okUInt     =>
          case (false, isAll, false, false, false) if isAll == okSInt     =>
          case (false, false, isAll, false, false) if isAll == okClock    =>
          case (false, false, false, isAll, false) if isAll == okFix      =>
          case (false, false, false, false, isAll) if isAll == okInterval =>
          case x => println(x); errors.append(new OpNotCorrectType(info, mname, e.op.serialize, exprs.map(_.tpe.serialize)))
        }
      }
      e.op match {
        case AsUInt | AsSInt | AsClock | AsFixedPoint | AsInterval =>
        case Dshl | Dshr =>
          checkAllTypes(Seq(e.args.head), okUInt = true, okSInt = true, okClock = false, okFix = true, okInterval = true)
          checkAllTypes(Seq(e.args(1)), okUInt = true, okSInt = false, okClock = false, okFix = false, okInterval = false)
        case Add | Sub | Mul =>
          checkAllTypes(e.args, okUInt = true, okSInt = true, okClock = false, okFix = true, okInterval = true)
        case Wrap | Clip | Squeeze =>
          checkAllTypes(e.args, okUInt = false, okSInt = false, okClock = false, okFix = false, okInterval = true)
        case Lt | Leq | Gt | Geq | Eq | Neq =>
          checkAllTypes(e.args, okUInt = true, okSInt = true, okClock = false, okFix = true, okInterval = true)
        case Shl | Shr | Cat | Bits | Head | Tail =>
          checkAllTypes(e.args, okUInt = true, okSInt = true, okClock = false, okFix = true, okInterval = true)
        case Pad =>
          checkAllTypes(e.args, okUInt = true, okSInt = true, okClock = false, okFix = true, okInterval = false)
        case BPShl | BPShr | BPSet =>
          checkAllTypes(e.args, okUInt = false, okSInt = false, okClock = false, okFix = true, okInterval = true)
        case _ =>
          checkAllTypes(e.args, okUInt = true, okSInt = true, okClock = false, okFix = false, okInterval = false)
      }
    }

    def check_types_e(info:Info, mname: String)(e: Expression): Unit = {
      e match {
        case (e: WSubField) => e.expr.tpe match {
          case (t: BundleType) => t.fields find (_.name == e.name) match {
            case Some(_) =>
            case None => errors.append(new SubfieldNotInBundle(info, mname, e.name))
          }
          case _ => errors.append(new SubfieldOnNonBundle(info, mname, e.name))
        }
        case (e: WSubIndex) => e.expr.tpe match {
          case (t: VectorType) if e.value < t.size =>
          case (t: VectorType) =>
            errors.append(new IndexTooLarge(info, mname, e.value))
          case _ =>
            errors.append(new IndexOnNonVector(info, mname))
        }
        case (e: WSubAccess) =>
          e.expr.tpe match {
            case _: VectorType =>
            case _ => errors.append(new IndexOnNonVector(info, mname))
          }
          e.index.tpe match {
            case _: UIntType =>
            case _ => errors.append(new AccessIndexNotUInt(info, mname))
          }
        case (e: DoPrim) => check_types_primop(info, mname, e)
        case (e: Mux) =>
          if (wt(e.tval.tpe) != wt(e.fval.tpe))
            errors.append(new MuxSameType(info, mname, e.tval.tpe.serialize, e.fval.tpe.serialize))
          if (!passive(e.tpe))
            errors.append(new MuxPassiveTypes(info, mname))
          e.cond.tpe match {
            case _: UIntType =>
            case _ => errors.append(new MuxCondUInt(info, mname))
          }
        case (e: ValidIf) =>
          if (!passive(e.tpe))
            errors.append(new ValidIfPassiveTypes(info, mname))
          e.cond.tpe match {
            case _: UIntType =>
            case _ => errors.append(new ValidIfCondUInt(info, mname))
          }
        case _ =>
      }
      e foreach check_types_e(info, mname)
    }

    def fits(bigger: Constraint, smaller: Constraint): Boolean = (bigger, smaller) match {
      case (IsKnown(v1), IsKnown(v2)) if v1 < v2 => false
      case _ => true
    }

    def partialConnectOk(t1: Type, t2: Type, flip1: Orientation, flip2: Orientation): Boolean = (t1, t2) match {
      case (ClockType, ClockType) => flip1 == flip2
      case (_: UIntType, _: UIntType) => flip1 == flip2
      case (_: SIntType, _: SIntType) => flip1 == flip2
      case (_: FixedType, _: FixedType) => flip1 == flip2
      case (i1: IntervalType, i2: IntervalType) if flip1 == flip2 =>
        import Implicits.width2constraint
        fits(i2.lower, i1.lower) && fits(i1.upper, i2.upper) && fits(i1.point, i2.point)
      case (_: AnalogType, _: AnalogType) => true
      case (t1: BundleType, t2: BundleType) =>
        val t1_fields = (t1.fields foldLeft Map[String, (Type, Orientation)]())(
          (map, f1) => map + (f1.name -> (f1.tpe, f1.flip)))
        t2.fields forall (f2 =>
          t1_fields get f2.name match {
            case None => true
            case Some((f1_tpe, f1_flip)) =>
              partialConnectOk(f1_tpe, f2.tpe, times(flip1, f1_flip), times(flip2, f2.flip))
          }
        )
      case (t1: VectorType, t2: VectorType) =>
        partialConnectOk(t1.tpe, t2.tpe, flip1, flip2)
      case (_, _) => false
    }

    def connectOk(t1: Type, t2: Type): Boolean = (t1, t2) match {
      case (_: UIntType, _: UIntType) => true
      case (_: SIntType, _: SIntType) => true
      case (ClockType, ClockType) => true
      case (_: FixedType, _: FixedType) => true
      case (i1: IntervalType, i2: IntervalType) =>
        import Implicits.width2constraint
        fits(i2.lower, i1.lower) && fits(i1.upper, i2.upper) && fits(i1.point, i2.point)
      case (_: AnalogType, _: AnalogType) => false
      case (t1: VectorType, t2: VectorType) => t1.size == t2.size && connectOk(t1.tpe, t2.tpe)
      case (t1: BundleType, t2: BundleType) =>
        val zippedFields = t1.fields zip t2.fields
        val fieldsOk = zippedFields forall {case (f1, f2) =>
          f1.flip == f2.flip && f1.name == f2.name && connectOk(f1.tpe, f2.tpe)
        }
        fieldsOk && t1.fields.size == t2.fields.size
      case _ => false
    }

    def check_types_s(minfo: Info, mname: String)(s: Statement): Unit = {
      val info = get_info(s) match { case NoInfo => minfo case x => x }
      s match {
        case sx: Connect if !connectOk(sx.loc.tpe, sx.expr.tpe) =>
          errors.append(new InvalidConnect(info, sx, mname, sx.loc, sx.expr))
        case sx: PartialConnect if !partialConnectOk(sx.loc.tpe, sx.expr.tpe, Default, Default) =>
          errors.append(new InvalidConnect(info, sx, mname, sx.loc, sx.expr))
        case sx: DefRegister =>
          sx.tpe match {
            case AnalogType(_) => errors.append(new IllegalAnalogDeclaration(info, mname, sx.name))
            case t if wt(sx.tpe) != wt(sx.init.tpe) => errors.append(new InvalidRegInit(info, mname))
            case t =>
          }
          sx.reset.tpe match {
            case UIntType(IntWidth(w)) if w == 1 =>
            case UIntType(UnknownWidth) => // cannot catch here, though width may ultimately be wrong
            case _ => errors.append(new IllegalResetType(info, mname, sx.name))
          }
          if (sx.clock.tpe != ClockType) {
            errors.append(new RegReqClk(info, mname, sx.name))
          }
        case sx: Conditionally if wt(sx.pred.tpe) != wt(ut) =>
          errors.append(new PredNotUInt(info, mname))
        case sx: DefNode => sx.value.tpe match {
          case AnalogType(w) => errors.append(new IllegalAnalogDeclaration(info, mname, sx.name))
          case t if !passive(sx.value.tpe) => errors.append(new NodePassiveType(info, mname))
          case t =>
        }
        case sx: Attach =>
          for (e <- sx.exprs) {
            e.tpe match {
              case _: AnalogType =>
              case _ => errors.append(new OpNotAnalog(info, mname, e.serialize))
            }
            kind(e) match {
              case (InstanceKind | PortKind | WireKind) =>
              case _ =>  errors.append(new IllegalAttachExp(info, mname, e.serialize))
            }
          }
        case sx: Stop =>
          if (wt(sx.clk.tpe) != wt(ClockType)) errors.append(new ReqClk(info, mname))
          if (wt(sx.en.tpe) != wt(ut)) errors.append(new EnNotUInt(info, mname))
        case sx: Print =>
          if (sx.args exists (x => wt(x.tpe) != wt(ut) && wt(x.tpe) != wt(st)))
            errors.append(new PrintfArgNotGround(info, mname))
          if (wt(sx.clk.tpe) != wt(ClockType)) errors.append(new ReqClk(info, mname))
          if (wt(sx.en.tpe) != wt(ut)) errors.append(new EnNotUInt(info, mname))
        case sx: DefMemory => sx.dataType match {
          case AnalogType(w) => errors.append(new IllegalAnalogDeclaration(info, mname, sx.name))
          case t =>
        }
        case _ =>
      }
      s foreach check_types_e(info, mname)
      s foreach check_types_s(info, mname)
    }

    c.modules foreach (m => m foreach check_types_s(m.info, m.name))
    errors.trigger()
    c
  }
}

object CheckGenders extends Pass {
  type GenderMap = collection.mutable.HashMap[String, Gender]

  implicit def toStr(g: Gender): String = g match {
    case MALE => "source"
    case FEMALE => "sink"
    case UNKNOWNGENDER => "unknown"
    case BIGENDER => "sourceOrSink"
  }

  class WrongGender(info:Info, mname: String, expr: String, wrong: Gender, right: Gender) extends PassException(
    s"$info: [module $mname]  Expression $expr is used as a $wrong but can only be used as a $right.")

  def run (c:Circuit): Circuit = {
    val errors = new Errors()

    def get_gender(e: Expression, genders: GenderMap): Gender = e match {
      case (e: WRef) => genders(e.name)
      case (e: WSubIndex) => get_gender(e.expr, genders)
      case (e: WSubAccess) => get_gender(e.expr, genders)
      case (e: WSubField) => e.expr.tpe match {case t: BundleType =>
        val f = (t.fields find (_.name == e.name)).get
        times(get_gender(e.expr, genders), f.flip)
      }
      case _ => MALE
    }

    def flip_q(t: Type): Boolean = {
      def flip_rec(t: Type, f: Orientation): Boolean = t match {
        case tx:BundleType => tx.fields exists (
          field => flip_rec(field.tpe, times(f, field.flip))
        )
        case tx: VectorType => flip_rec(tx.tpe, f)
        case tx => f == Flip
      }
      flip_rec(t, Default)
    }

    def check_gender(info:Info, mname: String, genders: GenderMap, desired: Gender)(e:Expression): Unit = {
      val gender = get_gender(e,genders)
      (gender, desired) match {
        case (MALE, FEMALE) =>
          errors.append(new WrongGender(info, mname, e.serialize, desired, gender))
        case (FEMALE, MALE) => kind(e) match {
          case PortKind | InstanceKind if !flip_q(e.tpe) => // OK!
          case _ =>
            errors.append(new WrongGender(info, mname, e.serialize, desired, gender))
        }
        case _ =>
      }
   }

    def check_genders_e (info:Info, mname: String, genders: GenderMap)(e:Expression): Unit = {
      e match {
        case e: Mux => e foreach check_gender(info, mname, genders, MALE)
        case e: DoPrim => e.args foreach check_gender(info, mname, genders, MALE)
        case _ =>
      }
      e foreach check_genders_e(info, mname, genders)
    }

    def check_genders_s(minfo: Info, mname: String, genders: GenderMap)(s: Statement): Unit = {
      val info = get_info(s) match { case NoInfo => minfo case x => x }
      s match {
        case (s: DefWire) => genders(s.name) = BIGENDER
        case (s: DefRegister) => genders(s.name) = BIGENDER
        case (s: DefMemory) => genders(s.name) = MALE
        case (s: WDefInstance) => genders(s.name) = MALE
        case (s: DefNode) =>
          check_gender(info, mname, genders, MALE)(s.value)
          genders(s.name) = MALE
        case (s: Connect) =>
          check_gender(info, mname, genders, FEMALE)(s.loc)
          check_gender(info, mname, genders, MALE)(s.expr)
        case (s: Print) =>
          s.args foreach check_gender(info, mname, genders, MALE)
          check_gender(info, mname, genders, MALE)(s.en)
          check_gender(info, mname, genders, MALE)(s.clk)
        case (s: PartialConnect) =>
          check_gender(info, mname, genders, FEMALE)(s.loc)
          check_gender(info, mname, genders, MALE)(s.expr)
        case (s: Conditionally) =>
          check_gender(info, mname, genders, MALE)(s.pred)
        case (s: Stop) =>
          check_gender(info, mname, genders, MALE)(s.en)
          check_gender(info, mname, genders, MALE)(s.clk)
        case _ =>
      }
      s foreach check_genders_e(info, mname, genders)
      s foreach check_genders_s(minfo, mname, genders)
    }

    for (m <- c.modules) {
      val genders = new GenderMap
      genders ++= (m.ports map (p => p.name -> to_gender(p.direction)))
      m foreach check_genders_s(m.info, m.name, genders)
    }
    errors.trigger()
    c
  }
}<|MERGE_RESOLUTION|>--- conflicted
+++ resolved
@@ -126,21 +126,13 @@
       }
     }
 
-<<<<<<< HEAD
-    def checkHighFormT(info: Info, mname: String)(t: Type): Type =
-      t map checkHighFormT(info, mname) match {
-        case tx: VectorType if tx.size < 0 =>
-          errors.append(new NegVecSizeException(info, mname))
-          t
-        case i: IntervalType => i
-        case _ => t map checkHighFormW(info, mname)
-=======
     def checkHighFormT(info: Info, mname: String)(t: Type): Unit = {
       t foreach checkHighFormT(info, mname)
       t match {
-        case tx: VectorType if tx.size < 0 => errors.append(new NegVecSizeException(info, mname))
+        case tx: VectorType if tx.size < 0 =>
+          errors.append(new NegVecSizeException(info, mname))
+        case i: IntervalType => i
         case _ => t foreach checkHighFormW(info, mname)
->>>>>>> 50ba95fe
       }
     }
 
@@ -163,20 +155,12 @@
         case ex: DoPrim => checkHighFormPrimop(info, mname, ex)
         case _: WRef | _: UIntLiteral | _: Mux | _: ValidIf | _: Reference =>
         case ex: WSubAccess => validSubexp(info, mname)(ex.expr)
-<<<<<<< HEAD
         case ex: SubAccess => validSubexp(info, mname)(ex.expr)
-        case ex => ex map validSubexp(info, mname)
-      }
-      (e map checkHighFormW(info, mname + "/" + e.serialize)
-         map checkHighFormT(info, mname + "/" + e.serialize)
-         map checkHighFormE(info, mname, names))
-=======
         case ex => ex foreach validSubexp(info, mname)
       }
-      e foreach checkHighFormW(info, mname)
-      e foreach checkHighFormT(info, mname)
+      e foreach checkHighFormW(info, mname + "/" + e.serialize)
+      e foreach checkHighFormT(info, mname + "/" + e.serialize)
       e foreach checkHighFormE(info, mname, names)
->>>>>>> 50ba95fe
     }
 
     def checkName(info: Info, mname: String, names: NameSet)(name: String): Unit = {
@@ -222,13 +206,7 @@
       if (names(p.name))
         errors.append(new NotUniqueException(NoInfo, mname, p.name))
       names += p.name
-<<<<<<< HEAD
       checkHighFormT(p.info, mname)(p.tpe)
-      p
-=======
-      p.tpe foreach checkHighFormT(p.info, mname)
-      p.tpe foreach checkHighFormW(p.info, mname)
->>>>>>> 50ba95fe
     }
 
     def checkHighFormM(m: DefModule) {
