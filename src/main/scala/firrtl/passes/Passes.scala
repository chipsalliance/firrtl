--- conflicted
+++ resolved
@@ -263,34 +263,6 @@
 }
 
 object VerilogWrap extends Pass {
-<<<<<<< HEAD
-   def name = "Verilog Wrap"
-   var mname = ""
-   def v_wrap_e (e:Expression) : Expression = {
-      e map (v_wrap_e) match {
-         case (e:DoPrim) => {
-            def a0 () = e.args(0)
-            if (e.op == Tail) {
-               (a0()) match {
-                  case (e0:DoPrim) => {
-                     if (e0.op == Add) DoPrim(Addw,e0.args,Seq(),e.tpe)
-                     else if (e0.op == Sub) DoPrim(Subw,e0.args,Seq(),e.tpe)
-                     else e
-                  }
-                  case (e0) => e
-               }
-            }
-            else e
-         }
-         case (e) => e
-      }
-   }
-   def v_wrap_s (s:Statement) : Statement = {
-      s map (v_wrap_s) map (v_wrap_e) match {
-        case s: Print =>
-          Print(s.info, VerilogStringLitHandler.format(s.string), s.args, s.clk, s.en)
-        case s => s
-=======
   def name = "Verilog Wrap"
   def vWrapE(e: Expression): Expression = e map vWrapE match {
     case e: DoPrim => e.op match {
@@ -301,7 +273,6 @@
           case _ => e
         }
         case _ => e
->>>>>>> bd1a3ae2
       }
       case _ => e
     }
@@ -319,32 +290,23 @@
 }
 
 object VerilogRename extends Pass {
-<<<<<<< HEAD
-   def name = "Verilog Rename"
-   def run (c:Circuit): Circuit = {
-      def verilog_rename_n (n:String) : String = {
-         if (v_keywords.contains(n)) (n + "$") else n
-      }
-      def verilog_rename_e (e:Expression) : Expression = {
-         (e) match {
-           case (e:WRef) => WRef(verilog_rename_n(e.name),e.tpe,kind(e),gender(e))
-           case (e) => e map (verilog_rename_e)
-         }
-      }
-      def verilog_rename_s (s:Statement) : Statement = {
-        s map (verilog_rename_s) map (verilog_rename_e) map (verilog_rename_n)
-      }
-      val modulesx = c.modules.map{ m => {
-         val portsx = m.ports.map{ p => {
-            Port(p.info,verilog_rename_n(p.name),p.direction,p.tpe)
-         }}
-         m match {
-            case (m:Module) => Module(m.info,m.name,portsx,verilog_rename_s(m.body))
-            case (m:ExtModule) => m
-         }
-      }}
-      Circuit(c.info,modulesx,c.main)
-   }
+  def name = "Verilog Rename"
+  def verilogRenameN(n: String): String =
+    if (v_keywords(n)) "%s$".format(n) else n
+
+  def verilogRenameE(e: Expression): Expression = e match {
+    case e: WRef => e copy (name = verilogRenameN(e.name))
+    case e => e map verilogRenameE
+  }
+
+  def verilogRenameS(s: Statement): Statement =
+    s map verilogRenameS map verilogRenameE map verilogRenameN
+
+  def verilogRenameP(p: Port): Port =
+    p copy (name = verilogRenameN(p.name))
+
+  def run(c: Circuit): Circuit =
+    c copy (modules = (c.modules map (_ map verilogRenameP map verilogRenameS)))
 }
 
 
@@ -385,23 +347,4 @@
     }
     c copy (modules = (c.modules map prepModule))
   }
-=======
-  def name = "Verilog Rename"
-  def verilogRenameN(n: String): String =
-    if (v_keywords(n)) "%s$".format(n) else n
-
-  def verilogRenameE(e: Expression): Expression = e match {
-    case e: WRef => e copy (name = verilogRenameN(e.name))
-    case e => e map verilogRenameE
-  }
-
-  def verilogRenameS(s: Statement): Statement =
-    s map verilogRenameS map verilogRenameE map verilogRenameN
-
-  def verilogRenameP(p: Port): Port =
-    p copy (name = verilogRenameN(p.name))
-
-  def run(c: Circuit): Circuit =
-    c copy (modules = (c.modules map (_ map verilogRenameP map verilogRenameS)))
->>>>>>> bd1a3ae2
 }