// See LICENSE for license details.

package firrtl.passes

import scala.collection.mutable
import firrtl.PrimOps._
import firrtl.ir._
import firrtl._
import firrtl.Mappers._
import firrtl.Utils.throwInternalError


object ZeroWidth extends Transform {
  def inputForm = UnknownForm
  def outputForm = UnknownForm
  private val ZERO = BigInt(0)
  private def getRemoved(x: IsDeclaration): Seq[String] = {
    var removedNames: Seq[String] = Seq.empty
    def onType(name: String)(t: Type): Type = {
      removedNames = Utils.create_exps(name, t) map {e => (e, e.tpe)} collect {
        case (e, GroundType(IntWidth(ZERO))) => e.serialize
      }
      t
    }
    x match {
      case s: Statement => s map onType(s.name)
      case Port(_, name, _, t) => onType(name)(t)
    }
    removedNames
  }
  private def removeZero(t: Type): Option[Type] = t match {
    case GroundType(IntWidth(ZERO)) => None
    case BundleType(fields) =>
      fields map (f => (f, removeZero(f.tpe))) collect {
        case (Field(name, flip, _), Some(t)) => Field(name, flip, t)
      } match {
        case Nil => None
        case seq => Some(BundleType(seq))
      }
    case VectorType(t, size) => removeZero(t) map (VectorType(_, size))
    case x => Some(x)
  }
<<<<<<< HEAD
  private def onExp(e: Expression): Expression = removeZero(e.tpe) match {
    case None => e.tpe match {
      case UIntType(x) => UIntLiteral(ZERO, IntWidth(BigInt(1)))
      case SIntType(x) => SIntLiteral(ZERO, IntWidth(BigInt(1)))
      case _ => throwInternalError(Some(s"onExp - $e"))
=======
  private def onExp(e: Expression): Expression = e match {
    case DoPrim(Cat, args, consts, tpe) =>
      val nonZeros = args.flatMap { x =>
        x.tpe match {
          case UIntType(IntWidth(ZERO)) => Seq.empty[Expression]
          case SIntType(IntWidth(ZERO)) => Seq.empty[Expression]
          case other => Seq(x)
        }
      }
      nonZeros match {
        case Nil => UIntLiteral(ZERO, IntWidth(BigInt(1)))
        case Seq(x) => x
        case seq => DoPrim(Cat, seq, consts, tpe) map onExp
      }
    case other => other.tpe match {
      case UIntType(IntWidth(ZERO)) => UIntLiteral(ZERO, IntWidth(BigInt(1)))
      case SIntType(IntWidth(ZERO)) => SIntLiteral(ZERO, IntWidth(BigInt(1)))
      case _ => e map onExp
>>>>>>> 74a3b302
    }
  }
  private def onStmt(renames: RenameMap)(s: Statement): Statement = s match {
    case (_: DefWire| _: DefRegister| _: DefMemory) =>
      // List all removed expression names, and delete them from renames
      renames.delete(getRemoved(s.asInstanceOf[IsDeclaration]))
      // Create new types without zero-width wires
      var removed = false
      def applyRemoveZero(t: Type): Type = removeZero(t) match {
        case None => removed = true; t
        case Some(tx) => tx
      }
      val sxx = (s map onExp) map applyRemoveZero
      // Return new declaration
      if(removed) EmptyStmt else sxx
    case Connect(info, loc, exp) => removeZero(loc.tpe) match {
      case None => EmptyStmt
      case Some(t) => Connect(info, loc, onExp(exp))
    }
    case IsInvalid(info, exp) => removeZero(exp.tpe) match {
      case None => EmptyStmt
      case Some(t) => IsInvalid(info, onExp(exp))
    }
    case DefNode(info, name, value) => removeZero(value.tpe) match {
      case None => EmptyStmt
      case Some(t) => DefNode(info, name, onExp(value))
    }
    case sx => sx map onStmt(renames)
  }
  private def onModule(renames: RenameMap)(m: DefModule): DefModule = {
    renames.setModule(m.name)
    // For each port, record deleted subcomponents
    m.ports.foreach{p => renames.delete(getRemoved(p))}
    val ports = m.ports map (p => (p, removeZero(p.tpe))) flatMap {
      case (Port(info, name, dir, _), Some(t)) => Seq(Port(info, name, dir, t))
      case (Port(_, name, _, _), None) =>
        renames.delete(name)
        Nil
    }
    m match {
      case ext: ExtModule => ext.copy(ports = ports)
      case in: Module => in.copy(ports = ports, body = onStmt(renames)(in.body))
    }
  }
  def execute(state: CircuitState): CircuitState = {
    val c = state.circuit
    val renames = RenameMap()
    renames.setCircuit(c.main)
    val result = InferTypes.run(c.copy(modules = c.modules map onModule(renames)))
    CircuitState(result, outputForm, state.annotations, Some(renames))
  }
}<|MERGE_RESOLUTION|>--- conflicted
+++ resolved
@@ -40,13 +40,6 @@
     case VectorType(t, size) => removeZero(t) map (VectorType(_, size))
     case x => Some(x)
   }
-<<<<<<< HEAD
-  private def onExp(e: Expression): Expression = removeZero(e.tpe) match {
-    case None => e.tpe match {
-      case UIntType(x) => UIntLiteral(ZERO, IntWidth(BigInt(1)))
-      case SIntType(x) => SIntLiteral(ZERO, IntWidth(BigInt(1)))
-      case _ => throwInternalError(Some(s"onExp - $e"))
-=======
   private def onExp(e: Expression): Expression = e match {
     case DoPrim(Cat, args, consts, tpe) =>
       val nonZeros = args.flatMap { x =>
@@ -65,7 +58,6 @@
       case UIntType(IntWidth(ZERO)) => UIntLiteral(ZERO, IntWidth(BigInt(1)))
       case SIntType(IntWidth(ZERO)) => SIntLiteral(ZERO, IntWidth(BigInt(1)))
       case _ => e map onExp
->>>>>>> 74a3b302
     }
   }
   private def onStmt(renames: RenameMap)(s: Statement): Statement = s match {
