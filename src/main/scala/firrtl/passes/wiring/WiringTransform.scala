// See LICENSE for license details.

package firrtl.passes
package wiring

import firrtl._
import firrtl.ir._
import firrtl.Utils._
import firrtl.Mappers._
import scala.collection.mutable
import firrtl.annotations._
import WiringUtils._

/** A component, e.g. register etc. Must be declared only once under the TopAnnotation
  */
<<<<<<< HEAD
object SourceAnnotation {
  def apply(target: ComponentName): Annotation = Annotation(target, classOf[WiringTransform], "source")
=======
case class SourceAnnotation(target: ComponentName, pin: String) extends Annotation with Loose with Unstable {
  def transform = classOf[WiringTransform]
  def duplicate(n: Named) = n match {
    case n: ComponentName => this.copy(target = n)
    case _ => throwInternalError
  }
>>>>>>> 4b346ea0
}

/** A module, e.g. ExtModule etc., that should add the input pin
  */
object SinkAnnotation {
  def apply(target: ModuleName, pin: String): Annotation = Annotation(target, classOf[WiringTransform], s"sink $pin")
  val matcher = "sink (.+)".r
}

/** A module under which all sink module must be declared, and there is only
  * one source component
  */
<<<<<<< HEAD
object TopAnnotation {
  def apply(target: ModuleName): Annotation = Annotation(target, classOf[WiringTransform], s"top")
=======
case class TopAnnotation(target: ModuleName, pin: String) extends Annotation with Loose with Unstable {
  def transform = classOf[WiringTransform]
  def duplicate(n: Named) = n match {
    case n: ModuleName => this.copy(target = n)
    case _ => throwInternalError
  }
>>>>>>> 4b346ea0
}

/** Add pins to modules and wires a signal to them, under the scope of a specified top module
  * Description:
  *   Adds a pin to each sink module
  *   Punches ports up from the source signal to the specified top module
  *   Punches ports down to each sink module
  *   Wires the source up and down, connecting to all sink modules
  * Restrictions:
  *   - Can only have one source module instance under scope of the specified top
  *   - All instances of each sink module must be under the scope of the specified top
  * Notes:
  *   - No module uniquification occurs (due to imposed restrictions)
  */
class WiringTransform extends Transform with SimpleRun {
  def inputForm = MidForm
  def outputForm = MidForm
  def passSeq(wis: Seq[WiringInfo]) =
    Seq(new Wiring(wis),
        InferTypes,
        ResolveKinds,
        ResolveGenders)
  def execute(state: CircuitState): CircuitState = getMyAnnotations(state) match {
    case Nil => CircuitState(state.circuit, state.form)
<<<<<<< HEAD
    case p => 
      val sinks = mutable.HashMap[String, String]()
      val sources = mutable.Set[String]()
      val tops = mutable.Set[String]()
      val comp = mutable.Set[String]()
      p.foreach { 
        case Annotation(m, _, SinkAnnotation.matcher(pin)) => sinks(m.name) = pin
        case Annotation(ComponentName(n, ModuleName(m, CircuitName(c))), _, "source") =>
          sources += m
          comp += n
        case Annotation(m, _, "top") => tops += m.name
=======
    case p =>
      // Pin to value
      val sinks = mutable.HashMap[String, Set[String]]()
      val sources = mutable.HashMap[String, String]()
      val tops = mutable.HashMap[String, String]()
      val comp = mutable.HashMap[String, String]()
      p.foreach { a =>
        a match {
          case SinkAnnotation(m, pin) => sinks(pin) = sinks.getOrElse(pin, Set.empty) + m.name
          case SourceAnnotation(c, pin) =>
            sources(pin) = c.module.name
            comp(pin) = c.name
          case TopAnnotation(m, pin) => tops(pin) = m.name
        }
>>>>>>> 4b346ea0
      }
      (sources.size, tops.size, sinks.size, comp.size) match {
        case (0, 0, p, 0) => state.copy(annotations = None)
        case (s, t, p, c) if (p > 0) & (s == t) & (t == c) =>
          val wis = tops.foldLeft(Seq[WiringInfo]()) { case (seq, (pin, top)) =>
            seq :+ WiringInfo(sources(pin), comp(pin), sinks(pin), pin, top)
          }
          state.copy(circuit = runPasses(state.circuit, passSeq(wis)), annotations = None)
        case _ => error("Wrong number of sources, tops, or sinks!")
      }
  }
}<|MERGE_RESOLUTION|>--- conflicted
+++ resolved
@@ -13,17 +13,9 @@
 
 /** A component, e.g. register etc. Must be declared only once under the TopAnnotation
   */
-<<<<<<< HEAD
 object SourceAnnotation {
-  def apply(target: ComponentName): Annotation = Annotation(target, classOf[WiringTransform], "source")
-=======
-case class SourceAnnotation(target: ComponentName, pin: String) extends Annotation with Loose with Unstable {
-  def transform = classOf[WiringTransform]
-  def duplicate(n: Named) = n match {
-    case n: ComponentName => this.copy(target = n)
-    case _ => throwInternalError
-  }
->>>>>>> 4b346ea0
+  def apply(target: ComponentName, pin: String): Annotation = Annotation(target, classOf[WiringTransform], s"source $pin")
+  val matcher = "source (.+)".r
 }
 
 /** A module, e.g. ExtModule etc., that should add the input pin
@@ -36,17 +28,9 @@
 /** A module under which all sink module must be declared, and there is only
   * one source component
   */
-<<<<<<< HEAD
 object TopAnnotation {
-  def apply(target: ModuleName): Annotation = Annotation(target, classOf[WiringTransform], s"top")
-=======
-case class TopAnnotation(target: ModuleName, pin: String) extends Annotation with Loose with Unstable {
-  def transform = classOf[WiringTransform]
-  def duplicate(n: Named) = n match {
-    case n: ModuleName => this.copy(target = n)
-    case _ => throwInternalError
-  }
->>>>>>> 4b346ea0
+  def apply(target: ModuleName, pin: String): Annotation = Annotation(target, classOf[WiringTransform], s"top $pin")
+  val matcher = "top (.+)".r
 }
 
 /** Add pins to modules and wires a signal to them, under the scope of a specified top module
@@ -71,34 +55,17 @@
         ResolveGenders)
   def execute(state: CircuitState): CircuitState = getMyAnnotations(state) match {
     case Nil => CircuitState(state.circuit, state.form)
-<<<<<<< HEAD
     case p => 
-      val sinks = mutable.HashMap[String, String]()
-      val sources = mutable.Set[String]()
-      val tops = mutable.Set[String]()
-      val comp = mutable.Set[String]()
-      p.foreach { 
-        case Annotation(m, _, SinkAnnotation.matcher(pin)) => sinks(m.name) = pin
-        case Annotation(ComponentName(n, ModuleName(m, CircuitName(c))), _, "source") =>
-          sources += m
-          comp += n
-        case Annotation(m, _, "top") => tops += m.name
-=======
-    case p =>
-      // Pin to value
       val sinks = mutable.HashMap[String, Set[String]]()
       val sources = mutable.HashMap[String, String]()
       val tops = mutable.HashMap[String, String]()
       val comp = mutable.HashMap[String, String]()
-      p.foreach { a =>
-        a match {
-          case SinkAnnotation(m, pin) => sinks(pin) = sinks.getOrElse(pin, Set.empty) + m.name
-          case SourceAnnotation(c, pin) =>
-            sources(pin) = c.module.name
-            comp(pin) = c.name
-          case TopAnnotation(m, pin) => tops(pin) = m.name
-        }
->>>>>>> 4b346ea0
+      p.foreach { 
+        case Annotation(m, _, SinkAnnotation.matcher(pin)) => sinks(pin) = sinks.getOrElse(pin, Set.empty) + m.name
+        case Annotation(ComponentName(n, ModuleName(m, CircuitName(c))), _, SourceAnnotation.matcher(pin)) =>
+          sources(pin) = m
+          comp(pin) = n
+        case Annotation(m, _, TopAnnotation.matcher(pin)) => tops(pin) = m.name
       }
       (sources.size, tops.size, sinks.size, comp.size) match {
         case (0, 0, p, 0) => state.copy(annotations = None)
