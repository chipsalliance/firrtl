--- conflicted
+++ resolved
@@ -174,14 +174,9 @@
       case e: WSubAccess =>
         val (subExp, subMap) = rec(e.expr, m)
         val index = uniquifyNamesExp(e.index, map)
-<<<<<<< HEAD
-        (WSubAccess(subExp, index, e.tpe, e.gender), subMap)
+        (WSubAccess(subExp, index, e.tpe, e.flow), subMap)
       case _: VectorExpression => (exp, m)
       case (_: UIntLiteral | _: SIntLiteral | _: BundleLiteral) => (exp, m)
-=======
-        (WSubAccess(subExp, index, e.tpe, e.flow), subMap)
-      case (_: UIntLiteral | _: SIntLiteral) => (exp, m)
->>>>>>> c6a201dd
       case (_: Mux | _: ValidIf | _: DoPrim) =>
         (exp map ((e: Expression) => uniquifyNamesExp(e, map)), m)
     }
