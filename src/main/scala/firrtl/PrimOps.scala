/*
Copyright (c) 2014 - 2016 The Regents of the University of
California (Regents). All Rights Reserved.  Redistribution and use in
source and binary forms, with or without modification, are permitted
provided that the following conditions are met:
   * Redistributions of source code must retain the above
     copyright notice, this list of conditions and the following
     two paragraphs of disclaimer.
   * Redistributions in binary form must reproduce the above
     copyright notice, this list of conditions and the following
     two paragraphs of disclaimer in the documentation and/or other materials
     provided with the distribution.
   * Neither the name of the Regents nor the names of its contributors
     may be used to endorse or promote products derived from this
     software without specific prior written permission.
IN NO EVENT SHALL REGENTS BE LIABLE TO ANY PARTY FOR DIRECT, INDIRECT,
SPECIAL, INCIDENTAL, OR CONSEQUENTIAL DAMAGES, INCLUDING LOST PROFITS,
ARISING OUT OF THE USE OF THIS SOFTWARE AND ITS DOCUMENTATION, EVEN IF
REGENTS HAS BEEN ADVISED OF THE POSSIBILITY OF SUCH DAMAGE.
REGENTS SPECIFICALLY DISCLAIMS ANY WARRANTIES, INCLUDING, BUT NOT
LIMITED TO, THE IMPLIED WARRANTIES OF MERCHANTABILITY AND FITNESS FOR
A PARTICULAR PURPOSE. THE SOFTWARE AND ACCOMPANYING DOCUMENTATION, IF
ANY, PROVIDED HEREUNDER IS PROVIDED "AS IS". REGENTS HAS NO OBLIGATION
TO PROVIDE MAINTENANCE, SUPPORT, UPDATES, ENHANCEMENTS, OR
MODIFICATIONS.
*/

package firrtl

import firrtl.ir._
import firrtl.Utils.{min, max, pow_minus_one}

import com.typesafe.scalalogging.LazyLogging

/** Definitions and Utility functions for [[ir.PrimOp]]s */
object PrimOps extends LazyLogging {
  /** Addition */
  case object Add extends PrimOp { override def toString = "add" }
  /** Subtraction */
  case object Sub extends PrimOp { override def toString = "sub" }
  /** Multiplication */
  case object Mul extends PrimOp { override def toString = "mul" }
  /** Division */
  case object Div extends PrimOp { override def toString = "div" }
  /** Remainder */
  case object Rem extends PrimOp { override def toString = "rem" }
  /** Less Than */
  case object Lt extends PrimOp { override def toString = "lt" }
  /** Less Than Or Equal To */
  case object Leq extends PrimOp { override def toString = "leq" }
  /** Greater Than */
  case object Gt extends PrimOp { override def toString = "gt" }
  /** Greater Than Or Equal To */
  case object Geq extends PrimOp { override def toString = "geq" }
  /** Equal To */
  case object Eq extends PrimOp { override def toString = "eq" }
  /** Not Equal To */
  case object Neq extends PrimOp { override def toString = "neq" }
  /** Padding */
  case object Pad extends PrimOp { override def toString = "pad" }
  /** Interpret As UInt */
  case object AsUInt extends PrimOp { override def toString = "asUInt" }
  /** Interpret As SInt */
  case object AsSInt extends PrimOp { override def toString = "asSInt" }
  /** Interpret As Clock */
  case object AsClock extends PrimOp { override def toString = "asClock" }
  /** Static Shift Left */
  case object Shl extends PrimOp { override def toString = "shl" }
  /** Static Shift Right */
  case object Shr extends PrimOp { override def toString = "shr" }
  /** Dynamic Shift Left */
  case object Dshl extends PrimOp { override def toString = "dshl" }
  /** Dynamic Shift Right */
  case object Dshr extends PrimOp { override def toString = "dshr" }
  /** Arithmetic Convert to Signed */
  case object Cvt extends PrimOp { override def toString = "cvt" }
  /** Negate */
  case object Neg extends PrimOp { override def toString = "neg" }
  /** Bitwise Complement */
  case object Not extends PrimOp { override def toString = "not" }
  /** Bitwise And */
  case object And extends PrimOp { override def toString = "and" }
  /** Bitwise Or */
  case object Or extends PrimOp { override def toString = "or" }
  /** Bitwise Exclusive Or */
  case object Xor extends PrimOp { override def toString = "xor" }
  /** Bitwise And Reduce */
  case object Andr extends PrimOp { override def toString = "andr" }
  /** Bitwise Or Reduce */
  case object Orr extends PrimOp { override def toString = "orr" }
  /** Bitwise Exclusive Or Reduce */
  case object Xorr extends PrimOp { override def toString = "xorr" }
  /** Concatenate */
  case object Cat extends PrimOp { override def toString = "cat" }
  /** Bit Extraction */
  case object Bits extends PrimOp { override def toString = "bits" }
  /** Head */
  case object Head extends PrimOp { override def toString = "head" }
  /** Tail */
  case object Tail extends PrimOp { override def toString = "tail" }
  /** Interpret as Fixed Point **/
  case object AsFixedPoint extends PrimOp { override def toString = "asFixedPoint" }
  /** Shift Binary Point Left **/
  case object BPShl extends PrimOp { override def toString = "bpshl" }
  /** Shift Binary Point Right **/
  case object BPShr extends PrimOp { override def toString = "bpshr" }
  /** Set Binary Point **/
  case object BPSet extends PrimOp { override def toString = "bpset" }

  private lazy val builtinPrimOps: Seq[PrimOp] =
    Seq(Add, Sub, Mul, Div, Rem, Lt, Leq, Gt, Geq, Eq, Neq, Pad, AsUInt, AsSInt, AsClock, Shl, Shr,
<<<<<<< HEAD
        Dshl, Dshr, Neg, Cvt, Not, And, Or, Xor, Andr, Orr, Xorr, Cat, Bits, Head, Tail, AsFixedPoint, BPShl, BPShr, BPSet)
  private lazy val strToPrimOp: Map[String, PrimOp] = builtinPrimOps map (op => op.toString -> op) toMap
=======
        Dshl, Dshr, Neg, Cvt, Not, And, Or, Xor, Andr, Orr, Xorr, Cat, Bits, Head, Tail)
  private lazy val strToPrimOp: Map[String, PrimOp] = builtinPrimOps.map { case op : PrimOp=> op.toString -> op }.toMap
>>>>>>> 2848d877

  /** Seq of String representations of [[ir.PrimOp]]s */
  lazy val listing: Seq[String] = builtinPrimOps map (_.toString)
  /** Gets the corresponding [[ir.PrimOp]] from its String representation */
  def fromString(op: String): PrimOp = strToPrimOp(op)

  // Width Constraint Functions
  def PLUS (w1:Width, w2:Width) : Width = (w1, w2) match {
    case (IntWidth(i), IntWidth(j)) => IntWidth(i + j)
    case _ => PlusWidth(w1, w2)
  }
  def MAX (w1:Width, w2:Width) : Width = (w1, w2) match {
    case (IntWidth(i), IntWidth(j)) => IntWidth(max(i,j))
    case _ => MaxWidth(Seq(w1, w2))
  }
  def MINUS (w1:Width, w2:Width) : Width = (w1, w2) match {
    case (IntWidth(i), IntWidth(j)) => IntWidth(i - j)
    case _ => MinusWidth(w1, w2)
  }
  def POW (w1:Width) : Width = w1 match {
    case IntWidth(i) => IntWidth(pow_minus_one(BigInt(2), i))
    case _ => ExpWidth(w1)
  }
  def MIN (w1:Width, w2:Width) : Width = (w1, w2) match {
    case (IntWidth(i), IntWidth(j)) => IntWidth(min(i,j))
    case _ => MinWidth(Seq(w1, w2))
  }

  // Borrowed from Stanza implementation
  def set_primop_type (e:DoPrim) : DoPrim = {
    //println-all(["Inferencing primop type: " e])
    def t1 = e.args.head.tpe
    def t2 = e.args(1).tpe
    def t3 = e.args(2).tpe
    def w1 = passes.getWidth(e.args.head.tpe)
    def w2 = passes.getWidth(e.args(1).tpe)
    def p1 = t1 match { case FixedType(w, p) => p } //Intentional
    def p2 = t2 match { case FixedType(w, p) => p } //Intentional
    def c1 = IntWidth(e.consts.head)
    def c2 = IntWidth(e.consts(1))
    e copy (tpe = e.op match {
      case Add => (t1, t2) match {
        case (_: UIntType, _: UIntType) => UIntType(PLUS(MAX(w1, w2), IntWidth(1)))
        case (_: UIntType, _: SIntType) => SIntType(PLUS(MAX(w1, MINUS(w2, IntWidth(1))), IntWidth(2)))
        case (_: SIntType, _: UIntType) => SIntType(PLUS(MAX(w2, MINUS(w1, IntWidth(1))), IntWidth(2)))
        case (_: SIntType, _: SIntType) => SIntType(PLUS(MAX(w1, w2), IntWidth(1)))
        case (_: FixedType, _: FixedType) => FixedType(PLUS(PLUS(MAX(p1, p2), MAX(MINUS(w1, p1), MINUS(w2, p2))), IntWidth(1)), MAX(p1, p2))
        case _ => UnknownType
      }
      case Sub => (t1, t2) match {
        case (_: UIntType, _: UIntType) => SIntType(PLUS(MAX(w1, w2), IntWidth(1)))
        case (_: UIntType, _: SIntType) => SIntType(MAX(PLUS(w2, IntWidth(1)), PLUS(w1, IntWidth(2))))
        case (_: SIntType, _: UIntType) => SIntType(MAX(PLUS(w1, IntWidth(1)), PLUS(w2, IntWidth(2))))
        case (_: SIntType, _: SIntType) => SIntType(PLUS(MAX(w1, w2), IntWidth(1)))
        case (_: FixedType, _: FixedType) => FixedType(PLUS(PLUS(MAX(p1, p2),MAX(MINUS(w1, p1), MINUS(w2, p2))),IntWidth(1)), MAX(p1, p2))
        case _ => UnknownType
      }
      case Mul => (t1, t2) match {
        case (_: UIntType, _: UIntType) => UIntType(PLUS(w1, w2))
        case (_: UIntType, _: SIntType) => SIntType(PLUS(w1, w2))
        case (_: SIntType, _: UIntType) => SIntType(PLUS(w1, w2))
        case (_: SIntType, _: SIntType) => SIntType(PLUS(w1, w2))
        case (_: FixedType, _: FixedType) => FixedType(PLUS(w1, w2), PLUS(p1, p2))
        case _ => UnknownType
      }
      case Div => (t1, t2) match {
        case (_: UIntType, _: UIntType) => UIntType(w1)
        case (_: UIntType, _: SIntType) => SIntType(PLUS(w1, IntWidth(1)))
        case (_: SIntType, _: UIntType) => SIntType(w1)
        case (_: SIntType, _: SIntType) => SIntType(PLUS(w1, IntWidth(1)))
        case _ => UnknownType
      }
      case Rem => (t1, t2) match {
        case (_: UIntType, _: UIntType) => UIntType(MIN(w1, w2))
        case (_: UIntType, _: SIntType) => UIntType(MIN(w1, w2))
        case (_: SIntType, _: UIntType) => SIntType(MIN(w1, PLUS(w2, IntWidth(1))))
        case (_: SIntType, _: SIntType) => SIntType(MIN(w1, w2))
        case _ => UnknownType
      }
      case Lt => (t1, t2) match {
        case (_: UIntType, _: UIntType) => Utils.BoolType
        case (_: SIntType, _: UIntType) => Utils.BoolType
        case (_: UIntType, _: SIntType) => Utils.BoolType
        case (_: SIntType, _: SIntType) => Utils.BoolType
        case (_: FixedType, _: FixedType) => Utils.BoolType
        case _ => UnknownType
      }
      case Leq => (t1, t2) match {
        case (_: UIntType, _: UIntType) => Utils.BoolType
        case (_: SIntType, _: UIntType) => Utils.BoolType
        case (_: UIntType, _: SIntType) => Utils.BoolType
        case (_: SIntType, _: SIntType) => Utils.BoolType
        case (_: FixedType, _: FixedType) => Utils.BoolType
        case _ => UnknownType
      }
      case Gt => (t1, t2) match {
        case (_: UIntType, _: UIntType) => Utils.BoolType
        case (_: SIntType, _: UIntType) => Utils.BoolType
        case (_: UIntType, _: SIntType) => Utils.BoolType
        case (_: SIntType, _: SIntType) => Utils.BoolType
        case (_: FixedType, _: FixedType) => Utils.BoolType
        case _ => UnknownType
      }
      case Geq => (t1, t2) match {
        case (_: UIntType, _: UIntType) => Utils.BoolType
        case (_: SIntType, _: UIntType) => Utils.BoolType
        case (_: UIntType, _: SIntType) => Utils.BoolType
        case (_: SIntType, _: SIntType) => Utils.BoolType
        case (_: FixedType, _: FixedType) => Utils.BoolType
        case _ => UnknownType
      }
      case Eq => (t1, t2) match {
        case (_: UIntType, _: UIntType) => Utils.BoolType
        case (_: SIntType, _: UIntType) => Utils.BoolType
        case (_: UIntType, _: SIntType) => Utils.BoolType
        case (_: SIntType, _: SIntType) => Utils.BoolType
        case (_: FixedType, _: FixedType) => Utils.BoolType
        case _ => UnknownType
      }
      case Neq => (t1, t2) match {
        case (_: UIntType, _: UIntType) => Utils.BoolType
        case (_: SIntType, _: UIntType) => Utils.BoolType
        case (_: UIntType, _: SIntType) => Utils.BoolType
        case (_: SIntType, _: SIntType) => Utils.BoolType
        case (_: FixedType, _: FixedType) => Utils.BoolType
        case _ => UnknownType
      }
      case Pad => t1 match {
        case _: UIntType => UIntType(MAX(w1, c1))
        case _: SIntType => SIntType(MAX(w1, c1))
        case _: FixedType => FixedType(MAX(w1, c1), p1)
        case _ => UnknownType
      }
      case AsUInt => t1 match {
        case _: UIntType => UIntType(w1)
        case _: SIntType => UIntType(w1)
        case _: FixedType => UIntType(w1)
        case ClockType => UIntType(IntWidth(1))
        case AnalogType(w) => UIntType(w1)
        case _ => UnknownType
      }
      case AsSInt => t1 match {
        case _: UIntType => SIntType(w1)
        case _: SIntType => SIntType(w1)
        case _: FixedType => SIntType(w1)
        case ClockType => SIntType(IntWidth(1))
        case _: AnalogType => SIntType(w1)
        case _ => UnknownType
      }
      case AsFixedPoint => t1 match {
        case _: UIntType => FixedType(w1, c1)
        case _: SIntType => FixedType(w1, c1)
        case _: FixedType => FixedType(w1, c1)
        case ClockType => FixedType(IntWidth(1), c1)
        case _: AnalogType => FixedType(w1, c1)
        case _ => UnknownType
      }
      case AsClock => t1 match {
        case _: UIntType => ClockType
        case _: SIntType => ClockType
        case ClockType => ClockType
        case _: AnalogType => ClockType
        case _ => UnknownType
      }
      case Shl => t1 match {
<<<<<<< HEAD
        case _: UIntType => UIntType(PLUS(w1,c1))
        case _: SIntType => SIntType(PLUS(w1,c1))
        case _: FixedType => FixedType(PLUS(w1,c1), p1)
        case _ => UnknownType
      }
      case Shr => t1 match {
        case _: UIntType => UIntType(MAX(MINUS(w1,c1),IntWidth(1)))
        case _: SIntType => SIntType(MAX(MINUS(w1,c1),IntWidth(1)))
        case _: FixedType => FixedType(MAX(MAX(MINUS(w1,c1),IntWidth(1)), p1), p1)
        case _ => UnknownType
      }
      case Dshl => t1 match {
        case _: UIntType => UIntType(PLUS(w1,POW(w2)))
        case _: SIntType => SIntType(PLUS(w1,POW(w2)))
        case _: FixedType => FixedType(PLUS(w1,POW(w2)), p1)
=======
        case _: UIntType => UIntType(PLUS(w1, c1))
        case _: SIntType => SIntType(PLUS(w1, c1))
        case _ => UnknownType
      }
      case Shr => t1 match {
        case _: UIntType => UIntType(MAX(MINUS(w1, c1), IntWidth(1)))
        case _: SIntType => SIntType(MAX(MINUS(w1, c1), IntWidth(1)))
        case _ => UnknownType
      }
      case Dshl => t1 match {
        case _: UIntType => UIntType(PLUS(w1, POW(w2)))
        case _: SIntType => SIntType(PLUS(w1, POW(w2)))
>>>>>>> 2848d877
        case _ => UnknownType
      }
      case Dshr => t1 match {
        case _: UIntType => UIntType(w1)
        case _: SIntType => SIntType(w1)
        case _: FixedType => FixedType(w1, p1)
        case _ => UnknownType
      }
      case Cvt => t1 match {
        case _: UIntType => SIntType(PLUS(w1, IntWidth(1)))
        case _: SIntType => SIntType(w1)
        case _ => UnknownType
      }
      case Neg => t1 match {
        case _: UIntType => SIntType(PLUS(w1, IntWidth(1)))
        case _: SIntType => SIntType(PLUS(w1, IntWidth(1)))
        case _ => UnknownType
      }
      case Not => t1 match {
        case _: UIntType => UIntType(w1)
        case _: SIntType => UIntType(w1)
        case _ => UnknownType
      }
      case And => (t1, t2) match {
        case (_: SIntType | _: UIntType, _: SIntType | _: UIntType) => UIntType(MAX(w1, w2))
        case _ => UnknownType
      }
      case Or => (t1, t2) match {
        case (_: SIntType | _: UIntType, _: SIntType | _: UIntType) => UIntType(MAX(w1, w2))
        case _ => UnknownType
      }
      case Xor => (t1, t2) match {
        case (_: SIntType | _: UIntType, _: SIntType | _: UIntType) => UIntType(MAX(w1, w2))
        case _ => UnknownType
      }
      case Andr => t1 match {
        case (_: UIntType | _: SIntType) => Utils.BoolType
        case _ => UnknownType
      }
      case Orr => t1 match {
        case (_: UIntType | _: SIntType) => Utils.BoolType
        case _ => UnknownType
      }
      case Xorr => t1 match {
        case (_: UIntType | _: SIntType) => Utils.BoolType
        case _ => UnknownType
      }
      case Cat => (t1, t2) match {
        case (_: UIntType | _: SIntType, _: UIntType | _: SIntType) => UIntType(PLUS(w1, w2))
        case (_: FixedType, _: UIntType| _: SIntType) => FixedType(PLUS(w1, w2), PLUS(p1, w2))
        case (_: UIntType | _: SIntType, _: FixedType) => FixedType(PLUS(w1, w2), p1)
        case (t1, t2) => UnknownType
      }
      case Bits => t1 match {
<<<<<<< HEAD
        case (_: UIntType | _: SIntType) => UIntType(PLUS(MINUS(c1,c2),IntWidth(1)))
        case _: FixedType => UIntType(PLUS(MINUS(c1,c2),IntWidth(1)))
=======
        case (_: UIntType | _: SIntType) => UIntType(PLUS(MINUS(c1, c2), IntWidth(1)))
>>>>>>> 2848d877
        case _ => UnknownType
      }
      case Head => t1 match {
        case (_: UIntType | _: SIntType | _: FixedType) => UIntType(c1)
        case _ => UnknownType
      }
      case Tail => t1 match {
<<<<<<< HEAD
        case (_: UIntType | _: SIntType | _: FixedType) => UIntType(MINUS(w1,c1))
        case _ => UnknownType
      }
      case BPShl => t1 match {
        case _: FixedType => FixedType(PLUS(w1,c1), PLUS(p1, c1))
        case _ => UnknownType
      }
      case BPShr => t1 match {
        case _: FixedType => FixedType(MINUS(w1,c1), MINUS(p1, c1))
        case _ => UnknownType
      }
      case BPSet => t1 match {
        case _: FixedType => FixedType(PLUS(c1, MINUS(w1, p1)), c1)
=======
        case (_: UIntType | _: SIntType) => UIntType(MINUS(w1, c1))
>>>>>>> 2848d877
        case _ => UnknownType
      }
    })
  }
}<|MERGE_RESOLUTION|>--- conflicted
+++ resolved
@@ -109,13 +109,8 @@
 
   private lazy val builtinPrimOps: Seq[PrimOp] =
     Seq(Add, Sub, Mul, Div, Rem, Lt, Leq, Gt, Geq, Eq, Neq, Pad, AsUInt, AsSInt, AsClock, Shl, Shr,
-<<<<<<< HEAD
         Dshl, Dshr, Neg, Cvt, Not, And, Or, Xor, Andr, Orr, Xorr, Cat, Bits, Head, Tail, AsFixedPoint, BPShl, BPShr, BPSet)
-  private lazy val strToPrimOp: Map[String, PrimOp] = builtinPrimOps map (op => op.toString -> op) toMap
-=======
-        Dshl, Dshr, Neg, Cvt, Not, And, Or, Xor, Andr, Orr, Xorr, Cat, Bits, Head, Tail)
   private lazy val strToPrimOp: Map[String, PrimOp] = builtinPrimOps.map { case op : PrimOp=> op.toString -> op }.toMap
->>>>>>> 2848d877
 
   /** Seq of String representations of [[ir.PrimOp]]s */
   lazy val listing: Seq[String] = builtinPrimOps map (_.toString)
@@ -281,36 +276,21 @@
         case _ => UnknownType
       }
       case Shl => t1 match {
-<<<<<<< HEAD
-        case _: UIntType => UIntType(PLUS(w1,c1))
-        case _: SIntType => SIntType(PLUS(w1,c1))
-        case _: FixedType => FixedType(PLUS(w1,c1), p1)
-        case _ => UnknownType
-      }
-      case Shr => t1 match {
-        case _: UIntType => UIntType(MAX(MINUS(w1,c1),IntWidth(1)))
-        case _: SIntType => SIntType(MAX(MINUS(w1,c1),IntWidth(1)))
-        case _: FixedType => FixedType(MAX(MAX(MINUS(w1,c1),IntWidth(1)), p1), p1)
-        case _ => UnknownType
-      }
-      case Dshl => t1 match {
-        case _: UIntType => UIntType(PLUS(w1,POW(w2)))
-        case _: SIntType => SIntType(PLUS(w1,POW(w2)))
-        case _: FixedType => FixedType(PLUS(w1,POW(w2)), p1)
-=======
         case _: UIntType => UIntType(PLUS(w1, c1))
         case _: SIntType => SIntType(PLUS(w1, c1))
+        case _: FixedType => FixedType(PLUS(w1,c1), p1)
         case _ => UnknownType
       }
       case Shr => t1 match {
         case _: UIntType => UIntType(MAX(MINUS(w1, c1), IntWidth(1)))
         case _: SIntType => SIntType(MAX(MINUS(w1, c1), IntWidth(1)))
+        case _: FixedType => FixedType(MAX(MAX(MINUS(w1,c1), IntWidth(1)), p1), p1)
         case _ => UnknownType
       }
       case Dshl => t1 match {
         case _: UIntType => UIntType(PLUS(w1, POW(w2)))
         case _: SIntType => SIntType(PLUS(w1, POW(w2)))
->>>>>>> 2848d877
+        case _: FixedType => FixedType(PLUS(w1, POW(w2)), p1)
         case _ => UnknownType
       }
       case Dshr => t1 match {
@@ -365,12 +345,8 @@
         case (t1, t2) => UnknownType
       }
       case Bits => t1 match {
-<<<<<<< HEAD
-        case (_: UIntType | _: SIntType) => UIntType(PLUS(MINUS(c1,c2),IntWidth(1)))
-        case _: FixedType => UIntType(PLUS(MINUS(c1,c2),IntWidth(1)))
-=======
         case (_: UIntType | _: SIntType) => UIntType(PLUS(MINUS(c1, c2), IntWidth(1)))
->>>>>>> 2848d877
+        case _: FixedType => UIntType(PLUS(MINUS(c1, c2), IntWidth(1)))
         case _ => UnknownType
       }
       case Head => t1 match {
@@ -378,8 +354,7 @@
         case _ => UnknownType
       }
       case Tail => t1 match {
-<<<<<<< HEAD
-        case (_: UIntType | _: SIntType | _: FixedType) => UIntType(MINUS(w1,c1))
+        case (_: UIntType | _: SIntType | _: FixedType) => UIntType(MINUS(w1, c1))
         case _ => UnknownType
       }
       case BPShl => t1 match {
@@ -392,9 +367,6 @@
       }
       case BPSet => t1 match {
         case _: FixedType => FixedType(PLUS(c1, MINUS(w1, p1)), c1)
-=======
-        case (_: UIntType | _: SIntType) => UIntType(MINUS(w1, c1))
->>>>>>> 2848d877
         case _ => UnknownType
       }
     })
