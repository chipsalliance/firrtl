/*
Copyright (c) 2014 - 2016 The Regents of the University of
California (Regents). All Rights Reserved.  Redistribution and use in
source and binary forms, with or without modification, are permitted
provided that the following conditions are met:
   * Redistributions of source code must retain the above
     copyright notice, this list of conditions and the following
     two paragraphs of disclaimer.
   * Redistributions in binary form must reproduce the above
     copyright notice, this list of conditions and the following
     two paragraphs of disclaimer in the documentation and/or other materials
     provided with the distribution.
   * Neither the name of the Regents nor the names of its contributors
     may be used to endorse or promote products derived from this
     software without specific prior written permission.
IN NO EVENT SHALL REGENTS BE LIABLE TO ANY PARTY FOR DIRECT, INDIRECT,
SPECIAL, INCIDENTAL, OR CONSEQUENTIAL DAMAGES, INCLUDING LOST PROFITS,
ARISING OUT OF THE USE OF THIS SOFTWARE AND ITS DOCUMENTATION, EVEN IF
REGENTS HAS BEEN ADVISED OF THE POSSIBILITY OF SUCH DAMAGE.
REGENTS SPECIFICALLY DISCLAIMS ANY WARRANTIES, INCLUDING, BUT NOT
LIMITED TO, THE IMPLIED WARRANTIES OF MERCHANTABILITY AND FITNESS FOR
A PARTICULAR PURPOSE. THE SOFTWARE AND ACCOMPANYING DOCUMENTATION, IF
ANY, PROVIDED HEREUNDER IS PROVIDED "AS IS". REGENTS HAS NO OBLIGATION
TO PROVIDE MAINTENANCE, SUPPORT, UPDATES, ENHANCEMENTS, OR
MODIFICATIONS.
*/

package firrtl

import com.typesafe.scalalogging.LazyLogging
import java.nio.file.{Paths, Files}
import java.io.{Reader, Writer}

import scala.collection.mutable
import scala.sys.process._
import scala.io.Source

import firrtl.ir._
import firrtl.passes._
import firrtl.Mappers._
import firrtl.PrimOps._
import firrtl.WrappedExpression._
import Utils._
import MemPortUtils.{memPortField, memType}
// Datastructures
import scala.collection.mutable.{ArrayBuffer, LinkedHashMap, HashSet}

case class EmitterException(message: String) extends PassException(message)

trait Emitter extends LazyLogging {
  def run(c: Circuit, w: Writer)
}

object FIRRTLEmitter extends Emitter {
  def run(c: Circuit, w: Writer) = w.write(c.serialize)
}

case class VRandom(width: BigInt) extends Expression {
  def tpe = UIntType(IntWidth(width))
  def nWords = (width + 31) / 32
  def realWidth = nWords * 32
  def serialize: String = "RANDOM"
  def mapExpr(f: Expression => Expression): Expression = this
  def mapType(f: Type => Type): Expression = this
  def mapWidth(f: Width => Width): Expression = this
}

class VerilogEmitter extends Emitter {
  val tab = "  "
  def AND(e1: WrappedExpression, e2: WrappedExpression): Expression = {
    if (e1 == e2) e1.e1
    else if ((e1 == we(zero)) | (e2 == we(zero))) zero
    else if (e1 == we(one)) e2.e1
    else if (e2 == we(one)) e1.e1
    else DoPrim(And, Seq(e1.e1, e2.e1), Nil, UIntType(IntWidth(1)))
  }
  def wref(n: String, t: Type) = WRef(n, t, ExpKind, UNKNOWNGENDER)
  def remove_root(ex: Expression): Expression = ex match {
    case ex: WSubField => ex.exp match {
      case (e: WSubField) => remove_root(e)
      case (_: WRef) => WRef(ex.name, ex.tpe, InstanceKind, UNKNOWNGENDER)
    }
    case _ => error("Shouldn't be here")
  }
  def emit(x: Any)(implicit w: Writer) { emit(x, 0) }
  def emit(x: Any, top: Int)(implicit w: Writer) {
    def cast(e: Expression): Any = e.tpe match {
      case (t: UIntType) => e
      case (t: SIntType) => Seq("$signed(",e,")")
      case ClockType => e
      case AnalogType(w) => e
    }
    (x) match {
      case (e: DoPrim) => emit(op_stream(e), top + 1)
      case (e: Mux) => emit(Seq(e.cond," ? ",cast(e.tval)," : ",cast(e.fval)),top + 1)
      case (e: ValidIf) => emit(Seq(cast(e.value)),top + 1)
      case (e: WRef) => w write e.serialize
      case (e: WSubField) => w write LowerTypes.loweredName(e)
      case (e: WSubAccess) => w write (
        s"${LowerTypes.loweredName(e.exp)}[${LowerTypes.loweredName(e.index)}]")
      case (e: WSubIndex) => w write e.serialize
      case (e: Literal) => v_print(e)
      case (e: VRandom) => w write s"{${e.nWords}{$$random}}"
      case (t: UIntType) => 
        val wx = bitWidth(t) - 1
        if (wx > 0) w write s"[$wx:0]"
      case (t: SIntType) => 
        val wx = bitWidth(t) - 1
        if (wx > 0) w write s"[$wx:0]"
      case ClockType =>
      case t: AnalogType =>
        val wx = bitWidth(t) - 1
        if (wx > 0) w write s"[$wx:0]"
      case (t: VectorType) => 
        emit(t.tpe, top + 1)
        w write s"[${t.size - 1}:0]"
      case Input => w write "input"
      case Output => w write "output"
      case (s: String) => w write s
      case (i: Int) => w write i.toString
      case (i: Long) => w write i.toString
      case (i: BigInt) => w write i.toString
      case (s: Seq[Any]) =>
        s foreach (emit(_, top + 1))
        if (top == 0) w write "\n"
      case _ => error("Shouldn't be here")
    }
  }

   //;------------- PASS -----------------
   def v_print(e: Expression)(implicit w: Writer) = e match {
     case UIntLiteral(value, IntWidth(width)) =>
       w write s"$width'h${value.toString(16)}"
     case SIntLiteral(value, IntWidth(width)) =>
       val unsignedValue = value + (if (value < 0) BigInt(1) << width.toInt else 0)
       w write s"$width'sh${unsignedValue.toString(16)}"
   }

   def op_stream(doprim: DoPrim): Seq[Any] = {
     def cast_if(e: Expression): Any = {
       doprim.args find (_.tpe match {
         case (_: SIntType) => true
         case (_) => false
       }) match {
         case None => e
         case Some(_) => e.tpe match {
           case (_: SIntType) => Seq("$signed(", e, ")")
           case (_: UIntType) => Seq("$signed({1'b0,", e, "})")
         }
       }
     }
     def cast(e: Expression): Any = doprim.tpe match {
       case (t: UIntType) => e
       case (t: SIntType) => Seq("$signed(",e,")")
     }
     def cast_as(e: Expression): Any = e.tpe match {
       case (t: UIntType) => e
       case (t: SIntType) => Seq("$signed(",e,")")
     }
     def a0: Expression = doprim.args.head
     def a1: Expression = doprim.args(1)
     def c0: Int = doprim.consts.head.toInt
     def c1: Int = doprim.consts(1).toInt

     def checkArgumentLegality(e: Expression) = e match {
       case _: UIntLiteral | _: SIntLiteral | _: WRef | _: WSubField =>
       case _ => throw EmitterException(s"Can't emit ${e.getClass.getName} as PrimOp argument")
     }
     doprim.args foreach checkArgumentLegality
     doprim.op match {
       case Add => Seq(cast_if(a0), " + ", cast_if(a1))
       case Addw => Seq(cast_if(a0), " + ", cast_if(a1))
       case Sub => Seq(cast_if(a0), " - ", cast_if(a1))
       case Subw => Seq(cast_if(a0), " - ", cast_if(a1))
       case Mul => Seq(cast_if(a0), " * ", cast_if(a1))
       case Div => Seq(cast_if(a0), " / ", cast_if(a1))
       case Rem => Seq(cast_if(a0), " % ", cast_if(a1))
       case Lt => Seq(cast_if(a0), " < ", cast_if(a1))
       case Leq => Seq(cast_if(a0), " <= ", cast_if(a1))
       case Gt => Seq(cast_if(a0), " > ", cast_if(a1))
       case Geq => Seq(cast_if(a0), " >= ", cast_if(a1))
       case Eq => Seq(cast_if(a0), " == ", cast_if(a1))
       case Neq => Seq(cast_if(a0), " != ", cast_if(a1))
       case Pad =>
         val w = bitWidth(a0.tpe)
         val diff = (c0 - w)
         if (w == BigInt(0)) Seq(a0)
         else doprim.tpe match {
           // Either sign extend or zero extend.
           // If width == BigInt(1), don't extract bit
           case (_: SIntType) if w == BigInt(1) => Seq("{", c0, "{", a0, "}}")
           case (_: SIntType) => Seq("{{", diff, "{", a0, "[", w - 1, "]}},", a0, "}")
           case (_) => Seq("{{", diff, "'d0}, ", a0, "}")
         }
       case AsUInt => Seq("$unsigned(", a0, ")")
       case AsSInt => Seq("$signed(", a0, ")")
       case AsClock => Seq("$unsigned(", a0, ")")
       case Dshlw => Seq(cast(a0), " << ", a1)
       case Dshl => Seq(cast(a0), " << ", a1)
       case Dshr => (doprim.tpe) match {
         case (_: SIntType) => Seq(cast(a0)," >>> ", a1)
         case (_) => Seq(cast(a0), " >> ", a1)
       }
       case Shlw => Seq(cast(a0), " << ", c0)
       case Shl => Seq(cast(a0), " << ", c0)
       case Shr if c0 >= bitWidth(a0.tpe) =>
         error("Verilog emitter does not support SHIFT_RIGHT >= arg width")
       case Shr => Seq(a0,"[", bitWidth(a0.tpe) - 1, ":", c0, "]")
       case Neg => Seq("-{", cast(a0), "}")
       case Cvt => a0.tpe match {
         case (_: UIntType) => Seq("{1'b0,", cast(a0), "}")
         case (_: SIntType) => Seq(cast(a0))
       }
       case Not => Seq("~ ", a0)
       case And => Seq(cast_as(a0), " & ", cast_as(a1))
       case Or => Seq(cast_as(a0), " | ", cast_as(a1))
       case Xor => Seq(cast_as(a0), " ^ ", cast_as(a1))
       case Andr => (0 until bitWidth(doprim.tpe).toInt) map (
         Seq(cast(a0), "[", _, "]")) reduce (_ + " & " + _)
       case Orr => (0 until bitWidth(doprim.tpe).toInt) map (
         Seq(cast(a0), "[", _, "]")) reduce (_ + " | " + _)
       case Xorr => (0 until bitWidth(doprim.tpe).toInt) map (
         Seq(cast(a0), "[", _, "]")) reduce (_ + " ^ " + _)
       case Cat => Seq("{", cast(a0), ",", cast(a1), "}")
       // If selecting zeroth bit and single-bit wire, just emit the wire
       case Bits if c0 == 0 && c1 == 0 && bitWidth(a0.tpe) == BigInt(1) => Seq(a0)
       case Bits if c0 == c1 => Seq(a0, "[", c0, "]")
       case Bits => Seq(a0, "[", c0, ":", c1, "]")
       case Head =>
         val w = bitWidth(a0.tpe)
         val high = w - 1
         val low = w - c0
         Seq(a0, "[", high, ":", low, "]")
       case Tail =>
         val w = bitWidth(a0.tpe)
         val low = w - c0 - 1
         Seq(a0, "[", low, ":", 0, "]")
     }
   }
   
    def emit_verilog(m: Module)(implicit w: Writer): DefModule = {
      val netlist = mutable.LinkedHashMap[WrappedExpression, Expression]()
      val addrRegs = mutable.HashSet[WrappedExpression]()
      val namespace = Namespace(m)
      def build_netlist(s: Statement): Statement = s map build_netlist match {
        case (s: Connect) =>
          netlist(s.loc) = s.expr
          (kind(s.loc), kind(s.expr)) match {
            case (MemKind, RegKind) => addrRegs += s.expr
            case _ =>
          }
          s
        case (s: IsInvalid) =>
          netlist(s.expr) = wref(namespace.newTemp, s.expr.tpe)
          s
        case (s: DefNode) =>
          val e = WRef(s.name, s.value.tpe, NodeKind, MALE)
          netlist(e) = s.value
          s
        case (s) => s
      }
   
      val portdefs = ArrayBuffer[Seq[Any]]()
      val declares = ArrayBuffer[Seq[Any]]()
      val instdeclares = ArrayBuffer[Seq[Any]]()
      val assigns = ArrayBuffer[Seq[Any]]()
      val at_clock = mutable.LinkedHashMap[Expression,ArrayBuffer[Seq[Any]]]()
      val initials = ArrayBuffer[Seq[Any]]()
      val simulates = ArrayBuffer[Seq[Any]]()
      def declare(b: String, n: String, t: Type) = t match {
        case (t: VectorType) =>
          declares += Seq(b, " ", t.tpe, " ", n, " [0:", t.size - 1, "];")
        case (t) =>
          declares += Seq(b, " ", t, " ", n,";")
      }
      def assign(e: Expression, value: Expression) {
        assigns += Seq("assign ", e, " = ", value, ";")
      }

      // In simulation, assign garbage under a predicate
      def garbageAssign(e: Expression, syn: Expression, garbageCond: Expression) = {
        assigns += Seq("`ifndef RANDOMIZE_GARBAGE_ASSIGN")
        assigns += Seq("assign ", e, " = ", syn, ";")
        assigns += Seq("`else")
        assigns += Seq("assign ", e, " = ", garbageCond, " ? ", rand_string(syn.tpe), " : ", syn, ";")
        assigns += Seq("`endif")
      }
      def invalidAssign(e: Expression) = {
        assigns += Seq("`ifdef RANDOMIZE_INVALID_ASSIGN")
        assigns += Seq("assign ", e, " = ", rand_string(e.tpe), ";")
        assigns += Seq("`endif")
      }
      def update_and_reset(r: Expression, clk: Expression, reset: Expression, init: Expression) = {
        // We want to flatten Mux trees for reg updates into if-trees for
        // improved QoR for conditional updates.  However, unbounded recursion
        // would take exponential time, so don't redundantly flatten the same
        // Mux more than a bounded number of times, preserving linear runtime.
        // The threshold is empirical but ample.
        val flattenThreshold = 4
        val numTimesFlattened = collection.mutable.HashMap[Mux, Int]()
        def canFlatten(m: Mux) = {
          val n = numTimesFlattened.getOrElse(m, 0)
          numTimesFlattened(m) = n + 1
          n < flattenThreshold
        }

        def addUpdate(e: Expression, tabs: String): Seq[Seq[Any]] = {
          if (weq(e, r)) Nil else netlist getOrElse (e, e) match {
            case m: Mux if canFlatten(m) =>
              val ifStatement = Seq(tabs, "if (", m.cond, ") begin")
              val trueCase =
                // Don't generate mux trees for mem addr pipes
                if (addrRegs(r)) Seq(Seq(tabs + tab, r, " <= ", m.tval, ";"))
                else addUpdate(m.tval, tabs + tab)
              val elseStatement = Seq(tabs, "end else begin")
              val ifNotStatement = Seq(tabs, "if (!(", m.cond, ")) begin")
              val falseCase = addUpdate(m.fval, tabs + tab)
              val endStatement = Seq(tabs, "end")

              ((trueCase.nonEmpty, falseCase.nonEmpty): @ unchecked) match {
                case (true, true) =>
                  ifStatement +: trueCase ++: elseStatement +: falseCase :+ endStatement
                case (true, false) =>
                  ifStatement +: trueCase :+ endStatement
                case (false, true) =>
                  ifNotStatement +: falseCase :+ endStatement
              }
            case _ => Seq(Seq(tabs, r, " <= ", e, ";"))
          }
        }

        at_clock.getOrElseUpdate(clk, ArrayBuffer[Seq[Any]]()) ++= {
          val tv = init
          val fv = netlist(r)
          if (weq(tv, r))
            addUpdate(fv, "")
          else
            addUpdate(Mux(reset, tv, fv, mux_type_and_widths(tv, fv)), "")
        }
      }

      def update(e: Expression, value: Expression, clk: Expression, en: Expression) {
         if (!at_clock.contains(clk)) at_clock(clk) = ArrayBuffer[Seq[Any]]()
         if (weq(en,one)) at_clock(clk) += Seq(e," <= ",value,";")
         else {
            at_clock(clk) += Seq("if(",en,") begin")
            at_clock(clk) += Seq(tab,e," <= ",value,";")
            at_clock(clk) += Seq("end")
         }
      }

      // Declares an intermediate wire to hold a large enough random number.
      // Then, return the correct number of bits selected from the random value
      def rand_string(t: Type) : Seq[Any] = {
         val nx = namespace.newTemp
         val rand = VRandom(bitWidth(t))
         val tx = SIntType(IntWidth(rand.realWidth))
         declare("reg",nx, tx)
         initials += Seq(wref(nx, tx), " = ", VRandom(bitWidth(t)), ";")
         Seq(nx, "[", bitWidth(t) - 1, ":0]")
      }

      def initialize(e: Expression) = {
        initials += Seq("`ifdef RANDOMIZE_REG_INIT")
        initials += Seq(e, " = ", rand_string(e.tpe), ";")
        initials += Seq("`endif")
      }

      def initialize_mem(s: DefMemory) {
        val index = wref("initvar", s.dataType)
        val rstring = rand_string(s.dataType)
        initials += Seq("`ifdef RANDOMIZE_MEM_INIT")
        initials += Seq("for (initvar = 0; initvar < ", s.depth, "; initvar = initvar+1)")
        initials += Seq(tab, WSubAccess(wref(s.name, s.dataType), index, s.dataType, FEMALE),
                             " = ", rstring,";")
        initials += Seq("`endif")
      }

<<<<<<< HEAD
=======
      def instantiate(n: String,m: String, es: Seq[Expression]) {
        instdeclares += Seq(m, " ", n, " (")
        es.zipWithIndex foreach {case (e, i) =>
          val s = Seq(tab, ".", remove_root(e), "(", LowerTypes.loweredName(e), ")")
          if (i != es.size - 1) instdeclares += Seq(s, ",")
          else instdeclares += s
        }
        instdeclares += Seq(");")
        es foreach { e => 
          declare("wire",LowerTypes.loweredName(e), e.tpe)
          val ex = WRef(LowerTypes.loweredName(e), e.tpe, kind(e), gender(e))
          if (gender(e) == FEMALE) assign(ex,netlist(e))
        }
      }

>>>>>>> 7c4fa71a
      def simulate(clk: Expression, en: Expression, s: Seq[Any], cond: Option[String]) {
        if (!at_clock.contains(clk)) at_clock(clk) = ArrayBuffer[Seq[Any]]()
        at_clock(clk) += Seq("`ifndef SYNTHESIS")
        if (cond.nonEmpty) {
          at_clock(clk) += Seq(s"`ifdef ${cond.get}")
          at_clock(clk) += Seq(tab, s"if (`${cond.get}) begin")
          at_clock(clk) += Seq("`endif")
        }
        at_clock(clk) += Seq(tab,tab,"if (",en,") begin")
        at_clock(clk) += Seq(tab,tab,tab,s)
        at_clock(clk) += Seq(tab,tab,"end")
        if (cond.nonEmpty) {
          at_clock(clk) += Seq(s"`ifdef ${cond.get}")
          at_clock(clk) += Seq(tab,"end")
          at_clock(clk) += Seq("`endif")
        }
        at_clock(clk) += Seq("`endif")
      }

      def stop(ret: Int): Seq[Any] = Seq(if (ret == 0) "$finish;" else "$fatal;")

      def printf(str: StringLit, args: Seq[Expression]): Seq[Any] = {
        val q = '"'.toString
	val strx = s"""$q${VerilogStringLitHandler escape str}$q""" +:
                  (args flatMap (Seq("," , _)))
        Seq("$fwrite(32'h80000002,", strx, ");")
      }

<<<<<<< HEAD
      def delay(e: Expression, n: Int, clk: Expression): Expression = {
        ((0 until n) foldLeft e){(ex, i) =>
          val name = namespace.newTemp
          declare("reg", name, e.tpe)
          val exx = wref(name, e.tpe)
          initialize(exx)
          update(exx, ex, clk, one)
          exx
        }
      }

      def build_ports: Unit = m.ports.zipWithIndex foreach {case (p, i) =>
        p.tpe match {
          case AnalogType(w) =>
            portdefs += Seq("inout", "  ", p.tpe, " ", p.name)
          case _ => p.direction match {
            case Input =>
              portdefs += Seq(p.direction, "  ", p.tpe, " ", p.name)
            case Output =>
              portdefs += Seq(p.direction, " ", p.tpe, " ", p.name)
              val ex = WRef(p.name, p.tpe, PortKind, FEMALE)
              assign(ex, netlist(ex))
          }
=======
      def build_ports(): Unit = portdefs ++= m.ports.zipWithIndex map {
        case (p, i) => p.direction match {
          case Input =>
            Seq(p.direction, "  ", p.tpe, " ", p.name)
          case Output =>
            val ex = WRef(p.name, p.tpe, PortKind, FEMALE)
            assign(ex, netlist(ex))
            Seq(p.direction, " ", p.tpe, " ", p.name)
>>>>>>> 7c4fa71a
        }
      }

      def build_streams(s: Statement): Statement = s map build_streams match {
        case (s: DefWire) => 
<<<<<<< HEAD
          declare("wire",s.name,s.tpe)
          val e = wref(s.name,s.tpe)
          netlist.get(e) match {
            case Some(n) => assign(e,n)
            case None =>
          }
=======
          declare("wire", s.name, s.tpe)
          val e = wref(s.name, s.tpe)
          assign(e,netlist(e))
>>>>>>> 7c4fa71a
          s
        case (s: DefRegister) =>
          declare("reg", s.name, s.tpe)
          val e = wref(s.name, s.tpe)
          update_and_reset(e, s.clock, s.reset, s.init)
          initialize(e)
          s
        case (s: IsInvalid) =>
          val wref = netlist(s.expr) match { case e: WRef => e }
          declare("reg", wref.name, s.expr.tpe)
          initialize(wref)
          s
        case (s: DefNode) =>
          declare("wire", s.name, s.value.tpe)
          assign(WRef(s.name, s.value.tpe, NodeKind, MALE), s.value)
          s
        case (s: Stop) =>
          val errorString = StringLit(s"${s.ret}\n".getBytes)
          simulate(s.clk, s.en, stop(s.ret), Some("STOP_COND"))
          s
        case (s: Print) =>
          simulate(s.clk, s.en, printf(s.string, s.args), Some("PRINTF_COND"))
          s
        case (s: WDefInstanceConnector) =>
          val es = create_exps(WRef(s.name, s.tpe, InstanceKind, MALE))
          instdeclares += Seq(s.module, " ", s.name, " (")
          (es zip s.exprs).zipWithIndex foreach {case ((l, r), i) =>
            val s = Seq(tab, ".", remove_root(l), "(", r, ")")
            if (i != es.size - 1) instdeclares += Seq(s, ",")
            else instdeclares += s
          }
          instdeclares += Seq(");")
          s
        case (s: DefMemory) =>
          declare("reg", s.name, VectorType(s.dataType, s.depth))
          initialize_mem(s)
          if (s.readLatency != 0 || s.writeLatency != 1)
            throw EmitterException("All memories should be transformed into " +
              "blackboxes or combinational by previous passses")
          for (r <- s.readers) {
            val data = memPortField(s, r, "data")
            val addr = memPortField(s, r, "addr")
            val en = memPortField(s, r, "en")
            // Ports should share an always@posedge, so can't have intermediary wire
            val clk = netlist(memPortField(s, r, "clk"))

            declare("wire", LowerTypes.loweredName(data), data.tpe)
            declare("wire", LowerTypes.loweredName(addr), addr.tpe)
            // declare("wire", LowerTypes.loweredName(en), en.tpe)

            //; Read port
            assign(addr, netlist(addr)) //;Connects value to m.r.addr
            // assign(en, netlist(en))     //;Connects value to m.r.en
            val mem = WRef(s.name, memType(s), MemKind, UNKNOWNGENDER)
            val memPort = WSubAccess(mem, addr, s.dataType, UNKNOWNGENDER)
            val depthValue = UIntLiteral(s.depth, IntWidth(BigInt(s.depth).bitLength))
            val garbageGuard = DoPrim(Geq, Seq(addr, depthValue), Seq(), UnknownType)

            if ((s.depth & (s.depth - 1)) == 0)
              assign(data, memPort)
            else
              garbageAssign(data, memPort, garbageGuard)
          }
 
          for (w <- s.writers) {
            val data = memPortField(s, w, "data")
            val addr = memPortField(s, w, "addr")
            val mask = memPortField(s, w, "mask")
            val en = memPortField(s, w, "en")
            //Ports should share an always@posedge, so can't have intermediary wire
            val clk = netlist(memPortField(s, w, "clk"))

            declare("wire", LowerTypes.loweredName(data), data.tpe)
            declare("wire", LowerTypes.loweredName(addr), addr.tpe)
            declare("wire", LowerTypes.loweredName(mask), mask.tpe)
            declare("wire", LowerTypes.loweredName(en), en.tpe)

            //; Write port
            assign(data, netlist(data))
            assign(addr, netlist(addr))
            assign(mask, netlist(mask))
            assign(en, netlist(en))

            val mem = WRef(s.name, memType(s), MemKind, UNKNOWNGENDER)
            val memPort = WSubAccess(mem, addr, s.dataType, UNKNOWNGENDER)
            update(memPort, data, clk, AND(en, mask))
          }

          if (s.readwriters.nonEmpty)
            throw EmitterException("All readwrite ports should be transformed into " +
              "read & write ports by previous passes")
          s
        case s => s
      }
   
      def emit_streams() {
        emit(Seq("module ", m.name, "("))
        for ((x, i) <- portdefs.zipWithIndex) {
          if (i != portdefs.size - 1)
            emit(Seq(tab, x, ","))
          else
            emit(Seq(tab, x))
        }
        emit(Seq(");"))

        if (declares.isEmpty && assigns.isEmpty) emit(Seq(tab, "always @(*) begin end"))
        for (x <- declares) emit(Seq(tab, x))
        for (x <- instdeclares) emit(Seq(tab, x))
        for (x <- assigns) emit(Seq(tab, x))
        if (initials.nonEmpty) {
          emit(Seq("`ifdef RANDOMIZE"))
          emit(Seq("  integer initvar;"))
          emit(Seq("  initial begin"))
          // This enables test benches to set the random values at time 0.001,
          //  then start the simulation later
          // Verilator does not support delay statements, so they are omitted.
          emit(Seq("    `ifndef verilator"))
          emit(Seq("      #0.002 begin end"))
          emit(Seq("    `endif"))
          for (x <- initials) emit(Seq(tab, x))
          emit(Seq("  end"))
          emit(Seq("`endif"))
        }
 
        for (clk_stream <- at_clock if clk_stream._2.nonEmpty) {
          emit(Seq(tab, "always @(posedge ", clk_stream._1, ") begin"))
          for (x <- clk_stream._2) emit(Seq(tab, tab, x))
          emit(Seq(tab, "end"))
        }
        emit(Seq("endmodule"))
      }

      build_netlist(m.body)
      build_ports()
      build_streams(m.body)
      emit_streams()
      m
   }

   def emit_preamble(implicit w: Writer) {
    emit(Seq(
        "`ifdef RANDOMIZE_GARBAGE_ASSIGN\n",
        "`define RANDOMIZE\n",
        "`endif\n",
        "`ifdef RANDOMIZE_INVALID_ASSIGN\n",
        "`define RANDOMIZE\n",
        "`endif\n",
        "`ifdef RANDOMIZE_REG_INIT\n",
        "`define RANDOMIZE\n",
        "`endif\n",
        "`ifdef RANDOMIZE_MEM_INIT\n",
        "`define RANDOMIZE\n",
        "`endif\n"))
   }

   def run(c: Circuit, w: Writer) = {
     emit_preamble(w)
     c.modules foreach {
       case (m: Module) => emit_verilog(m)(w)
       case (m: ExtModule) =>
     }
   }
}<|MERGE_RESOLUTION|>--- conflicted
+++ resolved
@@ -376,24 +376,6 @@
         initials += Seq("`endif")
       }
 
-<<<<<<< HEAD
-=======
-      def instantiate(n: String,m: String, es: Seq[Expression]) {
-        instdeclares += Seq(m, " ", n, " (")
-        es.zipWithIndex foreach {case (e, i) =>
-          val s = Seq(tab, ".", remove_root(e), "(", LowerTypes.loweredName(e), ")")
-          if (i != es.size - 1) instdeclares += Seq(s, ",")
-          else instdeclares += s
-        }
-        instdeclares += Seq(");")
-        es foreach { e => 
-          declare("wire",LowerTypes.loweredName(e), e.tpe)
-          val ex = WRef(LowerTypes.loweredName(e), e.tpe, kind(e), gender(e))
-          if (gender(e) == FEMALE) assign(ex,netlist(e))
-        }
-      }
-
->>>>>>> 7c4fa71a
       def simulate(clk: Expression, en: Expression, s: Seq[Any], cond: Option[String]) {
         if (!at_clock.contains(clk)) at_clock(clk) = ArrayBuffer[Seq[Any]]()
         at_clock(clk) += Seq("`ifndef SYNTHESIS")
@@ -422,57 +404,27 @@
         Seq("$fwrite(32'h80000002,", strx, ");")
       }
 
-<<<<<<< HEAD
-      def delay(e: Expression, n: Int, clk: Expression): Expression = {
-        ((0 until n) foldLeft e){(ex, i) =>
-          val name = namespace.newTemp
-          declare("reg", name, e.tpe)
-          val exx = wref(name, e.tpe)
-          initialize(exx)
-          update(exx, ex, clk, one)
-          exx
-        }
-      }
-
-      def build_ports: Unit = m.ports.zipWithIndex foreach {case (p, i) =>
-        p.tpe match {
-          case AnalogType(w) =>
-            portdefs += Seq("inout", "  ", p.tpe, " ", p.name)
-          case _ => p.direction match {
-            case Input =>
-              portdefs += Seq(p.direction, "  ", p.tpe, " ", p.name)
-            case Output =>
-              portdefs += Seq(p.direction, " ", p.tpe, " ", p.name)
-              val ex = WRef(p.name, p.tpe, PortKind, FEMALE)
-              assign(ex, netlist(ex))
-          }
-=======
       def build_ports(): Unit = portdefs ++= m.ports.zipWithIndex map {
-        case (p, i) => p.direction match {
-          case Input =>
+        case (p, i) => (p.tpe, p.direction) match {
+          case (AnalogType(_), _) =>
+            Seq("inout", "  ", p.tpe, " ", p.name)
+          case (_, Input) =>
             Seq(p.direction, "  ", p.tpe, " ", p.name)
-          case Output =>
+          case (_, Output) =>
             val ex = WRef(p.name, p.tpe, PortKind, FEMALE)
             assign(ex, netlist(ex))
             Seq(p.direction, " ", p.tpe, " ", p.name)
->>>>>>> 7c4fa71a
         }
       }
 
       def build_streams(s: Statement): Statement = s map build_streams match {
         case (s: DefWire) => 
-<<<<<<< HEAD
           declare("wire",s.name,s.tpe)
           val e = wref(s.name,s.tpe)
-          netlist.get(e) match {
+          netlist get e match {
             case Some(n) => assign(e,n)
             case None =>
           }
-=======
-          declare("wire", s.name, s.tpe)
-          val e = wref(s.name, s.tpe)
-          assign(e,netlist(e))
->>>>>>> 7c4fa71a
           s
         case (s: DefRegister) =>
           declare("reg", s.name, s.tpe)
