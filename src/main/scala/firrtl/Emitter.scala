// See LICENSE for license details.

package firrtl

import com.typesafe.scalalogging.LazyLogging
import java.nio.file.{Paths, Files}
import java.io.{Reader, Writer}

import scala.collection.mutable
import scala.sys.process._
import scala.io.Source

import firrtl.ir._
import firrtl.passes._
import firrtl.annotations._
import firrtl.Mappers._
import firrtl.PrimOps._
import firrtl.WrappedExpression._
import Utils._
import MemPortUtils.{memPortField, memType}
// Datastructures
import scala.collection.mutable.{ArrayBuffer, LinkedHashMap, HashSet}

case class EmitterException(message: String) extends PassException(message)

// ***** Annotations for telling the Emitters what to emit *****
sealed abstract class EmitAnnotation(marker: String) {
  // TODO Is there a better way to do Name to indicate don't care?
  def apply(transform: Class[_ <: Transform]): Annotation =
    Annotation(CircuitTopName, transform, marker)
  def unapply(a: Annotation): Boolean = a match {
    // Assumes transform is already filtered appropriately
    case Annotation(CircuitTopName, _, str) if str == marker => true
    case _ => false
  }
}
object EmitCircuitAnnotation extends EmitAnnotation("emitCircuit")
object EmitAllModulesAnnotation extends EmitAnnotation("emitAllModules")

// ***** Annotations for results of emission *****
sealed abstract class EmittedComponent {
  def name: String
  def value: String
}
sealed abstract class EmittedCircuit extends EmittedComponent
final case class EmittedFirrtlCircuit(name: String, value: String) extends EmittedCircuit
final case class EmittedVerilogCircuit(name: String, value: String) extends EmittedCircuit
sealed abstract class EmittedModule extends EmittedComponent
final case class EmittedFirrtlModule(name: String, value: String) extends EmittedModule
final case class EmittedVerilogModule(name: String, value: String) extends EmittedModule

/** Super class for Annotations containing emitted components
  *
  * @note These annotations cannot be serialized and deserialized to/from an annotation file
  */
sealed abstract class EmittedAnnotation[T <: EmittedComponent](marker: String) {
  // Private datastructure to hold the actual emitted objects
  // TODO Once annotations can contain arbitrary datastructures, get rid of this
  private val emittedBuffer = mutable.ArrayBuffer.empty[T]

  def apply(value: T): Annotation = {
    // Synchronize because of multithreading
    //   This doesn't happen often, shouldn't be a big deal for performance
    val idx = emittedBuffer.synchronized {
      emittedBuffer += value
      emittedBuffer.size - 1
    }
    Annotation(CircuitTopName, classOf[Transform], s"$marker:$idx")
  }
  def unapply(a: Annotation): Option[T] = a match {
    // assume transform has been filtered
    case Annotation(CircuitTopName, _, str) if str.startsWith(marker) =>
      val idx = str.stripPrefix(s"$marker:").toInt
      Some(emittedBuffer(idx))
    case _ => None
  }
}

object EmittedFirrtlCircuitAnnotation extends EmittedAnnotation[EmittedFirrtlCircuit]("emittedFirrtlCircuit")
object EmittedVerilogCircuitAnnotation extends EmittedAnnotation[EmittedVerilogCircuit]("emittedVerilogCircuit")
object EmittedCircuitAnnotation {
  def apply(value: EmittedCircuit): Annotation = value match {
    case firrtl: EmittedFirrtlCircuit => EmittedFirrtlCircuitAnnotation(firrtl)
    case verilog: EmittedVerilogCircuit => EmittedVerilogCircuitAnnotation(verilog)
  }
  def unapply(a: Annotation): Option[EmittedCircuit] = a match {
    case EmittedFirrtlCircuitAnnotation(x) => Some(x)
    case EmittedVerilogCircuitAnnotation(x) => Some(x)
    case _ => None
  }
}
object EmittedFirrtlModuleAnnotation extends EmittedAnnotation[EmittedFirrtlModule]("emittedFirrtlModule")
object EmittedVerilogModuleAnnotation extends EmittedAnnotation[EmittedVerilogModule]("emittedVerilogModule")
object EmittedModuleAnnotation {
  def apply(value: EmittedModule): Annotation = value match {
    case firrtl: EmittedFirrtlModule => EmittedFirrtlModuleAnnotation(firrtl)
    case verilog: EmittedVerilogModule => EmittedVerilogModuleAnnotation(verilog)
  }
  def unapply(a: Annotation): Option[EmittedModule] = a match {
    case EmittedFirrtlModuleAnnotation(x) => Some(x)
    case EmittedVerilogModuleAnnotation(x) => Some(x)
    case _ => None
  }
}


sealed abstract class FirrtlEmitter(form: CircuitForm) extends Transform with Emitter {
  def inputForm = form
  def outputForm = form

  private def emitAllModules(circuit: Circuit): Seq[EmittedFirrtlModule] = {
    // For a given module, returns a Seq of all modules instantited inside of it
    def collectInstantiatedModules(mod: Module, map: Map[String, DefModule]): Seq[DefModule] = {
      // Use list instead of set to maintain order
      val modules = mutable.ArrayBuffer.empty[DefModule]
      def onStmt(stmt: Statement): Statement = stmt match {
        case DefInstance(_, _, name) =>
          modules += map(name)
          stmt
        case WDefInstance(_, _, name, _) =>
          modules += map(name)
          stmt
        case _: WDefInstanceConnector => throwInternalError
        case other => other map onStmt
      }
      onStmt(mod.body)
      modules.distinct
    }
    val modMap = circuit.modules.map(m => m.name -> m).toMap
    // Turn each module into it's own circuit with it as the top and all instantied modules as ExtModules
    circuit.modules collect { case m: Module =>
      val instModules = collectInstantiatedModules(m, modMap)
      val extModules = instModules map {
        case Module(info, name, ports, _) => ExtModule(info, name, ports, name, Seq.empty)
        case ext: ExtModule => ext
      }
      val newCircuit = Circuit(m.info, extModules :+ m, m.name)
      EmittedFirrtlModule(m.name, newCircuit.serialize)
    }
  }

  override def execute(state: CircuitState): CircuitState = {
    val newAnnos = getMyAnnotations(state).flatMap {
      case EmitCircuitAnnotation() =>
        Seq(EmittedFirrtlCircuitAnnotation.apply(
              EmittedFirrtlCircuit(state.circuit.main, state.circuit.serialize)))
      case EmitAllModulesAnnotation() =>
        emitAllModules(state.circuit) map (EmittedFirrtlModuleAnnotation(_))
      case _ => Seq()
    }
    val annos = newAnnos ++ (state.annotations match {
      case None => Seq.empty
      case Some(a) => a.annotations
    })
    state.copy(annotations = Some(AnnotationMap(annos)))
  }

  // Old style, deprecated
  def emit(state: CircuitState, writer: Writer): Unit = writer.write(state.circuit.serialize)
}

// ***** Start actual Emitters *****
class HighFirrtlEmitter extends FirrtlEmitter(HighForm)
class MiddleFirrtlEmitter extends FirrtlEmitter(MidForm)
class LowFirrtlEmitter extends FirrtlEmitter(LowForm)

case class VRandom(width: BigInt) extends Expression {
  def tpe = UIntType(IntWidth(width))
  def nWords = (width + 31) / 32
  def realWidth = nWords * 32
  def serialize: String = "RANDOM"
  def mapExpr(f: Expression => Expression): Expression = this
  def mapType(f: Type => Type): Expression = this
  def mapWidth(f: Width => Width): Expression = this
}

class VerilogEmitter extends SeqTransform with Emitter {
  def inputForm = LowForm
  def outputForm = LowForm
  val tab = "  "
  def AND(e1: WrappedExpression, e2: WrappedExpression): Expression = {
    if (e1 == e2) e1.e1
    else if ((e1 == we(zero)) | (e2 == we(zero))) zero
    else if (e1 == we(one)) e2.e1
    else if (e2 == we(one)) e1.e1
    else DoPrim(And, Seq(e1.e1, e2.e1), Nil, UIntType(IntWidth(1)))
  }
  def wref(n: String, t: Type) = WRef(n, t, ExpKind, UNKNOWNGENDER)
  def remove_root(ex: Expression): Expression = ex match {
    case ex: WSubField => ex.expr match {
      case (e: WSubField) => remove_root(e)
      case (_: WRef) => WRef(ex.name, ex.tpe, InstanceKind, UNKNOWNGENDER)
    }
    case _ => error("Shouldn't be here")
  }
  /** Turn Params into Verilog Strings */
  def stringify(param: Param): String = param match {
    case IntParam(name, value) => s".$name($value)"
    case DoubleParam(name, value) => s".$name($value)"
    case StringParam(name, value) =>
      val strx = "\"" + VerilogStringLitHandler.escape(value) + "\""
      s".${name}($strx)"
    case RawStringParam(name, value) => s".$name($value)"
  }
  def stringify(tpe: GroundType): String = tpe match {
    case (_: UIntType | _: SIntType | _: AnalogType) =>
      val wx = bitWidth(tpe) - 1
      if (wx > 0) s"[$wx:0]" else ""
    case ClockType => ""
    case _ => error("Trying to write unsupported type in the Verilog Emitter")
  }
  def emit(x: Any)(implicit w: Writer) { emit(x, 0) }
  def emit(x: Any, top: Int)(implicit w: Writer) {
    def cast(e: Expression): Any = e.tpe match {
      case (t: UIntType) => e
      case (t: SIntType) => Seq("$signed(",e,")")
      case ClockType => e
      case AnalogType(_) => e
    }
    x match {
      case (e: DoPrim) => emit(op_stream(e), top + 1)
      case (e: Mux) => emit(Seq(e.cond," ? ",cast(e.tval)," : ",cast(e.fval)),top + 1)
      case (e: ValidIf) => emit(Seq(cast(e.value)),top + 1)
      case (e: WRef) => w write e.serialize
      case (e: WSubField) => w write LowerTypes.loweredName(e)
      case (e: WSubAccess) => w write s"${LowerTypes.loweredName(e.expr)}[${LowerTypes.loweredName(e.index)}]"
      case (e: WSubIndex) => w write e.serialize
      case (e: Literal) => v_print(e)
      case (e: VRandom) => w write s"{${e.nWords}{$$random}}"
      case (t: GroundType) => w write stringify(t)
      case (t: VectorType) =>
        emit(t.tpe, top + 1)
        w write s"[${t.size - 1}:0]"
      case (s: String) => w write s
      case (i: Int) => w write i.toString
      case (i: Long) => w write i.toString
      case (i: BigInt) => w write i.toString
      case (s: Seq[Any]) =>
        s foreach (emit(_, top + 1))
        if (top == 0) w write "\n"
      case x => println(x); throwInternalError;
    }
  }

   //;------------- PASS -----------------
   def v_print(e: Expression)(implicit w: Writer) = e match {
     case UIntLiteral(value, IntWidth(width)) =>
       w write s"$width'h${value.toString(16)}"
     case SIntLiteral(value, IntWidth(width)) =>
       val stringLiteral = value.toString(16)
       w write (stringLiteral.head match {
         case '-' => s"-$width'sh${stringLiteral.tail}"
         case _ => s"$width'sh${stringLiteral}"
       })
   }

   def op_stream(doprim: DoPrim): Seq[Any] = {
     def cast_if(e: Expression): Any = {
       doprim.args find (_.tpe match {
         case (_: SIntType) => true
         case (_) => false
       }) match {
         case None => e
         case Some(_) => e.tpe match {
           case (_: SIntType) => Seq("$signed(", e, ")")
           case (_: UIntType) => Seq("$signed({1'b0,", e, "})")
         }
       }
     }
     def cast(e: Expression): Any = doprim.tpe match {
       case (t: UIntType) => e
       case (t: SIntType) => Seq("$signed(",e,")")
     }
     def cast_as(e: Expression): Any = e.tpe match {
       case (t: UIntType) => e
       case (t: SIntType) => Seq("$signed(",e,")")
     }
     def a0: Expression = doprim.args.head
     def a1: Expression = doprim.args(1)
     def c0: Int = doprim.consts.head.toInt
     def c1: Int = doprim.consts(1).toInt

     def checkArgumentLegality(e: Expression) = e match {
       case _: UIntLiteral | _: SIntLiteral | _: WRef | _: WSubField =>
       case _ => throw EmitterException(s"Can't emit ${e.getClass.getName} as PrimOp argument")
     }
     doprim.args foreach checkArgumentLegality
     doprim.op match {
       case Add => Seq(cast_if(a0), " + ", cast_if(a1))
       case Addw => Seq(cast_if(a0), " + ", cast_if(a1))
       case Sub => Seq(cast_if(a0), " - ", cast_if(a1))
       case Subw => Seq(cast_if(a0), " - ", cast_if(a1))
       case Mul => Seq(cast_if(a0), " * ", cast_if(a1))
       case Div => Seq(cast_if(a0), " / ", cast_if(a1))
       case Rem => Seq(cast_if(a0), " % ", cast_if(a1))
       case Lt => Seq(cast_if(a0), " < ", cast_if(a1))
       case Leq => Seq(cast_if(a0), " <= ", cast_if(a1))
       case Gt => Seq(cast_if(a0), " > ", cast_if(a1))
       case Geq => Seq(cast_if(a0), " >= ", cast_if(a1))
       case Eq => Seq(cast_if(a0), " == ", cast_if(a1))
       case Neq => Seq(cast_if(a0), " != ", cast_if(a1))
       case Pad =>
         val w = bitWidth(a0.tpe)
         val diff = c0 - w
         if (w == BigInt(0)) Seq(a0)
         else doprim.tpe match {
           // Either sign extend or zero extend.
           // If width == BigInt(1), don't extract bit
           case (_: SIntType) if w == BigInt(1) => Seq("{", c0, "{", a0, "}}")
           case (_: SIntType) => Seq("{{", diff, "{", a0, "[", w - 1, "]}},", a0, "}")
           case (_) => Seq("{{", diff, "'d0}, ", a0, "}")
         }
       case AsUInt => Seq("$unsigned(", a0, ")")
       case AsSInt => Seq("$signed(", a0, ")")
       case AsClock => Seq("$unsigned(", a0, ")")
       case Dshlw => Seq(cast(a0), " << ", a1)
       case Dshl => Seq(cast(a0), " << ", a1)
       case Dshr => doprim.tpe match {
         case (_: SIntType) => Seq(cast(a0)," >>> ", a1)
         case (_) => Seq(cast(a0), " >> ", a1)
       }
       case Shlw => Seq(cast(a0), " << ", c0)
       case Shl => Seq(cast(a0), " << ", c0)
       case Shr if c0 >= bitWidth(a0.tpe) =>
         error("Verilog emitter does not support SHIFT_RIGHT >= arg width")
       case Shr => Seq(a0,"[", bitWidth(a0.tpe) - 1, ":", c0, "]")
       case Neg => Seq("-{", cast(a0), "}")
       case Cvt => a0.tpe match {
         case (_: UIntType) => Seq("{1'b0,", cast(a0), "}")
         case (_: SIntType) => Seq(cast(a0))
       }
       case Not => Seq("~ ", a0)
       case And => Seq(cast_as(a0), " & ", cast_as(a1))
       case Or => Seq(cast_as(a0), " | ", cast_as(a1))
       case Xor => Seq(cast_as(a0), " ^ ", cast_as(a1))
       case Andr => Seq("&", cast(a0))
       case Orr => Seq("|", cast(a0))
       case Xorr => Seq("^", cast(a0))
       case Cat => Seq("{", cast(a0), ",", cast(a1), "}")
       // If selecting zeroth bit and single-bit wire, just emit the wire
       case Bits if c0 == 0 && c1 == 0 && bitWidth(a0.tpe) == BigInt(1) => Seq(a0)
       case Bits if c0 == c1 => Seq(a0, "[", c0, "]")
       case Bits => Seq(a0, "[", c0, ":", c1, "]")
       case Head =>
         val w = bitWidth(a0.tpe)
         val high = w - 1
         val low = w - c0
         Seq(a0, "[", high, ":", low, "]")
       case Tail =>
         val w = bitWidth(a0.tpe)
         val low = w - c0 - 1
         Seq(a0, "[", low, ":", 0, "]")
     }
   }

    def emit_verilog(m: Module, moduleMap: Map[String, DefModule])(implicit w: Writer): DefModule = {
      val netlist = mutable.LinkedHashMap[WrappedExpression, Expression]()
      val namespace = Namespace(m)
      namespace.newName("_RAND") // Start rand names at _RAND_0
      def build_netlist(s: Statement): Statement = s map build_netlist match {
        case sx: Connect =>
          netlist(sx.loc) = sx.expr
          sx
        case sx: IsInvalid => error("Should have removed these!")
        case sx: DefNode =>
          val e = WRef(sx.name, sx.value.tpe, NodeKind, MALE)
          netlist(e) = sx.value
          sx
        case sx => sx
      }

      val portdefs = ArrayBuffer[Seq[Any]]()
      val declares = ArrayBuffer[Seq[Any]]()
      val instdeclares = ArrayBuffer[Seq[Any]]()
      val assigns = ArrayBuffer[Seq[Any]]()
      val attachSynAssigns = ArrayBuffer.empty[Seq[Any]]
      val attachAliases = ArrayBuffer.empty[Seq[Any]]
      val at_clock = mutable.LinkedHashMap[Expression,ArrayBuffer[Seq[Any]]]()
      val initials = ArrayBuffer[Seq[Any]]()
      val simulates = ArrayBuffer[Seq[Any]]()
      def declare(b: String, n: String, t: Type) = t match {
        case tx: VectorType =>
          declares += Seq(b, " ", tx.tpe, " ", n, " [0:", tx.size - 1, "];")
        case tx =>
          declares += Seq(b, " ", tx, " ", n,";")
      }
      def assign(e: Expression, value: Expression) {
        assigns += Seq("assign ", e, " = ", value, ";")
      }

      // In simulation, assign garbage under a predicate
      def garbageAssign(e: Expression, syn: Expression, garbageCond: Expression) = {
        assigns += Seq("`ifndef RANDOMIZE_GARBAGE_ASSIGN")
        assigns += Seq("assign ", e, " = ", syn, ";")
        assigns += Seq("`else")
        assigns += Seq("assign ", e, " = ", garbageCond, " ? ", rand_string(syn.tpe), " : ", syn, ";")
        assigns += Seq("`endif // RANDOMIZE_GARBAGE_ASSIGN")
      }
      def invalidAssign(e: Expression) = {
        assigns += Seq("`ifdef RANDOMIZE_INVALID_ASSIGN")
        assigns += Seq("assign ", e, " = ", rand_string(e.tpe), ";")
        assigns += Seq("`endif // RANDOMIZE_INVALID_ASSIGN")
      }
      def update_and_reset(r: Expression, clk: Expression, reset: Expression, init: Expression) = {
        // We want to flatten Mux trees for reg updates into if-trees for
        // improved QoR for conditional updates.  However, unbounded recursion
        // would take exponential time, so don't redundantly flatten the same
        // Mux more than a bounded number of times, preserving linear runtime.
        // The threshold is empirical but ample.
        val flattenThreshold = 4
        val numTimesFlattened = collection.mutable.HashMap[Mux, Int]()
        def canFlatten(m: Mux) = {
          val n = numTimesFlattened.getOrElse(m, 0)
          numTimesFlattened(m) = n + 1
          n < flattenThreshold
        }

        def addUpdate(e: Expression, tabs: String): Seq[Seq[Any]] = {
          if (weq(e, r)) Nil // Don't bother emitting connection of register to itself
          else {
            // Only walk netlist for nodes and wires, NOT registers or other state
            val expr = kind(e) match {
              case NodeKind | WireKind => netlist.getOrElse(e, e)
              case _ => e
            }
            expr match {
              case m: Mux if canFlatten(m) =>
                val ifStatement = Seq(tabs, "if (", m.cond, ") begin")
                val trueCase = addUpdate(m.tval, tabs + tab)
                val elseStatement = Seq(tabs, "end else begin")
                val ifNotStatement = Seq(tabs, "if (!(", m.cond, ")) begin")
                val falseCase = addUpdate(m.fval, tabs + tab)
                val endStatement = Seq(tabs, "end")

                ((trueCase.nonEmpty, falseCase.nonEmpty): @ unchecked) match {
                  case (true, true) =>
                    ifStatement +: trueCase ++: elseStatement +: falseCase :+ endStatement
                  case (true, false) =>
                    ifStatement +: trueCase :+ endStatement
                  case (false, true) =>
                    ifNotStatement +: falseCase :+ endStatement
                }
              case _ => Seq(Seq(tabs, r, " <= ", e, ";"))
            }
          }
        }

        at_clock.getOrElseUpdate(clk, ArrayBuffer[Seq[Any]]()) ++= {
          val tv = init
          val fv = netlist(r)
          if (weq(tv, r))
            addUpdate(fv, "")
          else
            addUpdate(Mux(reset, tv, fv, mux_type_and_widths(tv, fv)), "")
        }
      }

      def update(e: Expression, value: Expression, clk: Expression, en: Expression) {
         if (!at_clock.contains(clk)) at_clock(clk) = ArrayBuffer[Seq[Any]]()
         if (weq(en,one)) at_clock(clk) += Seq(e," <= ",value,";")
         else {
            at_clock(clk) += Seq("if(",en,") begin")
            at_clock(clk) += Seq(tab,e," <= ",value,";")
            at_clock(clk) += Seq("end")
         }
      }

      // Declares an intermediate wire to hold a large enough random number.
      // Then, return the correct number of bits selected from the random value
      def rand_string(t: Type) : Seq[Any] = {
         val nx = namespace.newName("_RAND")
         val rand = VRandom(bitWidth(t))
         val tx = SIntType(IntWidth(rand.realWidth))
         declare("reg",nx, tx)
         initials += Seq(wref(nx, tx), " = ", VRandom(bitWidth(t)), ";")
         Seq(nx, "[", bitWidth(t) - 1, ":0]")
      }

      def initialize(e: Expression) = {
        initials += Seq("`ifdef RANDOMIZE_REG_INIT")
        initials += Seq(e, " = ", rand_string(e.tpe), ";")
        initials += Seq("`endif // RANDOMIZE_REG_INIT")
      }

      def initialize_mem(s: DefMemory) {
        val index = wref("initvar", s.dataType)
        val rstring = rand_string(s.dataType)
        initials += Seq("`ifdef RANDOMIZE_MEM_INIT")
        initials += Seq("for (initvar = 0; initvar < ", s.depth, "; initvar = initvar+1)")
        initials += Seq(tab, WSubAccess(wref(s.name, s.dataType), index, s.dataType, FEMALE),
                             " = ", rstring,";")
        initials += Seq("`endif // RANDOMIZE_MEM_INIT")
      }

      def simulate(clk: Expression, en: Expression, s: Seq[Any], cond: Option[String]) {
        if (!at_clock.contains(clk)) at_clock(clk) = ArrayBuffer[Seq[Any]]()
        at_clock(clk) += Seq("`ifndef SYNTHESIS")
        if (cond.nonEmpty) {
          at_clock(clk) += Seq(s"`ifdef ${cond.get}")
          at_clock(clk) += Seq(tab, s"if (`${cond.get}) begin")
          at_clock(clk) += Seq("`endif")
        }
        at_clock(clk) += Seq(tab,tab,"if (",en,") begin")
        at_clock(clk) += Seq(tab,tab,tab,s)
        at_clock(clk) += Seq(tab,tab,"end")
        if (cond.nonEmpty) {
          at_clock(clk) += Seq(s"`ifdef ${cond.get}")
          at_clock(clk) += Seq(tab,"end")
          at_clock(clk) += Seq("`endif")
        }
        at_clock(clk) += Seq("`endif // SYNTHESIS")
      }

      def stop(ret: Int): Seq[Any] = Seq(if (ret == 0) "$finish;" else "$fatal;")

      def printf(str: StringLit, args: Seq[Expression]): Seq[Any] = {
        val q = '"'.toString
	val strx = s"""$q${VerilogStringLitHandler escape str}$q""" +:
                  (args flatMap (Seq("," , _)))
        Seq("$fwrite(32'h80000002,", strx, ");")
      }

      // Turn ports into Seq[String] and add to portdefs
      def build_ports(): Unit = {
        def padToMax(strs: Seq[String]): Seq[String] = {
          val len = if (strs.nonEmpty) strs.map(_.length).max else 0
          strs map (_.padTo(len, ' '))
        }
        // Turn directions into strings (and AnalogType into inout)
        val dirs = m.ports map { case Port(_, name, dir, tpe) =>
          (dir, tpe) match {
            case (_, AnalogType(_)) => "inout " // padded to length of output
            case (Input, _) => "input "
            case (Output, _) => "output"
          }
        }
        // Turn types into strings, all ports must be GroundTypes
        val tpes = m.ports map {
          case Port(_,_,_, tpe: GroundType) => stringify(tpe)
          case port: Port => error("Trying to emit non-GroundType Port $port")
        }

        // dirs are already padded
        portdefs ++= (dirs, padToMax(tpes), m.ports).zipped.map {
          case (dir, tpe, Port(_, name, _,_)) => Seq(dir, " " , tpe, " ", name)
        }
      }

      def build_streams(s: Statement): Statement = s map build_streams match {
        case sx @ Connect(info, loc @ WRef(_, _, PortKind | WireKind | InstanceKind, _), expr) =>
          assign(loc, expr)
          sx
        case sx: DefWire =>
          declare("wire",sx.name,sx.tpe)
          sx
        case sx: DefRegister =>
          declare("reg", sx.name, sx.tpe)
          val e = wref(sx.name, sx.tpe)
          update_and_reset(e, sx.clock, sx.reset, sx.init)
          initialize(e)
          sx
<<<<<<< HEAD
=======
        case sx @ IsInvalid(info, expr) =>
          val wref = netlist(expr) match { case e: WRef => e }
          declare("reg", wref.name, sx.expr.tpe)
          initialize(wref)
          kind(expr) match {
            case PortKind | WireKind | InstanceKind => assign(expr, netlist(expr))
            case _ =>
          }
          sx
>>>>>>> f3c0e9e4
        case sx: DefNode =>
          declare("wire", sx.name, sx.value.tpe)
          assign(WRef(sx.name, sx.value.tpe, NodeKind, MALE), sx.value)
          sx
        case sx: Stop =>
          val errorString = StringLit(s"${sx.ret}\n".getBytes)
          simulate(sx.clk, sx.en, stop(sx.ret), Some("STOP_COND"))
          sx
        case sx: Print =>
          simulate(sx.clk, sx.en, printf(sx.string, sx.args), Some("PRINTF_COND"))
          sx
        // If we are emitting an Attach, it must not have been removable in VerilogPrep
        case sx: Attach =>
          // For Synthesis
          // Note that this is quadratic in the number of things attached
          for (set <- sx.exprs.toSet.subsets(2)) {
            val (a, b) = set.toSeq match { case Seq(x, y) => (x, y) }
            // Synthesizable ones as well
            attachSynAssigns += Seq("assign ", a, " = ", b, ";")
            attachSynAssigns += Seq("assign ", b, " = ", a, ";")
          }
          // alias implementation for everything else
          attachAliases += Seq("alias ", sx.exprs.flatMap(e => Seq(e, " = ")).init, ";")
          sx
        case sx: WDefInstanceConnector =>
          val (module, params) = moduleMap(sx.module) match {
            case ExtModule(_, _, _, extname, params) => (extname, params)
            case Module(_, name, _, _) => (name, Seq.empty)
          }
          val ps = if (params.nonEmpty) params map stringify mkString ("#(", ", ", ") ") else ""
          instdeclares += Seq(module, " ", ps, sx.name ," (")
          for (((port, ref), i) <- sx.portCons.zipWithIndex) {
            val line = Seq(tab, ".", remove_root(port), "(", ref, ")")
            if (i != sx.portCons.size - 1) instdeclares += Seq(line, ",")
            else instdeclares += line
          }
          instdeclares += Seq(");")
          sx
        case sx: DefMemory =>
          val fullSize = sx.depth * (sx.dataType match { case GroundType(IntWidth(width)) => width })
          val decl = if (fullSize > (1 << 29)) "reg /* sparse */" else "reg"
          declare(decl, sx.name, VectorType(sx.dataType, sx.depth))
          initialize_mem(sx)
          if (sx.readLatency != 0 || sx.writeLatency != 1)
            throw EmitterException("All memories should be transformed into " +
              "blackboxes or combinational by previous passses")
          for (r <- sx.readers) {
            val data = memPortField(sx, r, "data")
            val addr = memPortField(sx, r, "addr")
            val en = memPortField(sx, r, "en")
            // Ports should share an always@posedge, so can't have intermediary wire
            val clk = netlist(memPortField(sx, r, "clk"))

            declare("wire", LowerTypes.loweredName(data), data.tpe)
            declare("wire", LowerTypes.loweredName(addr), addr.tpe)
            // declare("wire", LowerTypes.loweredName(en), en.tpe)

            //; Read port
            assign(addr, netlist(addr)) //;Connects value to m.r.addr
            // assign(en, netlist(en))     //;Connects value to m.r.en
            val mem = WRef(sx.name, memType(sx), MemKind, UNKNOWNGENDER)
            val memPort = WSubAccess(mem, addr, sx.dataType, UNKNOWNGENDER)
            val depthValue = UIntLiteral(sx.depth, IntWidth(BigInt(sx.depth).bitLength))
            val garbageGuard = DoPrim(Geq, Seq(addr, depthValue), Seq(), UnknownType)

            if ((sx.depth & (sx.depth - 1)) == 0)
              assign(data, memPort)
            else
              garbageAssign(data, memPort, garbageGuard)
          }

          for (w <- sx.writers) {
            val data = memPortField(sx, w, "data")
            val addr = memPortField(sx, w, "addr")
            val mask = memPortField(sx, w, "mask")
            val en = memPortField(sx, w, "en")
            //Ports should share an always@posedge, so can't have intermediary wire
            val clk = netlist(memPortField(sx, w, "clk"))

            declare("wire", LowerTypes.loweredName(data), data.tpe)
            declare("wire", LowerTypes.loweredName(addr), addr.tpe)
            declare("wire", LowerTypes.loweredName(mask), mask.tpe)
            declare("wire", LowerTypes.loweredName(en), en.tpe)

            //; Write port
            assign(data, netlist(data))
            assign(addr, netlist(addr))
            assign(mask, netlist(mask))
            assign(en, netlist(en))

            val mem = WRef(sx.name, memType(sx), MemKind, UNKNOWNGENDER)
            val memPort = WSubAccess(mem, addr, sx.dataType, UNKNOWNGENDER)
            update(memPort, data, clk, AND(en, mask))
          }

          if (sx.readwriters.nonEmpty)
            throw EmitterException("All readwrite ports should be transformed into " +
              "read & write ports by previous passes")
          sx
        case sx => sx
      }

      def emit_streams() {
        emit(Seq("module ", m.name, "("))
        for ((x, i) <- portdefs.zipWithIndex) {
          if (i != portdefs.size - 1)
            emit(Seq(tab, x, ","))
          else
            emit(Seq(tab, x))
        }
        emit(Seq(");"))

        if (declares.isEmpty && assigns.isEmpty) emit(Seq(tab, "initial begin end"))
        for (x <- declares) emit(Seq(tab, x))
        for (x <- instdeclares) emit(Seq(tab, x))
        for (x <- assigns) emit(Seq(tab, x))
        if (attachAliases.nonEmpty) {
          emit(Seq("`ifdef SYNTHESIS"))
          for (x <- attachSynAssigns) emit(Seq(tab, x))
          emit(Seq("`elsif verilator"))
          emit(Seq(tab, "`error \"Verilator does not support alias and thus cannot arbirarily connect bidirectional wires and ports\""))
          emit(Seq("`else"))
          for (x <- attachAliases) emit(Seq(tab, x))
          emit(Seq("`endif"))
        }
        if (initials.nonEmpty) {
          emit(Seq("`ifdef RANDOMIZE_GARBAGE_ASSIGN"))
          emit(Seq("`define RANDOMIZE"))
          emit(Seq("`endif"))
          emit(Seq("`ifdef RANDOMIZE_INVALID_ASSIGN"))
          emit(Seq("`define RANDOMIZE"))
          emit(Seq("`endif"))
          emit(Seq("`ifdef RANDOMIZE_REG_INIT"))
          emit(Seq("`define RANDOMIZE"))
          emit(Seq("`endif"))
          emit(Seq("`ifdef RANDOMIZE_MEM_INIT"))
          emit(Seq("`define RANDOMIZE"))
          emit(Seq("`endif"))
          emit(Seq("`ifdef RANDOMIZE"))
          emit(Seq("  integer initvar;"))
          emit(Seq("  initial begin"))
          // This enables test benches to set the random values at time 0.001,
          //  then start the simulation later
          // Verilator does not support delay statements, so they are omitted.
          emit(Seq("    `ifndef verilator"))
          emit(Seq("      #0.002 begin end"))
          emit(Seq("    `endif"))
          for (x <- initials) emit(Seq(tab, x))
          emit(Seq("  end"))
          emit(Seq("`endif // RANDOMIZE"))
          emit(Seq("`undef RANDOMIZE"))
        }

        for (clk_stream <- at_clock if clk_stream._2.nonEmpty) {
          emit(Seq(tab, "always @(posedge ", clk_stream._1, ") begin"))
          for (x <- clk_stream._2) emit(Seq(tab, tab, x))
          emit(Seq(tab, "end"))
        }
        emit(Seq("endmodule"))
      }

      build_netlist(m.body)
      build_ports()
      build_streams(m.body)
      emit_streams()
      m
   }

  /** Preamble for every emitted Verilog file */
  def transforms = Seq(
    passes.VerilogModulusCleanup,
    passes.VerilogWrap,
    passes.VerilogRename,
    passes.VerilogPrep)

  def emit(state: CircuitState, writer: Writer): Unit = {
    val circuit = runTransforms(state).circuit
    val moduleMap = circuit.modules.map(m => m.name -> m).toMap
    circuit.modules.foreach {
      case m: Module => emit_verilog(m, moduleMap)(writer)
      case _: ExtModule => // do nothing
    }
  }

  override def execute(state: CircuitState): CircuitState = {
    val newAnnos = getMyAnnotations(state).flatMap {
      case EmitCircuitAnnotation() =>
        val writer = new java.io.StringWriter
        emit(state, writer)
        Seq(EmittedVerilogCircuitAnnotation(EmittedVerilogCircuit(state.circuit.main, writer.toString)))

      case EmitAllModulesAnnotation() =>
        val circuit = runTransforms(state).circuit
        val moduleMap = circuit.modules.map(m => m.name -> m).toMap

        circuit.modules flatMap {
          case module: Module =>
            val writer = new java.io.StringWriter
            emit_verilog(module, moduleMap)(writer)
            Some(EmittedVerilogModuleAnnotation(EmittedVerilogModule(module.name, writer.toString)))
          case _: ExtModule => None
        }
      case _ => Seq()
    }
    val annos = newAnnos ++ (state.annotations match {
      case None => Seq.empty
      case Some(a) => a.annotations
    })
    state.copy(annotations = Some(AnnotationMap(annos)))
  }
}<|MERGE_RESOLUTION|>--- conflicted
+++ resolved
@@ -559,18 +559,6 @@
           update_and_reset(e, sx.clock, sx.reset, sx.init)
           initialize(e)
           sx
-<<<<<<< HEAD
-=======
-        case sx @ IsInvalid(info, expr) =>
-          val wref = netlist(expr) match { case e: WRef => e }
-          declare("reg", wref.name, sx.expr.tpe)
-          initialize(wref)
-          kind(expr) match {
-            case PortKind | WireKind | InstanceKind => assign(expr, netlist(expr))
-            case _ =>
-          }
-          sx
->>>>>>> f3c0e9e4
         case sx: DefNode =>
           declare("wire", sx.name, sx.value.tpe)
           assign(WRef(sx.name, sx.value.tpe, NodeKind, MALE), sx.value)
