// See LICENSE for license details.

package firrtl

import com.typesafe.scalalogging.LazyLogging
import java.nio.file.{Paths, Files}
import java.io.{Reader, Writer}

import scala.collection.mutable
import scala.sys.process._
import scala.io.Source

import firrtl.ir._
import firrtl.passes._
import firrtl.annotations._
import firrtl.Mappers._
import firrtl.PrimOps._
import firrtl.WrappedExpression._
import Utils._
import MemPortUtils.{memPortField, memType}
// Datastructures
import scala.collection.mutable.{ArrayBuffer, LinkedHashMap, HashSet}

case class EmitterException(message: String) extends PassException(message)

// ***** Annotations for telling the Emitters what to emit *****
sealed abstract class EmitAnnotation(marker: String) {
  // TODO Is there a better way to do Name to indicate don't care?
  def apply(transform: Class[_ <: Transform]): Annotation =
    Annotation(CircuitTopName, transform, marker)
  def unapply(a: Annotation): Boolean = a match {
    // Assumes transform is already filtered appropriately
    case Annotation(CircuitTopName, _, str) if str == marker => true
    case _ => false
  }
}
object EmitCircuitAnnotation extends EmitAnnotation("emitCircuit")
object EmitAllModulesAnnotation extends EmitAnnotation("emitAllModules")

// ***** Annotations for results of emission *****
sealed abstract class EmittedComponent {
  def name: String
  def value: String
}
sealed abstract class EmittedCircuit extends EmittedComponent
final case class EmittedFirrtlCircuit(name: String, value: String) extends EmittedCircuit
final case class EmittedVerilogCircuit(name: String, value: String) extends EmittedCircuit
sealed abstract class EmittedModule extends EmittedComponent
final case class EmittedFirrtlModule(name: String, value: String) extends EmittedModule
final case class EmittedVerilogModule(name: String, value: String) extends EmittedModule

/** Super class for Annotations containing emitted components
  *
  * @note These annotations cannot be serialized and deserialized to/from an annotation file
  */
sealed abstract class EmittedAnnotation[T <: EmittedComponent](marker: String) {
  // Private datastructure to hold the actual emitted objects
  // TODO Once annotations can contain arbitrary datastructures, get rid of this
  private val emittedBuffer = mutable.ArrayBuffer.empty[T]

  def apply(value: T): Annotation = {
    // Synchronize because of multithreading
    //   This doesn't happen often, shouldn't be a big deal for performance
    val idx = emittedBuffer.synchronized {
      emittedBuffer += value
      emittedBuffer.size - 1
    }
    Annotation(CircuitTopName, classOf[Transform], s"$marker:$idx")
  }
  def unapply(a: Annotation): Option[T] = a match {
    // assume transform has been filtered
    case Annotation(CircuitTopName, _, str) if str.startsWith(marker) =>
      val idx = str.stripPrefix(s"$marker:").toInt
      Some(emittedBuffer(idx))
    case _ => None
  }
}

object EmittedFirrtlCircuitAnnotation extends EmittedAnnotation[EmittedFirrtlCircuit]("emittedFirrtlCircuit")
object EmittedVerilogCircuitAnnotation extends EmittedAnnotation[EmittedVerilogCircuit]("emittedVerilogCircuit")
object EmittedCircuitAnnotation {
  def apply(value: EmittedCircuit): Annotation = value match {
    case firrtl: EmittedFirrtlCircuit => EmittedFirrtlCircuitAnnotation(firrtl)
    case verilog: EmittedVerilogCircuit => EmittedVerilogCircuitAnnotation(verilog)
  }
  def unapply(a: Annotation): Option[EmittedCircuit] = a match {
    case EmittedFirrtlCircuitAnnotation(x) => Some(x)
    case EmittedVerilogCircuitAnnotation(x) => Some(x)
    case _ => None
  }
}
object EmittedFirrtlModuleAnnotation extends EmittedAnnotation[EmittedFirrtlModule]("emittedFirrtlModule")
object EmittedVerilogModuleAnnotation extends EmittedAnnotation[EmittedVerilogModule]("emittedVerilogModule")
object EmittedModuleAnnotation {
  def apply(value: EmittedModule): Annotation = value match {
    case firrtl: EmittedFirrtlModule => EmittedFirrtlModuleAnnotation(firrtl)
    case verilog: EmittedVerilogModule => EmittedVerilogModuleAnnotation(verilog)
  }
  def unapply(a: Annotation): Option[EmittedModule] = a match {
    case EmittedFirrtlModuleAnnotation(x) => Some(x)
    case EmittedVerilogModuleAnnotation(x) => Some(x)
    case _ => None
  }
}


sealed abstract class FirrtlEmitter(form: CircuitForm) extends Transform with Emitter {
  def inputForm = form
  def outputForm = form

  private def emitAllModules(circuit: Circuit): Seq[EmittedFirrtlModule] = {
    // For a given module, returns a Seq of all modules instantited inside of it
    def collectInstantiatedModules(mod: Module, map: Map[String, DefModule]): Seq[DefModule] = {
      // Use list instead of set to maintain order
      val modules = mutable.ArrayBuffer.empty[DefModule]
      def onStmt(stmt: Statement): Statement = stmt match {
        case DefInstance(_, _, name) =>
          modules += map(name)
          stmt
        case WDefInstance(_, _, name, _) =>
          modules += map(name)
          stmt
        case _: WDefInstanceConnector => throwInternalError
        case other => other map onStmt
      }
      onStmt(mod.body)
      modules.distinct
    }
    val modMap = circuit.modules.map(m => m.name -> m).toMap
    // Turn each module into it's own circuit with it as the top and all instantied modules as ExtModules
    circuit.modules collect { case m: Module =>
      val instModules = collectInstantiatedModules(m, modMap)
      val extModules = instModules map {
        case Module(info, name, ports, _) => ExtModule(info, name, ports, name, Seq.empty)
        case ext: ExtModule => ext
      }
      val newCircuit = Circuit(m.info, extModules :+ m, m.name)
      EmittedFirrtlModule(m.name, newCircuit.serialize)
    }
  }

  def execute(state: CircuitState): CircuitState = {
    val newAnnos = getMyAnnotations(state).flatMap {
      case EmitCircuitAnnotation() =>
        Seq(EmittedFirrtlCircuitAnnotation.apply(
              EmittedFirrtlCircuit(state.circuit.main, state.circuit.serialize)))
      case EmitAllModulesAnnotation() =>
        emitAllModules(state.circuit) map (EmittedFirrtlModuleAnnotation(_))
      case _ => Seq()
    }
    val annos = newAnnos ++ (state.annotations match {
      case None => Seq.empty
      case Some(a) => a.annotations
    })
    state.copy(annotations = Some(AnnotationMap(annos)))
  }

  // Old style, deprecated
  def emit(state: CircuitState, writer: Writer): Unit = writer.write(state.circuit.serialize)
}

// ***** Start actual Emitters *****
class HighFirrtlEmitter extends FirrtlEmitter(HighForm)
class MiddleFirrtlEmitter extends FirrtlEmitter(HighForm)
class LowFirrtlEmitter extends FirrtlEmitter(HighForm)

case class VRandom(width: BigInt) extends Expression {
  def tpe = UIntType(IntWidth(width))
  def nWords = (width + 31) / 32
  def realWidth = nWords * 32
  def serialize: String = "RANDOM"
  def mapExpr(f: Expression => Expression): Expression = this
  def mapType(f: Type => Type): Expression = this
  def mapWidth(f: Width => Width): Expression = this
}

<<<<<<< HEAD
class VerilogEmitter extends SeqTransform with Emitter {
  def inputForm = LowForm
  def outputForm = LowForm
=======
class VerilogEmitter extends Transform with PassBased with Emitter {
  def inputForm = LowForm
  def outputForm = LowForm

>>>>>>> 132d7baa
  val tab = "  "
  def AND(e1: WrappedExpression, e2: WrappedExpression): Expression = {
    if (e1 == e2) e1.e1
    else if ((e1 == we(zero)) | (e2 == we(zero))) zero
    else if (e1 == we(one)) e2.e1
    else if (e2 == we(one)) e1.e1
    else DoPrim(And, Seq(e1.e1, e2.e1), Nil, UIntType(IntWidth(1)))
  }
  def wref(n: String, t: Type) = WRef(n, t, ExpKind, UNKNOWNGENDER)
  def remove_root(ex: Expression): Expression = ex match {
    case ex: WSubField => ex.exp match {
      case (e: WSubField) => remove_root(e)
      case (_: WRef) => WRef(ex.name, ex.tpe, InstanceKind, UNKNOWNGENDER)
    }
    case _ => error("Shouldn't be here")
  }
  /** Turn Params into Verilog Strings */
  def stringify(param: Param): String = param match {
    case IntParam(name, value) => s".$name($value)"
    case DoubleParam(name, value) => s".$name($value)"
    case StringParam(name, value) =>
      val strx = "\"" + VerilogStringLitHandler.escape(value) + "\""
      s".${name}($strx)"
    case RawStringParam(name, value) => s".$name($value)"
  }
  def stringify(tpe: GroundType): String = tpe match {
    case (_: UIntType | _: SIntType | _: AnalogType) =>
      val wx = bitWidth(tpe) - 1
      if (wx > 0) s"[$wx:0]" else ""
    case ClockType => ""
    case _ => error("Trying to write unsupported type in the Verilog Emitter")
  }
  def emit(x: Any)(implicit w: Writer) { emit(x, 0) }
  def emit(x: Any, top: Int)(implicit w: Writer) {
    def cast(e: Expression): Any = e.tpe match {
      case (t: UIntType) => e
      case (t: SIntType) => Seq("$signed(",e,")")
      case ClockType => e
      case AnalogType(_) => e
    }
    x match {
      case (e: DoPrim) => emit(op_stream(e), top + 1)
      case (e: Mux) => emit(Seq(e.cond," ? ",cast(e.tval)," : ",cast(e.fval)),top + 1)
      case (e: ValidIf) => emit(Seq(cast(e.value)),top + 1)
      case (e: WRef) => w write e.serialize
      case (e: WSubField) => w write LowerTypes.loweredName(e)
      case (e: WSubAccess) => w write s"${LowerTypes.loweredName(e.exp)}[${LowerTypes.loweredName(e.index)}]"
      case (e: WSubIndex) => w write e.serialize
      case (e: Literal) => v_print(e)
      case (e: VRandom) => w write s"{${e.nWords}{$$random}}"
      case (t: GroundType) => w write stringify(t)
      case (t: VectorType) =>
        emit(t.tpe, top + 1)
        w write s"[${t.size - 1}:0]"
      case (s: String) => w write s
      case (i: Int) => w write i.toString
      case (i: Long) => w write i.toString
      case (i: BigInt) => w write i.toString
      case (s: Seq[Any]) =>
        s foreach (emit(_, top + 1))
        if (top == 0) w write "\n"
      case x => println(x); throwInternalError;
    }
  }

   //;------------- PASS -----------------
   def v_print(e: Expression)(implicit w: Writer) = e match {
     case UIntLiteral(value, IntWidth(width)) =>
       w write s"$width'h${value.toString(16)}"
     case SIntLiteral(value, IntWidth(width)) =>
       val unsignedValue = value + (if (value < 0) BigInt(1) << width.toInt else 0)
       w write s"$width'sh${unsignedValue.toString(16)}"
   }

   def op_stream(doprim: DoPrim): Seq[Any] = {
     def cast_if(e: Expression): Any = {
       doprim.args find (_.tpe match {
         case (_: SIntType) => true
         case (_) => false
       }) match {
         case None => e
         case Some(_) => e.tpe match {
           case (_: SIntType) => Seq("$signed(", e, ")")
           case (_: UIntType) => Seq("$signed({1'b0,", e, "})")
         }
       }
     }
     def cast(e: Expression): Any = doprim.tpe match {
       case (t: UIntType) => e
       case (t: SIntType) => Seq("$signed(",e,")")
     }
     def cast_as(e: Expression): Any = e.tpe match {
       case (t: UIntType) => e
       case (t: SIntType) => Seq("$signed(",e,")")
     }
     def a0: Expression = doprim.args.head
     def a1: Expression = doprim.args(1)
     def c0: Int = doprim.consts.head.toInt
     def c1: Int = doprim.consts(1).toInt

     def checkArgumentLegality(e: Expression) = e match {
       case _: UIntLiteral | _: SIntLiteral | _: WRef | _: WSubField =>
       case _ => throw EmitterException(s"Can't emit ${e.getClass.getName} as PrimOp argument")
     }
     doprim.args foreach checkArgumentLegality
     doprim.op match {
       case Add => Seq(cast_if(a0), " + ", cast_if(a1))
       case Addw => Seq(cast_if(a0), " + ", cast_if(a1))
       case Sub => Seq(cast_if(a0), " - ", cast_if(a1))
       case Subw => Seq(cast_if(a0), " - ", cast_if(a1))
       case Mul => Seq(cast_if(a0), " * ", cast_if(a1))
       case Div => Seq(cast_if(a0), " / ", cast_if(a1))
       case Rem => Seq(cast_if(a0), " % ", cast_if(a1))
       case Lt => Seq(cast_if(a0), " < ", cast_if(a1))
       case Leq => Seq(cast_if(a0), " <= ", cast_if(a1))
       case Gt => Seq(cast_if(a0), " > ", cast_if(a1))
       case Geq => Seq(cast_if(a0), " >= ", cast_if(a1))
       case Eq => Seq(cast_if(a0), " == ", cast_if(a1))
       case Neq => Seq(cast_if(a0), " != ", cast_if(a1))
       case Pad =>
         val w = bitWidth(a0.tpe)
         val diff = c0 - w
         if (w == BigInt(0)) Seq(a0)
         else doprim.tpe match {
           // Either sign extend or zero extend.
           // If width == BigInt(1), don't extract bit
           case (_: SIntType) if w == BigInt(1) => Seq("{", c0, "{", a0, "}}")
           case (_: SIntType) => Seq("{{", diff, "{", a0, "[", w - 1, "]}},", a0, "}")
           case (_) => Seq("{{", diff, "'d0}, ", a0, "}")
         }
       case AsUInt => Seq("$unsigned(", a0, ")")
       case AsSInt => Seq("$signed(", a0, ")")
       case AsClock => Seq("$unsigned(", a0, ")")
       case Dshlw => Seq(cast(a0), " << ", a1)
       case Dshl => Seq(cast(a0), " << ", a1)
       case Dshr => doprim.tpe match {
         case (_: SIntType) => Seq(cast(a0)," >>> ", a1)
         case (_) => Seq(cast(a0), " >> ", a1)
       }
       case Shlw => Seq(cast(a0), " << ", c0)
       case Shl => Seq(cast(a0), " << ", c0)
       case Shr if c0 >= bitWidth(a0.tpe) =>
         error("Verilog emitter does not support SHIFT_RIGHT >= arg width")
       case Shr => Seq(a0,"[", bitWidth(a0.tpe) - 1, ":", c0, "]")
       case Neg => Seq("-{", cast(a0), "}")
       case Cvt => a0.tpe match {
         case (_: UIntType) => Seq("{1'b0,", cast(a0), "}")
         case (_: SIntType) => Seq(cast(a0))
       }
       case Not => Seq("~ ", a0)
       case And => Seq(cast_as(a0), " & ", cast_as(a1))
       case Or => Seq(cast_as(a0), " | ", cast_as(a1))
       case Xor => Seq(cast_as(a0), " ^ ", cast_as(a1))
       case Andr => Seq("&", cast(a0))
       case Orr => Seq("|", cast(a0))
       case Xorr => Seq("^", cast(a0))
       case Cat => Seq("{", cast(a0), ",", cast(a1), "}")
       // If selecting zeroth bit and single-bit wire, just emit the wire
       case Bits if c0 == 0 && c1 == 0 && bitWidth(a0.tpe) == BigInt(1) => Seq(a0)
       case Bits if c0 == c1 => Seq(a0, "[", c0, "]")
       case Bits => Seq(a0, "[", c0, ":", c1, "]")
       case Head =>
         val w = bitWidth(a0.tpe)
         val high = w - 1
         val low = w - c0
         Seq(a0, "[", high, ":", low, "]")
       case Tail =>
         val w = bitWidth(a0.tpe)
         val low = w - c0 - 1
         Seq(a0, "[", low, ":", 0, "]")
     }
   }
   
    def emit_verilog(m: Module, moduleMap: Map[String, DefModule])(implicit w: Writer): DefModule = {
      val netlist = mutable.LinkedHashMap[WrappedExpression, Expression]()
      val addrRegs = mutable.HashSet[WrappedExpression]()
      val namespace = Namespace(m)
      def build_netlist(s: Statement): Statement = s map build_netlist match {
        case sx: Connect =>
          netlist(sx.loc) = sx.expr
          (kind(sx.loc), kind(sx.expr)) match {
            case (MemKind, RegKind) => addrRegs += sx.expr
            case _ =>
          }
          sx
        case sx: IsInvalid =>
          netlist(sx.expr) = wref(namespace.newTemp, sx.expr.tpe)
          sx
        case sx: DefNode =>
          val e = WRef(sx.name, sx.value.tpe, NodeKind, MALE)
          netlist(e) = sx.value
          sx
        case sx => sx
      }
   
      val portdefs = ArrayBuffer[Seq[Any]]()
      val declares = ArrayBuffer[Seq[Any]]()
      val instdeclares = ArrayBuffer[Seq[Any]]()
      val assigns = ArrayBuffer[Seq[Any]]()
      val attachSynAssigns = ArrayBuffer.empty[Seq[Any]]
      val attachAliases = ArrayBuffer.empty[Seq[Any]]
      val at_clock = mutable.LinkedHashMap[Expression,ArrayBuffer[Seq[Any]]]()
      val initials = ArrayBuffer[Seq[Any]]()
      val simulates = ArrayBuffer[Seq[Any]]()
      def declare(b: String, n: String, t: Type) = t match {
        case tx: VectorType =>
          declares += Seq(b, " ", tx.tpe, " ", n, " [0:", tx.size - 1, "];")
        case tx =>
          declares += Seq(b, " ", tx, " ", n,";")
      }
      def assign(e: Expression, value: Expression) {
        assigns += Seq("assign ", e, " = ", value, ";")
      }

      // In simulation, assign garbage under a predicate
      def garbageAssign(e: Expression, syn: Expression, garbageCond: Expression) = {
        assigns += Seq("`ifndef RANDOMIZE_GARBAGE_ASSIGN")
        assigns += Seq("assign ", e, " = ", syn, ";")
        assigns += Seq("`else")
        assigns += Seq("assign ", e, " = ", garbageCond, " ? ", rand_string(syn.tpe), " : ", syn, ";")
        assigns += Seq("`endif")
      }
      def invalidAssign(e: Expression) = {
        assigns += Seq("`ifdef RANDOMIZE_INVALID_ASSIGN")
        assigns += Seq("assign ", e, " = ", rand_string(e.tpe), ";")
        assigns += Seq("`endif")
      }
      def update_and_reset(r: Expression, clk: Expression, reset: Expression, init: Expression) = {
        // We want to flatten Mux trees for reg updates into if-trees for
        // improved QoR for conditional updates.  However, unbounded recursion
        // would take exponential time, so don't redundantly flatten the same
        // Mux more than a bounded number of times, preserving linear runtime.
        // The threshold is empirical but ample.
        val flattenThreshold = 4
        val numTimesFlattened = collection.mutable.HashMap[Mux, Int]()
        def canFlatten(m: Mux) = {
          val n = numTimesFlattened.getOrElse(m, 0)
          numTimesFlattened(m) = n + 1
          n < flattenThreshold
        }

        def addUpdate(e: Expression, tabs: String): Seq[Seq[Any]] = {
          if (weq(e, r)) Nil else netlist getOrElse (e, e) match {
            case m: Mux if canFlatten(m) =>
              val ifStatement = Seq(tabs, "if (", m.cond, ") begin")
              val trueCase =
                // Don't generate mux trees for mem addr pipes
                if (addrRegs(r)) Seq(Seq(tabs + tab, r, " <= ", m.tval, ";"))
                else addUpdate(m.tval, tabs + tab)
              val elseStatement = Seq(tabs, "end else begin")
              val ifNotStatement = Seq(tabs, "if (!(", m.cond, ")) begin")
              val falseCase = addUpdate(m.fval, tabs + tab)
              val endStatement = Seq(tabs, "end")

              ((trueCase.nonEmpty, falseCase.nonEmpty): @ unchecked) match {
                case (true, true) =>
                  ifStatement +: trueCase ++: elseStatement +: falseCase :+ endStatement
                case (true, false) =>
                  ifStatement +: trueCase :+ endStatement
                case (false, true) =>
                  ifNotStatement +: falseCase :+ endStatement
              }
            case _ => Seq(Seq(tabs, r, " <= ", e, ";"))
          }
        }

        at_clock.getOrElseUpdate(clk, ArrayBuffer[Seq[Any]]()) ++= {
          val tv = init
          val fv = netlist(r)
          if (weq(tv, r))
            addUpdate(fv, "")
          else
            addUpdate(Mux(reset, tv, fv, mux_type_and_widths(tv, fv)), "")
        }
      }

      def update(e: Expression, value: Expression, clk: Expression, en: Expression) {
         if (!at_clock.contains(clk)) at_clock(clk) = ArrayBuffer[Seq[Any]]()
         if (weq(en,one)) at_clock(clk) += Seq(e," <= ",value,";")
         else {
            at_clock(clk) += Seq("if(",en,") begin")
            at_clock(clk) += Seq(tab,e," <= ",value,";")
            at_clock(clk) += Seq("end")
         }
      }

      // Declares an intermediate wire to hold a large enough random number.
      // Then, return the correct number of bits selected from the random value
      def rand_string(t: Type) : Seq[Any] = {
         val nx = namespace.newTemp
         val rand = VRandom(bitWidth(t))
         val tx = SIntType(IntWidth(rand.realWidth))
         declare("reg",nx, tx)
         initials += Seq(wref(nx, tx), " = ", VRandom(bitWidth(t)), ";")
         Seq(nx, "[", bitWidth(t) - 1, ":0]")
      }

      def initialize(e: Expression) = {
        initials += Seq("`ifdef RANDOMIZE_REG_INIT")
        initials += Seq(e, " = ", rand_string(e.tpe), ";")
        initials += Seq("`endif")
      }

      def initialize_mem(s: DefMemory) {
        val index = wref("initvar", s.dataType)
        val rstring = rand_string(s.dataType)
        initials += Seq("`ifdef RANDOMIZE_MEM_INIT")
        initials += Seq("for (initvar = 0; initvar < ", s.depth, "; initvar = initvar+1)")
        initials += Seq(tab, WSubAccess(wref(s.name, s.dataType), index, s.dataType, FEMALE),
                             " = ", rstring,";")
        initials += Seq("`endif")
      }

      def simulate(clk: Expression, en: Expression, s: Seq[Any], cond: Option[String]) {
        if (!at_clock.contains(clk)) at_clock(clk) = ArrayBuffer[Seq[Any]]()
        at_clock(clk) += Seq("`ifndef SYNTHESIS")
        if (cond.nonEmpty) {
          at_clock(clk) += Seq(s"`ifdef ${cond.get}")
          at_clock(clk) += Seq(tab, s"if (`${cond.get}) begin")
          at_clock(clk) += Seq("`endif")
        }
        at_clock(clk) += Seq(tab,tab,"if (",en,") begin")
        at_clock(clk) += Seq(tab,tab,tab,s)
        at_clock(clk) += Seq(tab,tab,"end")
        if (cond.nonEmpty) {
          at_clock(clk) += Seq(s"`ifdef ${cond.get}")
          at_clock(clk) += Seq(tab,"end")
          at_clock(clk) += Seq("`endif")
        }
        at_clock(clk) += Seq("`endif")
      }

      def stop(ret: Int): Seq[Any] = Seq(if (ret == 0) "$finish;" else "$fatal;")

      def printf(str: StringLit, args: Seq[Expression]): Seq[Any] = {
        val q = '"'.toString
	val strx = s"""$q${VerilogStringLitHandler escape str}$q""" +:
                  (args flatMap (Seq("," , _)))
        Seq("$fwrite(32'h80000002,", strx, ");")
      }

      // Turn ports into Seq[String] and add to portdefs
      def build_ports(): Unit = {
        def padToMax(strs: Seq[String]): Seq[String] = {
          val len = if (strs.nonEmpty) strs.map(_.length).max else 0
          strs map (_.padTo(len, ' '))
        }
        // Turn directions into strings (and AnalogType into inout)
        val dirs = m.ports map { case Port(_, name, dir, tpe) =>
          (dir, tpe) match {
            case (_, AnalogType(_)) => "inout " // padded to length of output
            case (Input, _) => "input "
            case (Output, _) =>
              // Assign to the Port
              val ex = WRef(name, tpe, PortKind, FEMALE)
              assign(ex, netlist(ex))
              "output"
          }
        }
        // Turn types into strings, all ports must be GroundTypes
        val tpes = m.ports map {
          case Port(_,_,_, tpe: GroundType) => stringify(tpe)
          case port: Port => error("Trying to emit non-GroundType Port $port")
        }

        // dirs are already padded
        portdefs ++= (dirs, padToMax(tpes), m.ports).zipped.map {
          case (dir, tpe, Port(_, name, _,_)) => Seq(dir, " " , tpe, " ", name)
        }
      }

      def build_streams(s: Statement): Statement = s map build_streams match {
        case sx: DefWire =>
          declare("wire",sx.name,sx.tpe)
          val e = wref(sx.name,sx.tpe)
          netlist get e match {
            case Some(n) => assign(e,n)
            case None =>
          }
          sx
        case sx: DefRegister =>
          declare("reg", sx.name, sx.tpe)
          val e = wref(sx.name, sx.tpe)
          update_and_reset(e, sx.clock, sx.reset, sx.init)
          initialize(e)
          sx
        case sx: IsInvalid =>
          val wref = netlist(sx.expr) match { case e: WRef => e }
          declare("reg", wref.name, sx.expr.tpe)
          initialize(wref)
          sx
        case sx: DefNode =>
          declare("wire", sx.name, sx.value.tpe)
          assign(WRef(sx.name, sx.value.tpe, NodeKind, MALE), sx.value)
          sx
        case sx: Stop =>
          val errorString = StringLit(s"${sx.ret}\n".getBytes)
          simulate(sx.clk, sx.en, stop(sx.ret), Some("STOP_COND"))
          sx
        case sx: Print =>
          simulate(sx.clk, sx.en, printf(sx.string, sx.args), Some("PRINTF_COND"))
          sx
        // If we are emitting an Attach, it must not have been removable in VerilogPrep
        case sx: Attach =>
          // For Synthesis
          // Note that this is quadratic in the number of things attached
          for (set <- sx.exprs.toSet.subsets(2)) {
            val (a, b) = set.toSeq match { case Seq(x, y) => (x, y) }
            // Synthesizable ones as well
            attachSynAssigns += Seq("assign ", a, " = ", b, ";")
            attachSynAssigns += Seq("assign ", b, " = ", a, ";")
          }
          // alias implementation for everything else
          attachAliases += Seq("alias ", sx.exprs.flatMap(e => Seq(e, " = ")).init, ";")
          sx
        case sx: WDefInstanceConnector =>
          val (module, params) = moduleMap(sx.module) match {
            case ExtModule(_, _, _, extname, params) => (extname, params)
            case Module(_, name, _, _) => (name, Seq.empty)
          }
          val ps = if (params.nonEmpty) params map stringify mkString ("#(", ", ", ") ") else ""
          instdeclares += Seq(module, " ", ps, sx.name ," (")
          for (((port, ref), i) <- sx.portCons.zipWithIndex) {
            val line = Seq(tab, ".", remove_root(port), "(", ref, ")")
            if (i != sx.portCons.size - 1) instdeclares += Seq(line, ",")
            else instdeclares += line
          }
          instdeclares += Seq(");")
          sx
        case sx: DefMemory =>
          val fullSize = sx.depth * (sx.dataType match { case GroundType(IntWidth(width)) => width })
          val decl = if (fullSize > (1 << 29)) "reg /* sparse */" else "reg"
          declare(decl, sx.name, VectorType(sx.dataType, sx.depth))
          initialize_mem(sx)
          if (sx.readLatency != 0 || sx.writeLatency != 1)
            throw EmitterException("All memories should be transformed into " +
              "blackboxes or combinational by previous passses")
          for (r <- sx.readers) {
            val data = memPortField(sx, r, "data")
            val addr = memPortField(sx, r, "addr")
            val en = memPortField(sx, r, "en")
            // Ports should share an always@posedge, so can't have intermediary wire
            val clk = netlist(memPortField(sx, r, "clk"))

            declare("wire", LowerTypes.loweredName(data), data.tpe)
            declare("wire", LowerTypes.loweredName(addr), addr.tpe)
            // declare("wire", LowerTypes.loweredName(en), en.tpe)

            //; Read port
            assign(addr, netlist(addr)) //;Connects value to m.r.addr
            // assign(en, netlist(en))     //;Connects value to m.r.en
            val mem = WRef(sx.name, memType(sx), MemKind, UNKNOWNGENDER)
            val memPort = WSubAccess(mem, addr, sx.dataType, UNKNOWNGENDER)
            val depthValue = UIntLiteral(sx.depth, IntWidth(BigInt(sx.depth).bitLength))
            val garbageGuard = DoPrim(Geq, Seq(addr, depthValue), Seq(), UnknownType)

            if ((sx.depth & (sx.depth - 1)) == 0)
              assign(data, memPort)
            else
              garbageAssign(data, memPort, garbageGuard)
          }
 
          for (w <- sx.writers) {
            val data = memPortField(sx, w, "data")
            val addr = memPortField(sx, w, "addr")
            val mask = memPortField(sx, w, "mask")
            val en = memPortField(sx, w, "en")
            //Ports should share an always@posedge, so can't have intermediary wire
            val clk = netlist(memPortField(sx, w, "clk"))

            declare("wire", LowerTypes.loweredName(data), data.tpe)
            declare("wire", LowerTypes.loweredName(addr), addr.tpe)
            declare("wire", LowerTypes.loweredName(mask), mask.tpe)
            declare("wire", LowerTypes.loweredName(en), en.tpe)

            //; Write port
            assign(data, netlist(data))
            assign(addr, netlist(addr))
            assign(mask, netlist(mask))
            assign(en, netlist(en))

            val mem = WRef(sx.name, memType(sx), MemKind, UNKNOWNGENDER)
            val memPort = WSubAccess(mem, addr, sx.dataType, UNKNOWNGENDER)
            update(memPort, data, clk, AND(en, mask))
          }

          if (sx.readwriters.nonEmpty)
            throw EmitterException("All readwrite ports should be transformed into " +
              "read & write ports by previous passes")
          sx
        case sx => sx
      }
   
      def emit_streams() {
        emit(Seq("module ", m.name, "("))
        for ((x, i) <- portdefs.zipWithIndex) {
          if (i != portdefs.size - 1)
            emit(Seq(tab, x, ","))
          else
            emit(Seq(tab, x))
        }
        emit(Seq(");"))

        if (declares.isEmpty && assigns.isEmpty) emit(Seq(tab, "initial begin end"))
        for (x <- declares) emit(Seq(tab, x))
        for (x <- instdeclares) emit(Seq(tab, x))
        for (x <- assigns) emit(Seq(tab, x))
        if (attachAliases.nonEmpty) {
          emit(Seq("`ifdef SYNTHESIS"))
          for (x <- attachSynAssigns) emit(Seq(tab, x))
          emit(Seq("`elseif verilator"))
          emit(Seq(tab, "`error \"Verilator does not support alias and thus cannot arbirarily connect bidirectional wires and ports\""))
          emit(Seq("`else"))
          for (x <- attachAliases) emit(Seq(tab, x))
          emit(Seq("`endif"))
        }
        if (initials.nonEmpty) {
          emit(Seq("`ifdef RANDOMIZE"))
          emit(Seq("  integer initvar;"))
          emit(Seq("  initial begin"))
          // This enables test benches to set the random values at time 0.001,
          //  then start the simulation later
          // Verilator does not support delay statements, so they are omitted.
          emit(Seq("    `ifndef verilator"))
          emit(Seq("      #0.002 begin end"))
          emit(Seq("    `endif"))
          for (x <- initials) emit(Seq(tab, x))
          emit(Seq("  end"))
          emit(Seq("`endif"))
        }
 
        for (clk_stream <- at_clock if clk_stream._2.nonEmpty) {
          emit(Seq(tab, "always @(posedge ", clk_stream._1, ") begin"))
          for (x <- clk_stream._2) emit(Seq(tab, tab, x))
          emit(Seq(tab, "end"))
        }
        emit(Seq("endmodule"))
      }

      build_netlist(m.body)
      build_ports()
      build_streams(m.body)
      emit_streams()
      m
   }

  /** Preamble for every emitted Verilog file */
  def preamble: String =
    """|`ifdef RANDOMIZE_GARBAGE_ASSIGN
       |`define RANDOMIZE
       |`endif
       |`ifdef RANDOMIZE_INVALID_ASSIGN
       |`define RANDOMIZE
       |`endif
       |`ifdef RANDOMIZE_REG_INIT
       |`define RANDOMIZE
       |`endif
       |`ifdef RANDOMIZE_MEM_INIT
       |`define RANDOMIZE
       |`endif
       |
       |""".stripMargin

  def transforms = Seq(
    passes.VerilogModulusCleanup,
    passes.VerilogWrap,
    passes.VerilogRename,
    passes.VerilogPrep)

  def emit(state: CircuitState, writer: Writer): Unit = {
<<<<<<< HEAD
    val circuit = runTransform(state).circuit
    emit_preamble(writer)
    val moduleMap = (circuit.modules map (m => m.name -> m)).toMap
    circuit.modules foreach {
      case (m: Module) => emit_verilog(m, moduleMap)(writer)
      case (m: ExtModule) =>
=======
    writer.write(preamble)

    val circuit = runPasses(state.circuit)
    val moduleMap = circuit.modules.map(m => m.name -> m).toMap
    circuit.modules.foreach {
      case m: Module => emit_verilog(m, moduleMap)(writer)
      case _: ExtModule => // do nothing
    }
  }

  def execute(state: CircuitState): CircuitState = {
    val newAnnos = getMyAnnotations(state).flatMap {
      case EmitCircuitAnnotation() =>
        val writer = new java.io.StringWriter
        emit(state, writer)
        Seq(EmittedVerilogCircuitAnnotation(EmittedVerilogCircuit(state.circuit.main, writer.toString)))

      case EmitAllModulesAnnotation() =>
        val circuit = runPasses(state.circuit)
        val moduleMap = circuit.modules.map(m => m.name -> m).toMap

        circuit.modules flatMap {
          case module: Module =>
            val writer = new java.io.StringWriter
            writer.write(preamble)
            emit_verilog(module, moduleMap)(writer)
            Some(EmittedVerilogModuleAnnotation(EmittedVerilogModule(module.name, writer.toString)))
          case _: ExtModule => None
        }
      case _ => Seq()
>>>>>>> 132d7baa
    }
    val annos = newAnnos ++ (state.annotations match {
      case None => Seq.empty
      case Some(a) => a.annotations
    })
    state.copy(annotations = Some(AnnotationMap(annos)))
  }
}<|MERGE_RESOLUTION|>--- conflicted
+++ resolved
@@ -139,7 +139,7 @@
     }
   }
 
-  def execute(state: CircuitState): CircuitState = {
+  override def execute(state: CircuitState): CircuitState = {
     val newAnnos = getMyAnnotations(state).flatMap {
       case EmitCircuitAnnotation() =>
         Seq(EmittedFirrtlCircuitAnnotation.apply(
@@ -161,8 +161,8 @@
 
 // ***** Start actual Emitters *****
 class HighFirrtlEmitter extends FirrtlEmitter(HighForm)
-class MiddleFirrtlEmitter extends FirrtlEmitter(HighForm)
-class LowFirrtlEmitter extends FirrtlEmitter(HighForm)
+class MiddleFirrtlEmitter extends FirrtlEmitter(MidForm)
+class LowFirrtlEmitter extends FirrtlEmitter(LowForm)
 
 case class VRandom(width: BigInt) extends Expression {
   def tpe = UIntType(IntWidth(width))
@@ -174,16 +174,9 @@
   def mapWidth(f: Width => Width): Expression = this
 }
 
-<<<<<<< HEAD
 class VerilogEmitter extends SeqTransform with Emitter {
   def inputForm = LowForm
   def outputForm = LowForm
-=======
-class VerilogEmitter extends Transform with PassBased with Emitter {
-  def inputForm = LowForm
-  def outputForm = LowForm
-
->>>>>>> 132d7baa
   val tab = "  "
   def AND(e1: WrappedExpression, e2: WrappedExpression): Expression = {
     if (e1 == e2) e1.e1
@@ -754,17 +747,9 @@
     passes.VerilogPrep)
 
   def emit(state: CircuitState, writer: Writer): Unit = {
-<<<<<<< HEAD
-    val circuit = runTransform(state).circuit
-    emit_preamble(writer)
-    val moduleMap = (circuit.modules map (m => m.name -> m)).toMap
-    circuit.modules foreach {
-      case (m: Module) => emit_verilog(m, moduleMap)(writer)
-      case (m: ExtModule) =>
-=======
     writer.write(preamble)
 
-    val circuit = runPasses(state.circuit)
+    val circuit = (transforms.foldLeft(state) { (in, xform) => xform.runTransform(in) }).circuit
     val moduleMap = circuit.modules.map(m => m.name -> m).toMap
     circuit.modules.foreach {
       case m: Module => emit_verilog(m, moduleMap)(writer)
@@ -772,7 +757,7 @@
     }
   }
 
-  def execute(state: CircuitState): CircuitState = {
+  override def execute(state: CircuitState): CircuitState = {
     val newAnnos = getMyAnnotations(state).flatMap {
       case EmitCircuitAnnotation() =>
         val writer = new java.io.StringWriter
@@ -780,7 +765,7 @@
         Seq(EmittedVerilogCircuitAnnotation(EmittedVerilogCircuit(state.circuit.main, writer.toString)))
 
       case EmitAllModulesAnnotation() =>
-        val circuit = runPasses(state.circuit)
+        val circuit = (transforms.foldLeft(state) { (in, xform) => xform.runTransform(in) }).circuit
         val moduleMap = circuit.modules.map(m => m.name -> m).toMap
 
         circuit.modules flatMap {
@@ -792,7 +777,6 @@
           case _: ExtModule => None
         }
       case _ => Seq()
->>>>>>> 132d7baa
     }
     val annos = newAnnos ++ (state.annotations match {
       case None => Seq.empty
