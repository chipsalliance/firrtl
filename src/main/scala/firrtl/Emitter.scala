--- conflicted
+++ resolved
@@ -407,29 +407,6 @@
       }
     }
 
-<<<<<<< HEAD
-      val portdefs = ArrayBuffer[Seq[Any]]()
-      val declares = ArrayBuffer[Seq[Any]]()
-      val instdeclares = ArrayBuffer[Seq[Any]]()
-      val assigns = ArrayBuffer[Seq[Any]]()
-      val attachSynAssigns = ArrayBuffer.empty[Seq[Any]]
-      val attachAliases = ArrayBuffer.empty[Seq[Any]]
-      val at_clock = mutable.LinkedHashMap[Expression,ArrayBuffer[Seq[Any]]]()
-      val initials = ArrayBuffer[Seq[Any]]()
-      val simulates = ArrayBuffer[Seq[Any]]()
-      def declareVectorType(b: String, n: String, tpe: Type, size: BigInt, info: Info) = {
-        declares += Seq(b, " ", tpe, " ", n, " [0:", size - 1, "];", info)
-      }
-      def declare(b: String, n: String, t: Type, info: Info) = t match {
-        case tx: VectorType =>
-          declareVectorType(b, n, tx.tpe, tx.size, info)
-        case tx =>
-          declares += Seq(b, " ", tx, " ", n,";",info)
-      }
-      def assign(e: Expression, value: Expression, info: Info) {
-        assigns += Seq("assign ", e, " = ", value, ";", info)
-      }
-=======
     val portdefs = ArrayBuffer[Seq[Any]]()
     val declares = ArrayBuffer[Seq[Any]]()
     val instdeclares = ArrayBuffer[Seq[Any]]()
@@ -455,13 +432,16 @@
     val asyncInitials = ArrayBuffer[Seq[Any]]()
     val simulates = ArrayBuffer[Seq[Any]]()
 
+    def declareVectorType(b: String, n: String, tpe: Type, size: BigInt, info: Info) = {
+      declares += Seq(b, " ", tpe, " ", n, " [0:", size - 1, "];", info)
+    }
+
     def declare(b: String, n: String, t: Type, info: Info) = t match {
       case tx: VectorType =>
-        declares += Seq(b, " ", tx.tpe, " ", n, " [0:", tx.size - 1, "];", info)
+        declareVectorType(b, n, tx.tpe, tx.size, info)
       case tx =>
-        declares += Seq(b, " ", tx, " ", n, ";", info)
-    }
->>>>>>> bf66997b
+        declares += Seq(b, " ", tx, " ", n,";",info)
+    }
 
     def assign(e: Expression, value: Expression, info: Info) {
       assigns += Seq("assign ", e, " = ", value, ";", info)
