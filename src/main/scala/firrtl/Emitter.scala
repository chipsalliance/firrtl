// See LICENSE for license details.

package firrtl

import com.typesafe.scalalogging.LazyLogging
import java.nio.file.{Paths, Files}
import java.io.{Reader, Writer}

import scala.collection.mutable
import scala.sys.process._
import scala.io.Source

import firrtl.ir._
import firrtl.passes._
import firrtl.transforms.{DeadCodeElimination, FlattenRegUpdate}
import firrtl.annotations._
import firrtl.Mappers._
import firrtl.PrimOps._
import firrtl.WrappedExpression._
import Utils._
import MemPortUtils.{memPortField, memType}
// Datastructures
import scala.collection.mutable.{ArrayBuffer, LinkedHashMap, HashSet}

case class EmitterException(message: String) extends PassException(message)

// ***** Annotations for telling the Emitters what to emit *****
sealed trait EmitAnnotation extends NoTargetAnnotation {
  val emitter: Class[_ <: Emitter]
}
case class EmitCircuitAnnotation(emitter: Class[_ <: Emitter]) extends EmitAnnotation
case class EmitAllModulesAnnotation(emitter: Class[_ <: Emitter]) extends EmitAnnotation

// ***** Annotations for results of emission *****
sealed abstract class EmittedComponent {
  def name: String
  def value: String
}
sealed abstract class EmittedCircuit extends EmittedComponent
final case class EmittedFirrtlCircuit(name: String, value: String) extends EmittedCircuit
final case class EmittedVerilogCircuit(name: String, value: String) extends EmittedCircuit
sealed abstract class EmittedModule extends EmittedComponent
final case class EmittedFirrtlModule(name: String, value: String) extends EmittedModule
final case class EmittedVerilogModule(name: String, value: String) extends EmittedModule

/** Traits for Annotations containing emitted components */
sealed trait EmittedAnnotation[T <: EmittedComponent] extends NoTargetAnnotation {
  val value: T
}
sealed trait EmittedCircuitAnnotation[T <: EmittedCircuit] extends EmittedAnnotation[T]
sealed trait EmittedModuleAnnotation[T <: EmittedModule] extends EmittedAnnotation[T]

case class EmittedFirrtlCircuitAnnotation(value: EmittedFirrtlCircuit)
  extends EmittedCircuitAnnotation[EmittedFirrtlCircuit]
case class EmittedVerilogCircuitAnnotation(value: EmittedVerilogCircuit)
  extends EmittedCircuitAnnotation[EmittedVerilogCircuit]

case class EmittedFirrtlModuleAnnotation(value: EmittedFirrtlModule)
  extends EmittedModuleAnnotation[EmittedFirrtlModule]
case class EmittedVerilogModuleAnnotation(value: EmittedVerilogModule)
  extends EmittedModuleAnnotation[EmittedVerilogModule]

sealed abstract class FirrtlEmitter(form: CircuitForm) extends Transform with Emitter {
  def inputForm = form
  def outputForm = form

  private def emitAllModules(circuit: Circuit): Seq[EmittedFirrtlModule] = {
    // For a given module, returns a Seq of all modules instantited inside of it
    def collectInstantiatedModules(mod: Module, map: Map[String, DefModule]): Seq[DefModule] = {
      // Use list instead of set to maintain order
      val modules = mutable.ArrayBuffer.empty[DefModule]
      def onStmt(stmt: Statement): Statement = stmt match {
        case DefInstance(_, _, name) =>
          modules += map(name)
          stmt
        case WDefInstance(_, _, name, _) =>
          modules += map(name)
          stmt
        case _: WDefInstanceConnector => throwInternalError(Some(s"unrecognized statement: $stmt"))
        case other => other map onStmt
      }
      onStmt(mod.body)
      modules.distinct
    }
    val modMap = circuit.modules.map(m => m.name -> m).toMap
    // Turn each module into it's own circuit with it as the top and all instantied modules as ExtModules
    circuit.modules collect { case m: Module =>
      val instModules = collectInstantiatedModules(m, modMap)
      val extModules = instModules map {
        case Module(info, name, ports, _) => ExtModule(info, name, ports, name, Seq.empty)
        case ext: ExtModule => ext
      }
      val newCircuit = Circuit(m.info, extModules :+ m, m.name)
      EmittedFirrtlModule(m.name, newCircuit.serialize)
    }
  }

  override def execute(state: CircuitState): CircuitState = {
    val newAnnos = state.annotations.flatMap {
      case EmitCircuitAnnotation(_) =>
        Seq(EmittedFirrtlCircuitAnnotation.apply(
              EmittedFirrtlCircuit(state.circuit.main, state.circuit.serialize)))
      case EmitAllModulesAnnotation(_) =>
        emitAllModules(state.circuit) map (EmittedFirrtlModuleAnnotation(_))
      case _ => Seq()
    }
    state.copy(annotations = newAnnos ++ state.annotations)
  }

  // Old style, deprecated
  def emit(state: CircuitState, writer: Writer): Unit = writer.write(state.circuit.serialize)
}

// ***** Start actual Emitters *****
class HighFirrtlEmitter extends FirrtlEmitter(HighForm)
class MiddleFirrtlEmitter extends FirrtlEmitter(MidForm)
class LowFirrtlEmitter extends FirrtlEmitter(LowForm)

case class VRandom(width: BigInt) extends Expression {
  def tpe = UIntType(IntWidth(width))
  def nWords = (width + 31) / 32
  def realWidth = nWords * 32
  def serialize: String = "RANDOM"
  def mapExpr(f: Expression => Expression): Expression = this
  def mapType(f: Type => Type): Expression = this
  def mapWidth(f: Width => Width): Expression = this
}

class VerilogEmitter extends SeqTransform with Emitter {
  def inputForm = LowForm
  def outputForm = LowForm
  val tab = "  "
  def AND(e1: WrappedExpression, e2: WrappedExpression): Expression = {
    if (e1 == e2) e1.e1
    else if ((e1 == we(zero)) | (e2 == we(zero))) zero
    else if (e1 == we(one)) e2.e1
    else if (e2 == we(one)) e1.e1
    else DoPrim(And, Seq(e1.e1, e2.e1), Nil, UIntType(IntWidth(1)))
  }
  def wref(n: String, t: Type) = WRef(n, t, ExpKind, UNKNOWNGENDER)
  def remove_root(ex: Expression): Expression = ex match {
    case ex: WSubField => ex.expr match {
      case (e: WSubField) => remove_root(e)
      case (_: WRef) => WRef(ex.name, ex.tpe, InstanceKind, UNKNOWNGENDER)
    }
    case _ => throwInternalError(Some(s"shouldn't be here: remove_root($ex)"))
  }
  /** Turn Params into Verilog Strings */
  def stringify(param: Param): String = param match {
    case IntParam(name, value) => s".$name($value)"
    case DoubleParam(name, value) => s".$name($value)"
    case StringParam(name, value) => s".${name}(${value.verilogEscape})"
    case RawStringParam(name, value) => s".$name($value)"
  }
  def stringify(tpe: GroundType): String = tpe match {
    case (_: UIntType | _: SIntType | _: AnalogType) =>
      val wx = bitWidth(tpe) - 1
      if (wx > 0) s"[$wx:0]" else ""
    case ClockType => ""
    case _ => throwInternalError(Some(s"trying to write unsupported type in the Verilog Emitter: $tpe"))
  }
  def emit(x: Any)(implicit w: Writer) { emit(x, 0) }
  def emit(x: Any, top: Int)(implicit w: Writer) {
    def cast(e: Expression): Any = e.tpe match {
      case (t: UIntType) => e
      case (t: SIntType) => Seq("$signed(",e,")")
      case ClockType => e
      case AnalogType(_) => e
      case _ => throwInternalError(Some(s"unrecognized cast: $e"))
    }
    x match {
      case (e: DoPrim) => emit(op_stream(e), top + 1)
      case (e: Mux) => {
        if(e.tpe == ClockType) throw EmitterException("Cannot emit clock muxes directly")
        emit(Seq(e.cond," ? ",cast(e.tval)," : ",cast(e.fval)),top + 1)
      }
      case (e: ValidIf) => emit(Seq(cast(e.value)),top + 1)
      case (e: WRef) => w write e.serialize
      case (e: WSubField) => w write LowerTypes.loweredName(e)
      case (e: WSubAccess) => w write s"${LowerTypes.loweredName(e.expr)}[${LowerTypes.loweredName(e.index)}]"
      case (e: WSubIndex) => w write e.serialize
      case (e: Literal) => v_print(e)
      case (e: VRandom) => w write s"{${e.nWords}{$$random}}"
      case (t: GroundType) => w write stringify(t)
      case (t: VectorType) =>
        emit(t.tpe, top + 1)
        w write s"[${t.size - 1}:0]"
      case (s: String) => w write s
      case (i: Int) => w write i.toString
      case (i: Long) => w write i.toString
      case (i: BigInt) => w write i.toString
      case (i: Info) => i match {
        case NoInfo => // Do nothing
        case ix => w.write(s" //$ix")
      }
      case (s: Seq[Any]) =>
        s foreach (emit(_, top + 1))
        if (top == 0) w write "\n"
      case x => throwInternalError(Some(s"trying to emit unsupported operator: $x"))
    }
  }

   //;------------- PASS -----------------
   def v_print(e: Expression)(implicit w: Writer) = e match {
     case UIntLiteral(value, IntWidth(width)) =>
       w write s"$width'h${value.toString(16)}"
     case SIntLiteral(value, IntWidth(width)) =>
       val stringLiteral = value.toString(16)
       w write (stringLiteral.head match {
         case '-' => s"-$width'sh${stringLiteral.tail}"
         case _ => s"$width'sh${stringLiteral}"
       })
     case _ => throwInternalError(Some(s"attempt to print unrecognized expression: $e"))
   }

   def op_stream(doprim: DoPrim): Seq[Any] = {
     def cast_if(e: Expression): Any = {
       doprim.args find (_.tpe match {
         case (_: SIntType) => true
         case (_) => false
       }) match {
         case None => e
         case Some(_) => e.tpe match {
           case (_: SIntType) => Seq("$signed(", e, ")")
           case (_: UIntType) => Seq("$signed({1'b0,", e, "})")
           case _ => throwInternalError(Some(s"unrecognized type: $e"))
         }
       }
     }
     def cast(e: Expression): Any = doprim.tpe match {
       case (t: UIntType) => e
       case (t: SIntType) => Seq("$signed(",e,")")
       case _ => throwInternalError(Some(s"cast - unrecognized type: $e"))
     }
     def cast_as(e: Expression): Any = e.tpe match {
       case (t: UIntType) => e
       case (t: SIntType) => Seq("$signed(",e,")")
       case _ => throwInternalError(Some(s"cast_as - unrecognized type: $e"))
     }
     def a0: Expression = doprim.args.head
     def a1: Expression = doprim.args(1)
     def c0: Int = doprim.consts.head.toInt
     def c1: Int = doprim.consts(1).toInt

     def checkArgumentLegality(e: Expression) = e match {
       case _: UIntLiteral | _: SIntLiteral | _: WRef | _: WSubField =>
       case _ => throw EmitterException(s"Can't emit ${e.getClass.getName} as PrimOp argument")
     }
     doprim.args foreach checkArgumentLegality
     doprim.op match {
       case Add => Seq(cast_if(a0), " + ", cast_if(a1))
       case Addw => Seq(cast_if(a0), " + ", cast_if(a1))
       case Sub => Seq(cast_if(a0), " - ", cast_if(a1))
       case Subw => Seq(cast_if(a0), " - ", cast_if(a1))
       case Mul => Seq(cast_if(a0), " * ", cast_if(a1))
       case Div => Seq(cast_if(a0), " / ", cast_if(a1))
       case Rem => Seq(cast_if(a0), " % ", cast_if(a1))
       case Lt => Seq(cast_if(a0), " < ", cast_if(a1))
       case Leq => Seq(cast_if(a0), " <= ", cast_if(a1))
       case Gt => Seq(cast_if(a0), " > ", cast_if(a1))
       case Geq => Seq(cast_if(a0), " >= ", cast_if(a1))
       case Eq => Seq(cast_if(a0), " == ", cast_if(a1))
       case Neq => Seq(cast_if(a0), " != ", cast_if(a1))
       case Pad =>
         val w = bitWidth(a0.tpe)
         val diff = c0 - w
         if (w == BigInt(0)) Seq(a0)
         else doprim.tpe match {
           // Either sign extend or zero extend.
           // If width == BigInt(1), don't extract bit
           case (_: SIntType) if w == BigInt(1) => Seq("{", c0, "{", a0, "}}")
           case (_: SIntType) => Seq("{{", diff, "{", a0, "[", w - 1, "]}},", a0, "}")
           case (_) => Seq("{{", diff, "'d0}, ", a0, "}")
         }
       case AsUInt => Seq("$unsigned(", a0, ")")
       case AsSInt => Seq("$signed(", a0, ")")
       case AsClock => Seq(a0)
       case Dshlw => Seq(cast(a0), " << ", a1)
       case Dshl => Seq(cast(a0), " << ", a1)
       case Dshr => doprim.tpe match {
         case (_: SIntType) => Seq(cast(a0)," >>> ", a1)
         case (_) => Seq(cast(a0), " >> ", a1)
       }
       case Shlw => Seq(cast(a0), " << ", c0)
       case Shl => Seq(cast(a0), " << ", c0)
       case Shr if c0 >= bitWidth(a0.tpe) =>
         error("Verilog emitter does not support SHIFT_RIGHT >= arg width")
       case Shr => Seq(a0,"[", bitWidth(a0.tpe) - 1, ":", c0, "]")
       case Neg => Seq("-{", cast(a0), "}")
       case Cvt => a0.tpe match {
         case (_: UIntType) => Seq("{1'b0,", cast(a0), "}")
         case (_: SIntType) => Seq(cast(a0))
       }
       case Not => Seq("~ ", a0)
       case And => Seq(cast_as(a0), " & ", cast_as(a1))
       case Or => Seq(cast_as(a0), " | ", cast_as(a1))
       case Xor => Seq(cast_as(a0), " ^ ", cast_as(a1))
       case Andr => Seq("&", cast(a0))
       case Orr => Seq("|", cast(a0))
       case Xorr => Seq("^", cast(a0))
       case Cat => Seq("{", cast(a0), ",", cast(a1), "}")
       // If selecting zeroth bit and single-bit wire, just emit the wire
       case Bits if c0 == 0 && c1 == 0 && bitWidth(a0.tpe) == BigInt(1) => Seq(a0)
       case Bits if c0 == c1 => Seq(a0, "[", c0, "]")
       case Bits => Seq(a0, "[", c0, ":", c1, "]")
       case Head =>
         val w = bitWidth(a0.tpe)
         val high = w - 1
         val low = w - c0
         Seq(a0, "[", high, ":", low, "]")
       case Tail =>
         val w = bitWidth(a0.tpe)
         val low = w - c0 - 1
         Seq(a0, "[", low, ":", 0, "]")
     }
   }

    def emit_verilog(m: Module, moduleMap: Map[String, DefModule])(implicit w: Writer): DefModule = {
      val netlist = mutable.LinkedHashMap[WrappedExpression, Expression]()
      val namespace = Namespace(m)
      namespace.newName("_RAND") // Start rand names at _RAND_0
      def build_netlist(s: Statement): Statement = s map build_netlist match {
        case sx: Connect =>
          netlist(sx.loc) = sx.expr
          sx
        case sx: IsInvalid => error("Should have removed these!")
        case sx: DefNode =>
          val e = WRef(sx.name, sx.value.tpe, NodeKind, MALE)
          netlist(e) = sx.value
          sx
        case sx => sx
      }

      val portdefs = ArrayBuffer[Seq[Any]]()
      val declares = ArrayBuffer[Seq[Any]]()
      val instdeclares = ArrayBuffer[Seq[Any]]()
      val assigns = ArrayBuffer[Seq[Any]]()
      val attachSynAssigns = ArrayBuffer.empty[Seq[Any]]
      val attachAliases = ArrayBuffer.empty[Seq[Any]]
      val at_clock = mutable.LinkedHashMap[Expression,ArrayBuffer[Seq[Any]]]()
      val initials = ArrayBuffer[Seq[Any]]()
      val simulates = ArrayBuffer[Seq[Any]]()
      def declare(b: String, n: String, t: Type, info: Info) = t match {
        case tx: VectorType =>
          declares += Seq(b, " ", tx.tpe, " ", n, " [0:", tx.size - 1, "];",info)
        case tx =>
          declares += Seq(b, " ", tx, " ", n,";",info)
      }
      def assign(e: Expression, value: Expression, info: Info) {
        assigns += Seq("assign ", e, " = ", value, ";", info)
      }

      // In simulation, assign garbage under a predicate
      def garbageAssign(e: Expression, syn: Expression, garbageCond: Expression, info: Info) = {
        assigns += Seq("`ifndef RANDOMIZE_GARBAGE_ASSIGN")
        assigns += Seq("assign ", e, " = ", syn, ";", info)
        assigns += Seq("`else")
        assigns += Seq("assign ", e, " = ", garbageCond, " ? ", rand_string(syn.tpe), " : ", syn,
                       ";", info)
        assigns += Seq("`endif // RANDOMIZE_GARBAGE_ASSIGN")
      }
      def invalidAssign(e: Expression) = {
        assigns += Seq("`ifdef RANDOMIZE_INVALID_ASSIGN")
        assigns += Seq("assign ", e, " = ", rand_string(e.tpe), ";")
        assigns += Seq("`endif // RANDOMIZE_INVALID_ASSIGN")
      }
<<<<<<< HEAD
      def regUpdate(r: Expression, clk: Expression) = {
        def addUpdate(expr: Expression, tabs: String): Seq[Seq[Any]] = {
          if (weq(expr, r)) Nil // Don't bother emitting connection of register to itself
          else expr match {
            case m: Mux =>
              def ifStatement = Seq(tabs, "if (", m.cond, ") begin")
              val trueCase = addUpdate(m.tval, tabs + tab)
              val elseStatement = Seq(tabs, "end else begin")
              def ifNotStatement = Seq(tabs, "if (!(", m.cond, ")) begin")
              val falseCase = addUpdate(m.fval, tabs + tab)
              val endStatement = Seq(tabs, "end")

              ((trueCase.nonEmpty, falseCase.nonEmpty): @ unchecked) match {
                case (true, true) =>
                  ifStatement +: trueCase ++: elseStatement +: falseCase :+ endStatement
                case (true, false) =>
                  ifStatement +: trueCase :+ endStatement
                case (false, true) =>
                  ifNotStatement +: falseCase :+ endStatement
              }
            case e => Seq(Seq(tabs, r, " <= ", e, ";"))
=======
      def update_and_reset(r: Expression, clk: Expression, reset: Expression, init: Expression) = {
        // We want to flatten Mux trees for reg updates into if-trees for
        // improved QoR for conditional updates.  However, unbounded recursion
        // would take exponential time, so don't redundantly flatten the same
        // Mux more than a bounded number of times, preserving linear runtime.
        // The threshold is empirical but ample.
        val flattenThreshold = 4
        val numTimesFlattened = collection.mutable.HashMap[Mux, Int]()
        def canFlatten(m: Mux) = {
          val n = numTimesFlattened.getOrElse(m, 0)
          numTimesFlattened(m) = n + 1
          n < flattenThreshold
        }

        def addUpdate(e: Expression, tabs: String): Seq[Seq[Any]] = {
          if (weq(e, r)) Nil // Don't bother emitting connection of register to itself
          else {
            // Only walk netlist for nodes and wires, NOT registers or other state
            val expr = kind(e) match {
              case NodeKind | WireKind => netlist.getOrElse(e, e)
              case _ => e
            }
            expr match {
              case m: Mux if canFlatten(m) =>
                if(m.tpe == ClockType) throw EmitterException("Cannot emit clock muxes directly")
                val ifStatement = Seq(tabs, "if (", m.cond, ") begin")
                val trueCase = addUpdate(m.tval, tabs + tab)
                val elseStatement = Seq(tabs, "end else begin")
                val ifNotStatement = Seq(tabs, "if (!(", m.cond, ")) begin")
                val falseCase = addUpdate(m.fval, tabs + tab)
                val endStatement = Seq(tabs, "end")

                ((trueCase.nonEmpty, falseCase.nonEmpty): @ unchecked) match {
                  case (true, true) =>
                    ifStatement +: trueCase ++: elseStatement +: falseCase :+ endStatement
                  case (true, false) =>
                    ifStatement +: trueCase :+ endStatement
                  case (false, true) =>
                    ifNotStatement +: falseCase :+ endStatement
                }
              case _ => Seq(Seq(tabs, r, " <= ", e, ";"))
            }
>>>>>>> d58b8fe2
          }
        }
        at_clock.getOrElseUpdate(clk, ArrayBuffer[Seq[Any]]()) ++= addUpdate(netlist(r), "")
      }

      def update(e: Expression, value: Expression, clk: Expression, en: Expression, info: Info) = {
         if (!at_clock.contains(clk)) at_clock(clk) = ArrayBuffer[Seq[Any]]()
         if (weq(en,one)) at_clock(clk) += Seq(e," <= ",value,";")
         else {
            at_clock(clk) += Seq("if(",en,") begin")
            at_clock(clk) += Seq(tab,e," <= ",value,";",info)
            at_clock(clk) += Seq("end")
         }
      }

      // Declares an intermediate wire to hold a large enough random number.
      // Then, return the correct number of bits selected from the random value
      def rand_string(t: Type) : Seq[Any] = {
         val nx = namespace.newName("_RAND")
         val rand = VRandom(bitWidth(t))
         val tx = SIntType(IntWidth(rand.realWidth))
         declare("reg",nx, tx, NoInfo)
         initials += Seq(wref(nx, tx), " = ", VRandom(bitWidth(t)), ";")
         Seq(nx, "[", bitWidth(t) - 1, ":0]")
      }

      def initialize(e: Expression) = {
        initials += Seq("`ifdef RANDOMIZE_REG_INIT")
        initials += Seq(e, " = ", rand_string(e.tpe), ";")
        initials += Seq("`endif // RANDOMIZE_REG_INIT")
      }

      def initialize_mem(s: DefMemory) {
        val index = wref("initvar", s.dataType)
        val rstring = rand_string(s.dataType)
        initials += Seq("`ifdef RANDOMIZE_MEM_INIT")
        initials += Seq("for (initvar = 0; initvar < ", s.depth, "; initvar = initvar+1)")
        initials += Seq(tab, WSubAccess(wref(s.name, s.dataType), index, s.dataType, FEMALE),
                             " = ", rstring,";")
        initials += Seq("`endif // RANDOMIZE_MEM_INIT")
      }

      def simulate(clk: Expression, en: Expression, s: Seq[Any], cond: Option[String], info: Info) = {
        if (!at_clock.contains(clk)) at_clock(clk) = ArrayBuffer[Seq[Any]]()
        at_clock(clk) += Seq("`ifndef SYNTHESIS")
        if (cond.nonEmpty) {
          at_clock(clk) += Seq(s"`ifdef ${cond.get}")
          at_clock(clk) += Seq(tab, s"if (`${cond.get}) begin")
          at_clock(clk) += Seq("`endif")
        }
        at_clock(clk) += Seq(tab,tab,"if (",en,") begin")
        at_clock(clk) += Seq(tab,tab,tab,s,info)
        at_clock(clk) += Seq(tab,tab,"end")
        if (cond.nonEmpty) {
          at_clock(clk) += Seq(s"`ifdef ${cond.get}")
          at_clock(clk) += Seq(tab,"end")
          at_clock(clk) += Seq("`endif")
        }
        at_clock(clk) += Seq("`endif // SYNTHESIS")
      }

      def stop(ret: Int): Seq[Any] = Seq(if (ret == 0) "$finish;" else "$fatal;")

      def printf(str: StringLit, args: Seq[Expression]): Seq[Any] = {
        val strx = str.verilogEscape +: args.flatMap(Seq(",",_))
        Seq("$fwrite(32'h80000002,", strx, ");")
      }

      // Turn ports into Seq[String] and add to portdefs
      def build_ports(): Unit = {
        def padToMax(strs: Seq[String]): Seq[String] = {
          val len = if (strs.nonEmpty) strs.map(_.length).max else 0
          strs map (_.padTo(len, ' '))
        }
        // Turn directions into strings (and AnalogType into inout)
        val dirs = m.ports map { case Port(_, name, dir, tpe) =>
          (dir, tpe) match {
            case (_, AnalogType(_)) => "inout " // padded to length of output
            case (Input, _) => "input "
            case (Output, _) => "output"
          }
        }
        // Turn types into strings, all ports must be GroundTypes
        val tpes = m.ports map {
          case Port(_,_,_, tpe: GroundType) => stringify(tpe)
          case port: Port => error("Trying to emit non-GroundType Port $port")
        }

        // dirs are already padded
        portdefs ++= (dirs, padToMax(tpes), m.ports).zipped.toSeq.zipWithIndex.map {
          case ((dir, tpe, Port(info, name, _,_)), i) =>
            if (i != m.ports.size - 1) Seq(dir, " " , tpe, " ", name, ",", info)
            else Seq(dir, " " , tpe, " ", name, info)
        }
      }

      def build_streams(s: Statement): Statement = s map build_streams match {
        case sx @ Connect(info, loc @ WRef(_, _, PortKind | WireKind | InstanceKind, _), expr) =>
          assign(loc, expr, info)
          sx
        case sx: DefWire =>
          declare("wire", sx.name, sx.tpe, sx.info)
          sx
        case sx: DefRegister =>
          declare("reg", sx.name, sx.tpe, sx.info)
          val e = wref(sx.name, sx.tpe)
          regUpdate(e, sx.clock)
          initialize(e)
          sx
        case sx: DefNode =>
          declare("wire", sx.name, sx.value.tpe, sx.info)
          assign(WRef(sx.name, sx.value.tpe, NodeKind, MALE), sx.value, sx.info)
          sx
        case sx: Stop =>
          simulate(sx.clk, sx.en, stop(sx.ret), Some("STOP_COND"), sx.info)
          sx
        case sx: Print =>
          simulate(sx.clk, sx.en, printf(sx.string, sx.args), Some("PRINTF_COND"), sx.info)
          sx
        // If we are emitting an Attach, it must not have been removable in VerilogPrep
        case sx: Attach =>
          // For Synthesis
          // Note that this is quadratic in the number of things attached
          for (set <- sx.exprs.toSet.subsets(2)) {
            val (a, b) = set.toSeq match { case Seq(x, y) => (x, y) }
            // Synthesizable ones as well
            attachSynAssigns += Seq("assign ", a, " = ", b, ";", sx.info)
            attachSynAssigns += Seq("assign ", b, " = ", a, ";", sx.info)
          }
          // alias implementation for everything else
          attachAliases += Seq("alias ", sx.exprs.flatMap(e => Seq(e, " = ")).init, ";", sx.info)
          sx
        case sx: WDefInstanceConnector =>
          val (module, params) = moduleMap(sx.module) match {
            case ExtModule(_, _, _, extname, params) => (extname, params)
            case Module(_, name, _, _) => (name, Seq.empty)
          }
          val ps = if (params.nonEmpty) params map stringify mkString ("#(", ", ", ") ") else ""
          instdeclares += Seq(module, " ", ps, sx.name ," (", sx.info)
          for (((port, ref), i) <- sx.portCons.zipWithIndex) {
            val line = Seq(tab, ".", remove_root(port), "(", ref, ")")
            if (i != sx.portCons.size - 1) instdeclares += Seq(line, ",")
            else instdeclares += line
          }
          instdeclares += Seq(");")
          sx
        case sx: DefMemory =>
          val fullSize = sx.depth * (sx.dataType match { case GroundType(IntWidth(width)) => width })
          val decl = if (fullSize > (1 << 29)) "reg /* sparse */" else "reg"
          declare(decl, sx.name, VectorType(sx.dataType, sx.depth), sx.info)
          initialize_mem(sx)
          if (sx.readLatency != 0 || sx.writeLatency != 1)
            throw EmitterException("All memories should be transformed into " +
              "blackboxes or combinational by previous passses")
          for (r <- sx.readers) {
            val data = memPortField(sx, r, "data")
            val addr = memPortField(sx, r, "addr")
            val en = memPortField(sx, r, "en")
            // Ports should share an always@posedge, so can't have intermediary wire
            val clk = netlist(memPortField(sx, r, "clk"))

            declare("wire", LowerTypes.loweredName(data), data.tpe, sx.info)
            declare("wire", LowerTypes.loweredName(addr), addr.tpe, sx.info)
            // declare("wire", LowerTypes.loweredName(en), en.tpe)

            //; Read port
            assign(addr, netlist(addr), NoInfo) // Info should come from addr connection
            // assign(en, netlist(en))     //;Connects value to m.r.en
            val mem = WRef(sx.name, memType(sx), MemKind, UNKNOWNGENDER)
            val memPort = WSubAccess(mem, addr, sx.dataType, UNKNOWNGENDER)
            val depthValue = UIntLiteral(sx.depth, IntWidth(BigInt(sx.depth).bitLength))
            val garbageGuard = DoPrim(Geq, Seq(addr, depthValue), Seq(), UnknownType)

            if ((sx.depth & (sx.depth - 1)) == 0)
              assign(data, memPort, sx.info)
            else
              garbageAssign(data, memPort, garbageGuard, sx.info)
          }

          for (w <- sx.writers) {
            val data = memPortField(sx, w, "data")
            val addr = memPortField(sx, w, "addr")
            val mask = memPortField(sx, w, "mask")
            val en = memPortField(sx, w, "en")
            //Ports should share an always@posedge, so can't have intermediary wire
            val clk = netlist(memPortField(sx, w, "clk"))

            declare("wire", LowerTypes.loweredName(data), data.tpe, sx.info)
            declare("wire", LowerTypes.loweredName(addr), addr.tpe, sx.info)
            declare("wire", LowerTypes.loweredName(mask), mask.tpe, sx.info)
            declare("wire", LowerTypes.loweredName(en), en.tpe, sx.info)

            // Write port
            // Info should come from netlist
            assign(data, netlist(data), NoInfo)
            assign(addr, netlist(addr), NoInfo)
            assign(mask, netlist(mask), NoInfo)
            assign(en, netlist(en), NoInfo)

            val mem = WRef(sx.name, memType(sx), MemKind, UNKNOWNGENDER)
            val memPort = WSubAccess(mem, addr, sx.dataType, UNKNOWNGENDER)
            update(memPort, data, clk, AND(en, mask), sx.info)
          }

          if (sx.readwriters.nonEmpty)
            throw EmitterException("All readwrite ports should be transformed into " +
              "read & write ports by previous passes")
          sx
        case sx => sx
      }

      def emit_streams() {
        emit(Seq("module ", m.name, "(", m.info))
        for (x <- portdefs) emit(Seq(tab, x))
        emit(Seq(");"))

        if (declares.isEmpty && assigns.isEmpty) emit(Seq(tab, "initial begin end"))
        for (x <- declares) emit(Seq(tab, x))
        for (x <- instdeclares) emit(Seq(tab, x))
        for (x <- assigns) emit(Seq(tab, x))
        if (attachAliases.nonEmpty) {
          emit(Seq("`ifdef SYNTHESIS"))
          for (x <- attachSynAssigns) emit(Seq(tab, x))
          emit(Seq("`elsif verilator"))
          emit(Seq(tab, "`error \"Verilator does not support alias and thus cannot arbirarily connect bidirectional wires and ports\""))
          emit(Seq("`else"))
          for (x <- attachAliases) emit(Seq(tab, x))
          emit(Seq("`endif"))
        }
        if (initials.nonEmpty) {
          emit(Seq("`ifdef RANDOMIZE_GARBAGE_ASSIGN"))
          emit(Seq("`define RANDOMIZE"))
          emit(Seq("`endif"))
          emit(Seq("`ifdef RANDOMIZE_INVALID_ASSIGN"))
          emit(Seq("`define RANDOMIZE"))
          emit(Seq("`endif"))
          emit(Seq("`ifdef RANDOMIZE_REG_INIT"))
          emit(Seq("`define RANDOMIZE"))
          emit(Seq("`endif"))
          emit(Seq("`ifdef RANDOMIZE_MEM_INIT"))
          emit(Seq("`define RANDOMIZE"))
          emit(Seq("`endif"))
          emit(Seq("`ifdef RANDOMIZE"))
          emit(Seq("  integer initvar;"))
          emit(Seq("  initial begin"))
          // This enables test benches to set the random values at time 0.001,
          //  then start the simulation later
          // Verilator does not support delay statements, so they are omitted.
          emit(Seq("    `ifndef verilator"))
          emit(Seq("      #0.002 begin end"))
          emit(Seq("    `endif"))
          for (x <- initials) emit(Seq(tab, x))
          emit(Seq("  end"))
          emit(Seq("`endif // RANDOMIZE"))
        }

        for (clk_stream <- at_clock if clk_stream._2.nonEmpty) {
          emit(Seq(tab, "always @(posedge ", clk_stream._1, ") begin"))
          for (x <- clk_stream._2) emit(Seq(tab, tab, x))
          emit(Seq(tab, "end"))
        }
        emit(Seq("endmodule"))
      }

      build_netlist(m.body)
      build_ports()
      build_streams(m.body)
      emit_streams()
      m
   }

  /** Preamble for every emitted Verilog file */
  def transforms = Seq(
    new FlattenRegUpdate,
    new DeadCodeElimination,
    passes.VerilogModulusCleanup,
    passes.VerilogWrap,
    passes.VerilogRename,
    passes.VerilogPrep)

  def emit(state: CircuitState, writer: Writer): Unit = {
    val circuit = runTransforms(state).circuit
    val moduleMap = circuit.modules.map(m => m.name -> m).toMap
    circuit.modules.foreach {
      case m: Module => emit_verilog(m, moduleMap)(writer)
      case _: ExtModule => // do nothing
    }
  }

  override def execute(state: CircuitState): CircuitState = {
    val newAnnos = state.annotations.flatMap {
      case EmitCircuitAnnotation(_) =>
        val writer = new java.io.StringWriter
        emit(state, writer)
        Seq(EmittedVerilogCircuitAnnotation(EmittedVerilogCircuit(state.circuit.main, writer.toString)))

      case EmitAllModulesAnnotation(_) =>
        val circuit = runTransforms(state).circuit
        val moduleMap = circuit.modules.map(m => m.name -> m).toMap

        circuit.modules flatMap {
          case module: Module =>
            val writer = new java.io.StringWriter
            emit_verilog(module, moduleMap)(writer)
            Some(EmittedVerilogModuleAnnotation(EmittedVerilogModule(module.name, writer.toString)))
          case _: ExtModule => None
        }
      case _ => Seq()
    }
    state.copy(annotations = newAnnos ++ state.annotations)
  }
}<|MERGE_RESOLUTION|>--- conflicted
+++ resolved
@@ -364,12 +364,12 @@
         assigns += Seq("assign ", e, " = ", rand_string(e.tpe), ";")
         assigns += Seq("`endif // RANDOMIZE_INVALID_ASSIGN")
       }
-<<<<<<< HEAD
       def regUpdate(r: Expression, clk: Expression) = {
         def addUpdate(expr: Expression, tabs: String): Seq[Seq[Any]] = {
           if (weq(expr, r)) Nil // Don't bother emitting connection of register to itself
           else expr match {
             case m: Mux =>
+              if (m.tpe == ClockType) throw EmitterException("Cannot emit clock muxes directly")
               def ifStatement = Seq(tabs, "if (", m.cond, ") begin")
               val trueCase = addUpdate(m.tval, tabs + tab)
               val elseStatement = Seq(tabs, "end else begin")
@@ -386,50 +386,6 @@
                   ifNotStatement +: falseCase :+ endStatement
               }
             case e => Seq(Seq(tabs, r, " <= ", e, ";"))
-=======
-      def update_and_reset(r: Expression, clk: Expression, reset: Expression, init: Expression) = {
-        // We want to flatten Mux trees for reg updates into if-trees for
-        // improved QoR for conditional updates.  However, unbounded recursion
-        // would take exponential time, so don't redundantly flatten the same
-        // Mux more than a bounded number of times, preserving linear runtime.
-        // The threshold is empirical but ample.
-        val flattenThreshold = 4
-        val numTimesFlattened = collection.mutable.HashMap[Mux, Int]()
-        def canFlatten(m: Mux) = {
-          val n = numTimesFlattened.getOrElse(m, 0)
-          numTimesFlattened(m) = n + 1
-          n < flattenThreshold
-        }
-
-        def addUpdate(e: Expression, tabs: String): Seq[Seq[Any]] = {
-          if (weq(e, r)) Nil // Don't bother emitting connection of register to itself
-          else {
-            // Only walk netlist for nodes and wires, NOT registers or other state
-            val expr = kind(e) match {
-              case NodeKind | WireKind => netlist.getOrElse(e, e)
-              case _ => e
-            }
-            expr match {
-              case m: Mux if canFlatten(m) =>
-                if(m.tpe == ClockType) throw EmitterException("Cannot emit clock muxes directly")
-                val ifStatement = Seq(tabs, "if (", m.cond, ") begin")
-                val trueCase = addUpdate(m.tval, tabs + tab)
-                val elseStatement = Seq(tabs, "end else begin")
-                val ifNotStatement = Seq(tabs, "if (!(", m.cond, ")) begin")
-                val falseCase = addUpdate(m.fval, tabs + tab)
-                val endStatement = Seq(tabs, "end")
-
-                ((trueCase.nonEmpty, falseCase.nonEmpty): @ unchecked) match {
-                  case (true, true) =>
-                    ifStatement +: trueCase ++: elseStatement +: falseCase :+ endStatement
-                  case (true, false) =>
-                    ifStatement +: trueCase :+ endStatement
-                  case (false, true) =>
-                    ifNotStatement +: falseCase :+ endStatement
-                }
-              case _ => Seq(Seq(tabs, r, " <= ", e, ";"))
-            }
->>>>>>> d58b8fe2
           }
         }
         at_clock.getOrElseUpdate(clk, ArrayBuffer[Seq[Any]]()) ++= addUpdate(netlist(r), "")
