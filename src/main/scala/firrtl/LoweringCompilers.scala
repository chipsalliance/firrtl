// See LICENSE for license details.

package firrtl

import firrtl.transforms.{DescribeFixed, IdentityTransform}
import firrtl.options.StageUtils

sealed abstract class CoreTransform extends SeqTransform

/** This transforms "CHIRRTL", the chisel3 IR, to "Firrtl". Note the resulting
  * circuit has only IR nodes, not WIR.
  */
class ChirrtlToHighFirrtl extends CoreTransform {
  def inputForm = ChirrtlForm
  def outputForm = HighForm
  def transforms = Seq(
    passes.CheckChirrtl,
    passes.CInferTypes,
    passes.CInferMDir,
    passes.RemoveCHIRRTL)
}

/** Converts from the bare intermediate representation (ir.scala)
  * to a working representation (WIR.scala)
  */
class IRToWorkingIR extends CoreTransform {
  def inputForm = HighForm
  def outputForm = HighForm
  def transforms = Seq(passes.ToWorkingIR)
}

/** Resolves types, kinds, and flows, and checks the circuit legality.
  * Operates on working IR nodes and high Firrtl.
  */
class ResolveAndCheck extends CoreTransform {
  def inputForm = HighForm
  def outputForm = HighForm
  def transforms = Seq(
    passes.CheckHighForm,
    passes.ResolveKinds,
    passes.InferTypes,
    passes.CheckTypes,
    passes.Uniquify,
    passes.ResolveKinds,
    passes.InferTypes,
    passes.ResolveFlows,
    passes.CheckFlows,
    new passes.InferBinaryPoints(),
    new passes.TrimIntervals(),
    new passes.InferWidths,
    passes.CheckWidths,
    new firrtl.transforms.InferResets,
    passes.CheckTypes)
}

/** Expands aggregate connects, removes dynamic accesses, and when
  * statements. Checks for uninitialized values. Must accept a
  * well-formed graph.
  * Operates on working IR nodes.
  */
class HighFirrtlToMiddleFirrtl extends CoreTransform {
  def inputForm = HighForm
  def outputForm = MidForm
  def transforms = Seq(
    passes.PullMuxes,
    passes.ReplaceAccesses,
    passes.ExpandConnects,
    passes.RemoveAccesses,
    passes.Uniquify,
    passes.ExpandWhens,
    passes.CheckInitialization,
    passes.ResolveKinds,
    passes.InferTypes,
    passes.CheckTypes,
    passes.ResolveFlows,
    new passes.InferWidths,
    passes.CheckWidths,
<<<<<<< HEAD
    DescribeFixed,
=======
    new passes.RemoveIntervals(),
>>>>>>> 49841481
    passes.ConvertFixedToSInt,
    passes.ZeroWidth,
    passes.InferTypes)
}

/** Expands all aggregate types into many ground-typed components. Must
  * accept a well-formed graph of only middle Firrtl features.
  * Operates on working IR nodes.
  */
class MiddleFirrtlToLowFirrtl extends CoreTransform {
  def inputForm = MidForm
  def outputForm = LowForm
  def transforms = Seq(
    passes.LowerTypes,
    passes.ResolveKinds,
    passes.InferTypes,
    passes.ResolveFlows,
    new passes.InferWidths,
    passes.Legalize,
    new firrtl.transforms.RemoveReset,
    new firrtl.transforms.CheckCombLoops,
    new checks.CheckResets,
    new firrtl.transforms.RemoveWires)
}

/** Runs a series of optimization passes on LowFirrtl
  * @note This is currently required for correct Verilog emission
  * TODO Fix the above note
  */
class LowFirrtlOptimization extends CoreTransform {
  def inputForm = LowForm
  def outputForm = LowForm
  def transforms = Seq(
    passes.RemoveValidIf,
    new firrtl.transforms.ConstantPropagation,
    passes.PadWidths,
    new firrtl.transforms.ConstantPropagation,
    passes.Legalize,
    passes.memlib.VerilogMemDelays, // TODO move to Verilog emitter
    new firrtl.transforms.ConstantPropagation,
    passes.SplitExpressions,
    new firrtl.transforms.CombineCats,
    passes.CommonSubexpressionElimination,
    new firrtl.transforms.DeadCodeElimination)
}
/** Runs runs only the optimization passes needed for Verilog emission */
class MinimumLowFirrtlOptimization extends CoreTransform {
  def inputForm = LowForm
  def outputForm = LowForm
  def transforms = Seq(
    passes.RemoveValidIf,
    passes.Legalize,
    passes.memlib.VerilogMemDelays, // TODO move to Verilog emitter
    passes.SplitExpressions)
}


import CompilerUtils.getLoweringTransforms

/** Emits input circuit with no changes
  *
  * Primarily useful for changing between .fir and .pb serialized formats
  */
class NoneCompiler extends Compiler {
  val emitter = new ChirrtlEmitter
  def transforms: Seq[Transform] = Seq(new IdentityTransform(ChirrtlForm))
}

/** Emits input circuit
  * Will replace Chirrtl constructs with Firrtl
  */
class HighFirrtlCompiler extends Compiler {
  val emitter = new HighFirrtlEmitter
  def transforms: Seq[Transform] = getLoweringTransforms(ChirrtlForm, HighForm)
}

/** Emits middle Firrtl input circuit */
class MiddleFirrtlCompiler extends Compiler {
  val emitter = new MiddleFirrtlEmitter
  def transforms: Seq[Transform] = getLoweringTransforms(ChirrtlForm, MidForm)
}

/** Emits lowered input circuit */
class LowFirrtlCompiler extends Compiler {
  val emitter = new LowFirrtlEmitter
  def transforms: Seq[Transform] = getLoweringTransforms(ChirrtlForm, LowForm)
}

/** Emits Verilog */
class VerilogCompiler extends Compiler {
  val emitter = new VerilogEmitter
  def transforms: Seq[Transform] = getLoweringTransforms(ChirrtlForm, LowForm) ++
    Seq(new LowFirrtlOptimization)
}

/** Emits Verilog without optimizations */
class MinimumVerilogCompiler extends Compiler {
  val emitter = new MinimumVerilogEmitter
  def transforms: Seq[Transform] = getLoweringTransforms(ChirrtlForm, LowForm) ++
    Seq(new MinimumLowFirrtlOptimization)
}

/** Currently just an alias for the [[VerilogCompiler]] */
class SystemVerilogCompiler extends VerilogCompiler {
  override val emitter = new SystemVerilogEmitter
  StageUtils.dramaticWarning("SystemVerilog Compiler behaves the same as the Verilog Compiler!")
}<|MERGE_RESOLUTION|>--- conflicted
+++ resolved
@@ -75,11 +75,8 @@
     passes.ResolveFlows,
     new passes.InferWidths,
     passes.CheckWidths,
-<<<<<<< HEAD
+    new passes.RemoveIntervals(),
     DescribeFixed,
-=======
-    new passes.RemoveIntervals(),
->>>>>>> 49841481
     passes.ConvertFixedToSInt,
     passes.ZeroWidth,
     passes.InferTypes)
