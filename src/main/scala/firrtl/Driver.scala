--- conflicted
+++ resolved
@@ -5,11 +5,8 @@
 import scala.collection._
 import scala.io.Source
 import scala.sys.process.{BasicIO,stringSeqToProcess}
-<<<<<<< HEAD
 import scala.util.{Try, Success, Failure}
-=======
 import scala.util.control.ControlThrowable
->>>>>>> e6a715a8
 import java.io.{File, FileNotFoundException}
 
 import net.jcazevedo.moultingyaml._
@@ -45,47 +42,6 @@
   */
 
 object Driver {
-<<<<<<< HEAD
-=======
-  //noinspection ScalaDeprecation
-  // Compiles circuit. First parses a circuit from an input file,
-  //  executes all compiler passes, and writes result to an output
-  //  file.
-  @deprecated("Please use execute", "firrtl 1.0")
-  def compile(
-      input: String,
-      output: String,
-      compiler: Compiler,
-      infoMode: InfoMode = IgnoreInfo,
-      customTransforms: Seq[Transform] = Seq.empty,
-      annotations: AnnotationMap = AnnotationMap(Seq.empty)
-  ): String = {
-    val outputBuffer = new java.io.CharArrayWriter
-    try {
-      val parsedInput = Parser.parse(Source.fromFile(input).getLines(), infoMode)
-      compiler.compile(
-        CircuitState(parsedInput, ChirrtlForm, Some(annotations)),
-        outputBuffer,
-        customTransforms)
-    }
-
-    catch {
-      // Rethrow the exceptions which are expected or due to the runtime environment (out of memory, stack overflow)
-      case p: ControlThrowable => throw p
-      case p: PassException  => throw p
-      case p: FIRRTLException => throw p
-      // Treat remaining exceptions as internal errors.
-      case e: Exception => throwInternalError(exception = Some(e))
-    }
-
-    val outputFile = new java.io.PrintWriter(output)
-    val outputString = outputBuffer.toString
-    outputFile.write(outputString)
-    outputFile.close()
-    outputString
-  }
-
->>>>>>> e6a715a8
   /** Print a warning message
     *
     * @param message error message
@@ -233,52 +189,38 @@
           }
       }
 
-<<<<<<< HEAD
-      val annoMap = loadAnnotations(optionsManager).groupBy(_.isInstanceOf[RunTransformAnnotation])
-      val transforms = annoMap.getOrElse(true, List.empty).distinct.map {
-        case RunTransformAnnotation(transformClass) => transformClass.newInstance()
-      }
-      val annos = annoMap.getOrElse(false, List.empty)
-=======
       var maybeFinalState: Option[CircuitState] = None
->>>>>>> e6a715a8
 
       // Wrap compilation in a try/catch to present Scala MatchErrors in a more user-friendly format.
       try {
-        val annos = getAnnotations(optionsManager)
+        val annoMap = getAnnotations(optionsManager).groupBy(_.isInstanceOf[RunTransformAnnotation])
+        val transforms = annoMap.getOrElse(true, List.empty).distinct.map {
+          case RunTransformAnnotation(transformClass) => transformClass.newInstance()
+        }
+        val annos = annoMap.getOrElse(false, List.empty)
 
         val parsedInput = Parser.parse(firrtlSource, firrtlConfig.infoMode)
 
         // Does this need to be before calling compiler?
         optionsManager.makeTargetDir()
 
+        val customTransforms = firrtlConfig.customTransforms ++ transforms
+
         maybeFinalState = Some(firrtlConfig.compiler.compile(
-          CircuitState(parsedInput,
-            ChirrtlForm,
-            Some(AnnotationMap(annos))),
-          firrtlConfig.customTransforms
+          CircuitState(parsedInput, ChirrtlForm, annos),
+          customTransforms
         ))
       }
-
-    catch {
-      // Rethrow the exceptions which are expected or due to the runtime environment (out of memory, stack overflow)
-      case p: ControlThrowable => throw p
-      case p: PassException  => throw p
-      case p: FIRRTLException => throw p
-      // Treat remaining exceptions as internal errors.
-      case e: Exception => throwInternalError(exception = Some(e))
-    }
-
-<<<<<<< HEAD
-      val customTransforms = firrtlConfig.customTransforms ++ transforms
-
-      val finalState = firrtlConfig.compiler.compile(
-        CircuitState(parsedInput, ChirrtlForm, annos),
-        customTransforms
-      )
-=======
+      catch {
+        // Rethrow the exceptions which are expected or due to the runtime environment (out of memory, stack overflow)
+        case p: ControlThrowable => throw p
+        case p: PassException  => throw p
+        case p: FIRRTLException => throw p
+        // Treat remaining exceptions as internal errors.
+        case e: Exception => throwInternalError(exception = Some(e))
+      }
+
       val finalState = maybeFinalState.get
->>>>>>> e6a715a8
 
       // Do emission
       // Note: Single emission target assumption is baked in here
