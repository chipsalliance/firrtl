// See LICENSE for license details.

package firrtl

import scala.collection._
import scala.io.Source
import scala.sys.process.{BasicIO,stringSeqToProcess}
import scala.util.control.ControlThrowable
import java.io.{File, FileNotFoundException}

import net.jcazevedo.moultingyaml._
import logger.Logger
import Parser.{IgnoreInfo, InfoMode}
import annotations._
import firrtl.annotations.AnnotationYamlProtocol._
<<<<<<< HEAD
import firrtl.passes.PassException
import firrtl.transforms.{BlackBoxSourceHelper, BlackBoxTargetDir}
import firrtl.Utils.throwInternalError
import firrtl.util.BackendCompilationUtilities
=======
import firrtl.transforms._
import Utils.throwInternalError
>>>>>>> 74a3b302


/**
  * The driver provides methods to access the firrtl compiler.
  * Invoke the compiler with either a FirrtlExecutionOption
  *
  * @example
  *          {{{
  *          val optionsManager = new ExecutionOptionsManager("firrtl")
  *          optionsManager.register(
  *              FirrtlExecutionOptionsKey ->
  *              new FirrtlExecutionOptions(topName = "Dummy", compilerName = "verilog"))
  *          firrtl.Driver.execute(optionsManager)
  *          }}}
  *  or a series of command line arguments
  * @example
  *          {{{
  *          firrtl.Driver.execute(Array("--top-name Dummy --compiler verilog".split(" +"))
  *          }}}
  * each approach has its own endearing aspects
  * @see firrtlTests/DriverSpec.scala in the test directory for a lot more examples
  * @see [[CompilerUtils.mergeTransforms]] to see how customTransformations are inserted
  */

object Driver {
  //noinspection ScalaDeprecation
  // Compiles circuit. First parses a circuit from an input file,
  //  executes all compiler passes, and writes result to an output
  //  file.
  @deprecated("Please use execute", "firrtl 1.0")
  def compile(
      input: String,
      output: String,
      compiler: Compiler,
      infoMode: InfoMode = IgnoreInfo,
      customTransforms: Seq[Transform] = Seq.empty,
      annotations: AnnotationMap = AnnotationMap(Seq.empty)
  ): String = {
    val outputBuffer = new java.io.CharArrayWriter
    try {
      val parsedInput = Parser.parse(Source.fromFile(input).getLines(), infoMode)
      compiler.compile(
        CircuitState(parsedInput, ChirrtlForm, Some(annotations)),
        outputBuffer,
        customTransforms)
    }

    catch {
      // Rethrow the exceptions which are expected or due to the runtime environment (out of memory, stack overflow)
      case p: ControlThrowable => throw p
      case p: PassException  => throw p
      case p: FIRRTLException => throw p
      // Treat remaining exceptions as internal errors.
      case e: Exception => throwInternalError(exception = Some(e))
    }

    val outputFile = new java.io.PrintWriter(output)
    val outputString = outputBuffer.toString
    outputFile.write(outputString)
    outputFile.close()
    outputString
  }

  /** Print a warning message
    *
    * @param message error message
    */
  //scalastyle:off regex
  def dramaticWarning(message: String): Unit = {
    println(Console.YELLOW + "-"*78)
    println(s"Warning: $message")
    println("-"*78 + Console.RESET)
  }

  /**
    * print the message in red
    *
    * @param message error message
    */
  //scalastyle:off regex
  def dramaticError(message: String): Unit = {
    println(Console.RED + "-"*78)
    println(s"Error: $message")
    println("-"*78 + Console.RESET)
  }

  /** Load annotations from specified files and options
    *
    * @param optionsManager use optionsManager config to load annotation files
    * @return Annotations read from files
    */
  //scalastyle:off cyclomatic.complexity method.length
  def loadAnnotations(
      optionsManager: ExecutionOptionsManager with HasFirrtlOptions
  ): Seq[Annotation] = {
    val firrtlConfig = optionsManager.firrtlOptions

    //noinspection ScalaDeprecation
    val oldAnnoFileName = firrtlConfig.getAnnotationFileName(optionsManager)
    val oldAnnoFile = new File(oldAnnoFileName).getCanonicalFile

    val (annoFiles, usingImplicitAnnoFile) = {
      val afs = firrtlConfig.annotationFileNames.map { x =>
        new File(x).getCanonicalFile
      }
      // Implicit anno file could be included explicitly, only include it and
      // warn if it's not also explicit
      val use = oldAnnoFile.exists && !afs.contains(oldAnnoFile)
      if (use) (oldAnnoFile +: afs, true) else (afs, false)
    }

    // Warnings to get people to change to drop old API
    if (firrtlConfig.annotationFileNameOverride.nonEmpty) {
      val msg = "annotationFileNameOverride is deprecated! " +
                "Use annotationFileNames"
      Driver.dramaticWarning(msg)
    } else if (usingImplicitAnnoFile) {
      val msg = "Implicit .anno file from top-name is deprecated!\n" +
             (" "*9) + "Use explicit -faf option or annotationFileNames"
      Driver.dramaticWarning(msg)
    }

    val loadedAnnos = annoFiles.flatMap { file =>
      if (!file.exists) {
        throw new FileNotFoundException(s"Annotation file $file not found!")
      }
      val yaml = io.Source.fromFile(file).getLines().mkString("\n").parseYaml
      yaml.convertTo[List[Annotation]]

    }

    val targetDirAnno =
      List(Annotation(
        CircuitName("All"),
        classOf[BlackBoxSourceHelper],
        BlackBoxTargetDir(optionsManager.targetDirName).serialize
      ))

    // Output Annotations
    val outputAnnos = firrtlConfig.getEmitterAnnos(optionsManager)

    val globalAnnos = Seq(TargetDirAnnotation(optionsManager.targetDirName)) ++
      (if (firrtlConfig.dontCheckCombLoops) Seq(DontCheckCombLoopsAnnotation()) else Seq()) ++
      (if (firrtlConfig.noDCE) Seq(NoDCEAnnotation()) else Seq())

    targetDirAnno ++ outputAnnos ++ globalAnnos ++ firrtlConfig.annotations ++ loadedAnnos
  }

  /**
    * Run the firrtl compiler using the provided option
    *
    * @param optionsManager the desired flags to the compiler
    * @return a FirrtlExecutionResult indicating success or failure, provide access to emitted data on success
    *         for downstream tools as desired
    */
  //scalastyle:off cyclomatic.complexity method.length
  def execute(optionsManager: ExecutionOptionsManager with HasFirrtlOptions): FirrtlExecutionResult = {
    def firrtlConfig = optionsManager.firrtlOptions

    Logger.makeScope(optionsManager) {
      val firrtlSource = firrtlConfig.firrtlSource match {
        case Some(text) => text.split("\n").toIterator
        case None =>
          if (optionsManager.topName.isEmpty && firrtlConfig.inputFileNameOverride.isEmpty) {
            val message = "either top-name or input-file-override must be set"
            dramaticError(message)
            return FirrtlExecutionFailure(message)
          }
          if (
            optionsManager.topName.isEmpty &&
              firrtlConfig.inputFileNameOverride.nonEmpty &&
              firrtlConfig.outputFileNameOverride.isEmpty) {
            val message = "inputFileName set but neither top-name or output-file-override is set"
            dramaticError(message)
            return FirrtlExecutionFailure(message)
          }
          val inputFileName = firrtlConfig.getInputFileName(optionsManager)
          try {
            io.Source.fromFile(inputFileName).getLines()
          }
          catch {
            case _: FileNotFoundException =>
              val message = s"Input file $inputFileName not found"
              dramaticError(message)
              return FirrtlExecutionFailure(message)
          }
      }

<<<<<<< HEAD
    var maybeFinalState: Option[CircuitState] = None

    // Wrap compilation in a try/catch to present Scala MatchErrors in a more user-friendly format.
    try {
      loadAnnotations(optionsManager)
=======
      val annos = loadAnnotations(optionsManager)
>>>>>>> 74a3b302

      val parsedInput = Parser.parse(firrtlSource, firrtlConfig.infoMode)

      // Does this need to be before calling compiler?
      optionsManager.makeTargetDir()

<<<<<<< HEAD
      // Output Annotations
      val outputAnnos = firrtlConfig.getEmitterAnnos(optionsManager)

      // Should these and outputAnnos be moved to loadAnnotations?
      val globalAnnos = Seq(TargetDirAnnotation(optionsManager.targetDirName))

      maybeFinalState = Some(firrtlConfig.compiler.compile(
        CircuitState(parsedInput,
                     ChirrtlForm,
                     Some(AnnotationMap(firrtlConfig.annotations ++ outputAnnos ++ globalAnnos))),
        firrtlConfig.customTransforms
      ))
    }

    catch {
      // Rethrow the exceptions which are expected or due to the runtime environment (out of memory, stack overflow)
      case p: ControlThrowable => throw p
      case p: PassException  => throw p
      case p: FIRRTLException => throw p
      // Treat remaining exceptions as internal errors.
      case e: Exception => throwInternalError(exception = Some(e))
    }

    val finalState = maybeFinalState.get
    // Do emission
    // Note: Single emission target assumption is baked in here
    // Note: FirrtlExecutionSuccess emitted is only used if we're emitting the whole Circuit
    val emittedRes = firrtlConfig.getOutputConfig(optionsManager) match {
      case SingleFile(filename) =>
        val emitted = finalState.getEmittedCircuit
        val outputFile = new java.io.PrintWriter(filename)
        outputFile.write(emitted.value)
        outputFile.close()
        emitted.value
      case OneFilePerModule(dirName) =>
        val emittedModules = finalState.emittedComponents collect { case x: EmittedModule => x }
        if (emittedModules.isEmpty) throwInternalError(Some("execute - no emitted modules")) // There should be something
        emittedModules.foreach { case module =>
          val filename = optionsManager.getBuildFileName(firrtlConfig.outputSuffix, s"$dirName/${module.name}")
=======
      val finalState = firrtlConfig.compiler.compile(
        CircuitState(parsedInput,
                     ChirrtlForm,
                     Some(AnnotationMap(annos))),
        firrtlConfig.customTransforms
      )

      // Do emission
      // Note: Single emission target assumption is baked in here
      // Note: FirrtlExecutionSuccess emitted is only used if we're emitting the whole Circuit
      val emittedRes = firrtlConfig.getOutputConfig(optionsManager) match {
        case SingleFile(filename) =>
          val emitted = finalState.getEmittedCircuit
>>>>>>> 74a3b302
          val outputFile = new java.io.PrintWriter(filename)
          outputFile.write(emitted.value)
          outputFile.close()
          emitted.value
        case OneFilePerModule(dirName) =>
          val emittedModules = finalState.emittedComponents collect { case x: EmittedModule => x }
          if (emittedModules.isEmpty) throwInternalError // There should be something
          emittedModules.foreach { module =>
            val filename = optionsManager.getBuildFileName(firrtlConfig.outputSuffix, s"$dirName/${module.name}")
            val outputFile = new java.io.PrintWriter(filename)
            outputFile.write(module.value)
            outputFile.close()
          }
          "" // Should we return something different here?
      }

      // If set, emit final annotations to a file
      optionsManager.firrtlOptions.outputAnnotationFileName match {
        case "" =>
        case file =>
          val filename = optionsManager.getBuildFileName("anno", file)
          val outputFile = new java.io.PrintWriter(filename)
          finalState.annotations.foreach {
            finalAnnos => outputFile.write(finalAnnos.annotations.toYaml.prettyPrint)
          }
          outputFile.close()
      }

      FirrtlExecutionSuccess(firrtlConfig.compilerName, emittedRes)
    }
  }

  /**
    * this is a wrapper for execute that builds the options from a standard command line args,
    * for example, like strings passed to main()
    *
    * @param args  an Array of string s containing legal arguments
    * @return
    */
  def execute(args: Array[String]): FirrtlExecutionResult = {
    val optionsManager = new ExecutionOptionsManager("firrtl") with HasFirrtlOptions

    if(optionsManager.parse(args)) {
      execute(optionsManager) match {
        case success: FirrtlExecutionSuccess =>
          success
        case failure: FirrtlExecutionFailure =>
          optionsManager.showUsageAsError()
          failure
        case result =>
          throwInternalError(Some(s"Error: Unknown Firrtl Execution result $result"))
      }
    }
    else {
      FirrtlExecutionFailure("Could not parser command line options")
    }
  }

  def main(args: Array[String]): Unit = {
    execute(args)
  }
}

object FileUtils {
  /**
    * recursive create directory and all parents
    *
    * @param directoryName a directory string with one or more levels
    * @return
    */
  def makeDirectory(directoryName: String): Boolean = {
    val dirFile = new java.io.File(directoryName)
    if(dirFile.exists()) {
      if(dirFile.isDirectory) {
        true
      }
      else {
        false
      }
    }
    else {
      dirFile.mkdirs()
    }
  }

  /**
    * recursively delete all directories in a relative path
    * DO NOT DELETE absolute paths
    *
    * @param directoryPathName a directory hierarchy to delete
    */
  def deleteDirectoryHierarchy(directoryPathName: String): Boolean = {
    deleteDirectoryHierarchy(new File(directoryPathName))
  }
  /**
    * recursively delete all directories in a relative path
    * DO NOT DELETE absolute paths
    *
    * @param file: a directory hierarchy to delete
    */
  def deleteDirectoryHierarchy(file: File, atTop: Boolean = true): Boolean = {
    if(file.getPath.split("/").last.isEmpty ||
      file.getAbsolutePath == "/" ||
      file.getPath.startsWith("/")) {
      Driver.dramaticError(s"delete directory ${file.getPath} will not delete absolute paths")
      false
    }
    else {
      val result = {
        if(file.isDirectory) {
          file.listFiles().forall( f => deleteDirectoryHierarchy(f)) && file.delete()
        }
        else {
          file.delete()
        }
      }
      result
    }
  }

  /** Indicate if an external command (executable) is available.
    *
    * @param cmd the command/executable
    * @return true if ```cmd``` is found in PATH.
    */
  def isCommandAvailable(cmd: String): Boolean = {
    // Eat any output.
    val sb = new StringBuffer
    val ioToDevNull = BasicIO(withIn = false, sb, None)

    Seq("bash", "-c", "which %s".format(cmd)).run(ioToDevNull).exitValue == 0
  }

  /** Flag indicating if vcs is available (for Verilog compilation and testing). */
  lazy val isVCSAvailable: Boolean = isCommandAvailable("vcs")
}<|MERGE_RESOLUTION|>--- conflicted
+++ resolved
@@ -13,15 +13,9 @@
 import Parser.{IgnoreInfo, InfoMode}
 import annotations._
 import firrtl.annotations.AnnotationYamlProtocol._
-<<<<<<< HEAD
 import firrtl.passes.PassException
-import firrtl.transforms.{BlackBoxSourceHelper, BlackBoxTargetDir}
+import firrtl.transforms._
 import firrtl.Utils.throwInternalError
-import firrtl.util.BackendCompilationUtilities
-=======
-import firrtl.transforms._
-import Utils.throwInternalError
->>>>>>> 74a3b302
 
 
 /**
@@ -210,35 +204,24 @@
           }
       }
 
-<<<<<<< HEAD
-    var maybeFinalState: Option[CircuitState] = None
-
-    // Wrap compilation in a try/catch to present Scala MatchErrors in a more user-friendly format.
-    try {
-      loadAnnotations(optionsManager)
-=======
-      val annos = loadAnnotations(optionsManager)
->>>>>>> 74a3b302
-
-      val parsedInput = Parser.parse(firrtlSource, firrtlConfig.infoMode)
-
-      // Does this need to be before calling compiler?
-      optionsManager.makeTargetDir()
-
-<<<<<<< HEAD
-      // Output Annotations
-      val outputAnnos = firrtlConfig.getEmitterAnnos(optionsManager)
-
-      // Should these and outputAnnos be moved to loadAnnotations?
-      val globalAnnos = Seq(TargetDirAnnotation(optionsManager.targetDirName))
-
-      maybeFinalState = Some(firrtlConfig.compiler.compile(
-        CircuitState(parsedInput,
-                     ChirrtlForm,
-                     Some(AnnotationMap(firrtlConfig.annotations ++ outputAnnos ++ globalAnnos))),
-        firrtlConfig.customTransforms
-      ))
-    }
+      var maybeFinalState: Option[CircuitState] = None
+
+      // Wrap compilation in a try/catch to present Scala MatchErrors in a more user-friendly format.
+      try {
+        val annos = loadAnnotations(optionsManager)
+
+        val parsedInput = Parser.parse(firrtlSource, firrtlConfig.infoMode)
+
+        // Does this need to be before calling compiler?
+        optionsManager.makeTargetDir()
+
+        maybeFinalState = Some(firrtlConfig.compiler.compile(
+          CircuitState(parsedInput,
+            ChirrtlForm,
+            Some(AnnotationMap(annos))),
+          firrtlConfig.customTransforms
+        ))
+      }
 
     catch {
       // Rethrow the exceptions which are expected or due to the runtime environment (out of memory, stack overflow)
@@ -249,29 +232,7 @@
       case e: Exception => throwInternalError(exception = Some(e))
     }
 
-    val finalState = maybeFinalState.get
-    // Do emission
-    // Note: Single emission target assumption is baked in here
-    // Note: FirrtlExecutionSuccess emitted is only used if we're emitting the whole Circuit
-    val emittedRes = firrtlConfig.getOutputConfig(optionsManager) match {
-      case SingleFile(filename) =>
-        val emitted = finalState.getEmittedCircuit
-        val outputFile = new java.io.PrintWriter(filename)
-        outputFile.write(emitted.value)
-        outputFile.close()
-        emitted.value
-      case OneFilePerModule(dirName) =>
-        val emittedModules = finalState.emittedComponents collect { case x: EmittedModule => x }
-        if (emittedModules.isEmpty) throwInternalError(Some("execute - no emitted modules")) // There should be something
-        emittedModules.foreach { case module =>
-          val filename = optionsManager.getBuildFileName(firrtlConfig.outputSuffix, s"$dirName/${module.name}")
-=======
-      val finalState = firrtlConfig.compiler.compile(
-        CircuitState(parsedInput,
-                     ChirrtlForm,
-                     Some(AnnotationMap(annos))),
-        firrtlConfig.customTransforms
-      )
+      val finalState = maybeFinalState.get
 
       // Do emission
       // Note: Single emission target assumption is baked in here
@@ -279,14 +240,13 @@
       val emittedRes = firrtlConfig.getOutputConfig(optionsManager) match {
         case SingleFile(filename) =>
           val emitted = finalState.getEmittedCircuit
->>>>>>> 74a3b302
           val outputFile = new java.io.PrintWriter(filename)
           outputFile.write(emitted.value)
           outputFile.close()
           emitted.value
         case OneFilePerModule(dirName) =>
           val emittedModules = finalState.emittedComponents collect { case x: EmittedModule => x }
-          if (emittedModules.isEmpty) throwInternalError // There should be something
+          if (emittedModules.isEmpty) throwInternalError() // There should be something
           emittedModules.foreach { module =>
             val filename = optionsManager.getBuildFileName(firrtlConfig.outputSuffix, s"$dirName/${module.name}")
             val outputFile = new java.io.PrintWriter(filename)
