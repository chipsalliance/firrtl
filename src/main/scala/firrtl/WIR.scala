// See LICENSE for license details.

package firrtl

import scala.collection.Seq
import Utils._
import firrtl.ir._
import WrappedExpression._
import WrappedWidth._

trait Kind
case object WireKind extends Kind
case object PoisonKind extends Kind
case object RegKind extends Kind
case object InstanceKind extends Kind
case object PortKind extends Kind
case object NodeKind extends Kind
case object MemKind extends Kind
case object ExpKind extends Kind

trait Gender
case object MALE extends Gender
case object FEMALE extends Gender
case object BIGENDER extends Gender
case object UNKNOWNGENDER extends Gender

case class WRef(name: String, tpe: Type, kind: Kind, gender: Gender) extends Expression {
  def serialize: String = name
  def mapExpr(f: Expression => Expression): Expression = this
  def mapType(f: Type => Type): Expression = this.copy(tpe = f(tpe))
  def mapWidth(f: Width => Width): Expression = this
}
object WRef {
  /** Creates a WRef from a Wire */
  def apply(wire: DefWire): WRef = new WRef(wire.name, wire.tpe, WireKind, UNKNOWNGENDER)
  /** Creates a WRef from a Register */
  def apply(reg: DefRegister): WRef = new WRef(reg.name, reg.tpe, RegKind, UNKNOWNGENDER)
  def apply(n: String, t: Type = UnknownType, k: Kind = ExpKind): WRef = new WRef(n, t, k, UNKNOWNGENDER)
}
case class WSubField(expr: Expression, name: String, tpe: Type, gender: Gender) extends Expression {
  def serialize: String = s"${expr.serialize}.$name"
  def mapExpr(f: Expression => Expression): Expression = this.copy(expr = f(expr))
  def mapType(f: Type => Type): Expression = this.copy(tpe = f(tpe))
  def mapWidth(f: Width => Width): Expression = this
}
object WSubField {
<<<<<<< HEAD
  def apply(exp: Expression, n: String): WSubField = new WSubField(exp, n, field_type(exp.tpe, n), UNKNOWNGENDER)
  def apply(exp: Expression, name: String, tpe: Type): WSubField = new WSubField(exp, name, tpe, UNKNOWNGENDER)
=======
  def apply(expr: Expression, n: String): WSubField = new WSubField(expr, n, field_type(expr.tpe, n), UNKNOWNGENDER)
>>>>>>> fba12e01
}
case class WSubIndex(expr: Expression, value: Int, tpe: Type, gender: Gender) extends Expression {
  def serialize: String = s"${expr.serialize}[$value]"
  def mapExpr(f: Expression => Expression): Expression = this.copy(expr = f(expr))
  def mapType(f: Type => Type): Expression = this.copy(tpe = f(tpe))
  def mapWidth(f: Width => Width): Expression = this
}
case class WSubAccess(expr: Expression, index: Expression, tpe: Type, gender: Gender) extends Expression {
  def serialize: String = s"${expr.serialize}[${index.serialize}]"
  def mapExpr(f: Expression => Expression): Expression = this.copy(expr = f(expr), index = f(index))
  def mapType(f: Type => Type): Expression = this.copy(tpe = f(tpe))
  def mapWidth(f: Width => Width): Expression = this
}
case object WVoid extends Expression {
  def tpe = UnknownType
  def serialize: String = "VOID"
  def mapExpr(f: Expression => Expression): Expression = this
  def mapType(f: Type => Type): Expression = this
  def mapWidth(f: Width => Width): Expression = this
}
case object WInvalid extends Expression {
  def tpe = UnknownType
  def serialize: String = "INVALID"
  def mapExpr(f: Expression => Expression): Expression = this
  def mapType(f: Type => Type): Expression = this
  def mapWidth(f: Width => Width): Expression = this
}
// Useful for splitting then remerging references
case object EmptyExpression extends Expression {
  def tpe = UnknownType
  def serialize: String = "EMPTY"
  def mapExpr(f: Expression => Expression): Expression = this
  def mapType(f: Type => Type): Expression = this
  def mapWidth(f: Width => Width): Expression = this
}
case class WDefInstance(info: Info, name: String, module: String, tpe: Type) extends Statement with IsDeclaration {
  def serialize: String = s"inst $name of $module" + info.serialize
  def mapExpr(f: Expression => Expression): Statement = this
  def mapStmt(f: Statement => Statement): Statement = this
  def mapType(f: Type => Type): Statement = this.copy(tpe = f(tpe))
  def mapString(f: String => String): Statement = this.copy(name = f(name))
}
object WDefInstance {
  def apply(name: String, module: String): WDefInstance = new WDefInstance(NoInfo, name, module, UnknownType)
}
case class WDefInstanceConnector(
    info: Info,
    name: String,
    module: String,
    tpe: Type,
    portCons: Seq[(Expression, Expression)]) extends Statement with IsDeclaration {
  def serialize: String = s"inst $name of $module with ${tpe.serialize} connected to " +
                          portCons.map(_._2.serialize).mkString("(", ", ", ")") + info.serialize
  def mapExpr(f: Expression => Expression): Statement =
    this.copy(portCons = portCons map { case (e1, e2) => (f(e1), f(e2)) })
  def mapStmt(f: Statement => Statement): Statement = this
  def mapType(f: Type => Type): Statement = this.copy(tpe = f(tpe))
  def mapString(f: String => String): Statement = this.copy(name = f(name))
}

// Resultant width is the same as the maximum input width
case object Addw extends PrimOp { override def toString = "addw" }
// Resultant width is the same as the maximum input width
case object Subw extends PrimOp { override def toString = "subw" }
// Resultant width is the same as input argument width
case object Dshlw extends PrimOp { override def toString = "dshlw" }
// Resultant width is the same as input argument width
case object Shlw extends PrimOp { override def toString = "shlw" }

object WrappedExpression {
  def apply(e: Expression) = new WrappedExpression(e)
  def we(e: Expression) = new WrappedExpression(e)
  def weq(e1: Expression, e2: Expression) = we(e1) == we(e2)
}
class WrappedExpression(val e1: Expression) {
  override def equals(we: Any) = we match {
    case (we: WrappedExpression) => (e1,we.e1) match {
      case (e1x: UIntLiteral, e2x: UIntLiteral) => e1x.value == e2x.value && eqw(e1x.width, e2x.width)
      case (e1x: SIntLiteral, e2x: SIntLiteral) => e1x.value == e2x.value && eqw(e1x.width, e2x.width)
      case (e1x: WRef, e2x: WRef) => e1x.name equals e2x.name
      case (e1x: WSubField, e2x: WSubField) => (e1x.name equals e2x.name) && weq(e1x.expr,e2x.expr)
      case (e1x: WSubIndex, e2x: WSubIndex) => (e1x.value == e2x.value) && weq(e1x.expr,e2x.expr)
      case (e1x: WSubAccess, e2x: WSubAccess) => weq(e1x.index,e2x.index) && weq(e1x.expr,e2x.expr)
      case (WVoid, WVoid) => true
      case (WInvalid, WInvalid) => true
      case (e1x: DoPrim, e2x: DoPrim) => e1x.op == e2x.op &&
         ((e1x.consts zip e2x.consts) forall {case (x, y) => x == y}) &&
         ((e1x.args zip e2x.args) forall {case (x, y) => weq(x, y)})
      case (e1x: Mux, e2x: Mux) => weq(e1x.cond,e2x.cond) && weq(e1x.tval,e2x.tval) && weq(e1x.fval,e2x.fval)
      case (e1x: ValidIf, e2x: ValidIf) => weq(e1x.cond,e2x.cond) && weq(e1x.value,e2x.value)
      case (e1x, e2x) => false
    }
    case _ => false
  }
  override def hashCode = e1.serialize.hashCode
  override def toString = e1.serialize
}

private[firrtl] sealed trait HasMapWidth {
  def mapWidth(f: Width => Width): Width
}
case class VarWidth(name: String) extends Width with HasMapWidth {
  def serialize: String = name
  def mapWidth(f: Width => Width): Width = this
}
case class PlusWidth(arg1: Width, arg2: Width) extends Width with HasMapWidth {
  def serialize: String = "(" + arg1.serialize + " + " + arg2.serialize + ")"
  def mapWidth(f: Width => Width): Width = PlusWidth(f(arg1), f(arg2))
}
case class MinusWidth(arg1: Width, arg2: Width) extends Width with HasMapWidth {
  def serialize: String = "(" + arg1.serialize + " - " + arg2.serialize + ")"
  def mapWidth(f: Width => Width): Width = MinusWidth(f(arg1), f(arg2))
}
case class MaxWidth(args: Seq[Width]) extends Width with HasMapWidth {
  def serialize: String = args map (_.serialize) mkString ("max(", ", ", ")")
  def mapWidth(f: Width => Width): Width = MaxWidth(args map f)
}
case class MinWidth(args: Seq[Width]) extends Width with HasMapWidth {
  def serialize: String = args map (_.serialize) mkString ("min(", ", ", ")")
  def mapWidth(f: Width => Width): Width = MinWidth(args map f)
}
case class ExpWidth(arg1: Width) extends Width with HasMapWidth {
  def serialize: String = "exp(" + arg1.serialize + " )"
  def mapWidth(f: Width => Width): Width = ExpWidth(f(arg1))
}

object WrappedType {
  def apply(t: Type) = new WrappedType(t)
  def wt(t: Type) = apply(t)
}
class WrappedType(val t: Type) {
  def wt(tx: Type) = new WrappedType(tx)
  override def equals(o: Any): Boolean = o match {
    case (t2: WrappedType) => (t, t2.t) match {
      case (_: UIntType, _: UIntType) => true
      case (_: SIntType, _: SIntType) => true
      case (ClockType, ClockType) => true
      case (_: FixedType, _: FixedType) => true
      // Analog totally skips out of the Firrtl type system.
      // The only way Analog can play with another Analog component is through Attach.
      // Ohterwise, we'd need to special case it during ExpandWhens, Lowering,
      // ExpandConnects, etc.
      case (_: AnalogType, _: AnalogType) => false
      case (t1: VectorType, t2: VectorType) =>
        t1.size == t2.size && wt(t1.tpe) == wt(t2.tpe)
      case (t1: BundleType, t2: BundleType) =>
        t1.fields.size == t2.fields.size && (
        (t1.fields zip t2.fields) forall { case (f1, f2) =>
          f1.flip == f2.flip && f1.name == f2.name
        }) && ((t1.fields zip t2.fields) forall { case (f1, f2) =>
          wt(f1.tpe) == wt(f2.tpe)
        })
      case _ => false
    }
    case _ => false
  }
}

object WrappedWidth {
  def eqw(w1: Width, w2: Width): Boolean = new WrappedWidth(w1) == new WrappedWidth(w2)
}
   
class WrappedWidth (val w: Width) {
  def ww(w: Width): WrappedWidth = new WrappedWidth(w)
  override def toString = w match {
    case (w: VarWidth) => w.name
    case (w: MaxWidth) => s"max(${w.args.mkString})"
    case (w: MinWidth) => s"min(${w.args.mkString})"
    case (w: PlusWidth) => s"(${w.arg1} + ${w.arg2})"
    case (w: MinusWidth) => s"(${w.arg1} -${w.arg2})"
    case (w: ExpWidth) => s"exp(${w.arg1})"
    case (w: IntWidth) => w.width.toString
    case UnknownWidth => "?"
  }
  override def equals(o: Any): Boolean = o match {
    case (w2: WrappedWidth) => (w, w2.w) match {
      case (w1: VarWidth, w2: VarWidth) => w1.name.equals(w2.name)
      case (w1: MaxWidth, w2: MaxWidth) => w1.args.size == w2.args.size &&
        (w1.args forall (a1 => w2.args exists (a2 => eqw(a1, a2))))
      case (w1: MinWidth, w2: MinWidth) => w1.args.size == w2.args.size &&
        (w1.args forall (a1 => w2.args exists (a2 => eqw(a1, a2))))
      case (w1: IntWidth, w2: IntWidth) => w1.width == w2.width
      case (w1: PlusWidth, w2: PlusWidth) => 
        (ww(w1.arg1) == ww(w2.arg1) && ww(w1.arg2) == ww(w2.arg2)) ||
        (ww(w1.arg1) == ww(w2.arg2) && ww(w1.arg2) == ww(w2.arg1))
      case (w1: MinusWidth,w2: MinusWidth) => 
        (ww(w1.arg1) == ww(w2.arg1) && ww(w1.arg2) == ww(w2.arg2)) ||
        (ww(w1.arg1) == ww(w2.arg2) && ww(w1.arg2) == ww(w2.arg1))
      case (w1: ExpWidth, w2: ExpWidth) => ww(w1.arg1) == ww(w2.arg1)
      case (UnknownWidth, UnknownWidth) => true
      case _ => false
    }
    case _ => false
  }
}

trait Constraint
class WGeq(val loc: Width, val exp: Width) extends Constraint {
  override def toString = {
    val wloc = new WrappedWidth(loc)
    val wexp = new WrappedWidth(exp)
    wloc.toString + " >= " + wexp.toString
  }
}
object WGeq {
  def apply(loc: Width, exp: Width) = new WGeq(loc, exp)
}

abstract class MPortDir extends FirrtlNode
case object MInfer extends MPortDir {
  def serialize: String = "infer"
}
case object MRead extends MPortDir {
  def serialize: String = "read"
}
case object MWrite extends MPortDir {
  def serialize: String = "write"
}
case object MReadWrite extends MPortDir {
  def serialize: String = "rdwr"
}

case class CDefMemory(
    info: Info,
    name: String,
    tpe: Type,
    size: Int,
    seq: Boolean) extends Statement {
  def serialize: String = (if (seq) "smem" else "cmem") +
    s" $name : ${tpe.serialize} [$size]" + info.serialize
  def mapExpr(f: Expression => Expression): Statement = this
  def mapStmt(f: Statement => Statement): Statement = this
  def mapType(f: Type => Type): Statement = this.copy(tpe = f(tpe))
  def mapString(f: String => String): Statement = this.copy(name = f(name))
}
case class CDefMPort(info: Info,
    name: String,
    tpe: Type,
    mem: String,
    exps: Seq[Expression],
    direction: MPortDir) extends Statement {
  def serialize: String = {
    val dir = direction.serialize
    s"$dir mport $name = $mem[${exps.head.serialize}], ${exps(1).serialize}" + info.serialize
  }
  def mapExpr(f: Expression => Expression): Statement = this.copy(exps = exps map f)
  def mapStmt(f: Statement => Statement): Statement = this
  def mapType(f: Type => Type): Statement = this.copy(tpe = f(tpe))
  def mapString(f: String => String): Statement = this.copy(name = f(name))
}
<|MERGE_RESOLUTION|>--- conflicted
+++ resolved
@@ -44,12 +44,8 @@
   def mapWidth(f: Width => Width): Expression = this
 }
 object WSubField {
-<<<<<<< HEAD
-  def apply(exp: Expression, n: String): WSubField = new WSubField(exp, n, field_type(exp.tpe, n), UNKNOWNGENDER)
-  def apply(exp: Expression, name: String, tpe: Type): WSubField = new WSubField(exp, name, tpe, UNKNOWNGENDER)
-=======
   def apply(expr: Expression, n: String): WSubField = new WSubField(expr, n, field_type(expr.tpe, n), UNKNOWNGENDER)
->>>>>>> fba12e01
+  def apply(expr: Expression, name: String, tpe: Type): WSubField = new WSubField(expr, name, tpe, UNKNOWNGENDER)
 }
 case class WSubIndex(expr: Expression, value: Int, tpe: Type, gender: Gender) extends Expression {
   def serialize: String = s"${expr.serialize}[$value]"
