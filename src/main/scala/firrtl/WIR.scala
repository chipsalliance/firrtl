--- conflicted
+++ resolved
@@ -104,6 +104,10 @@
 }
 case class WDefInstanceConnector(info: Info, name: String, module: String, tpe: Type, exprs: Seq[Expression]) extends Statement with IsDeclaration {
   def serialize: String = s"inst $name of $module with ${tpe.serialize} connected to (" + exprs.map(_.serialize).mkString(", ") + ")" + info.serialize
+  def mapExpr(f: Expression => Expression): Statement = this.copy(exprs = exprs map f)
+  def mapStmt(f: Statement => Statement): Statement = this
+  def mapType(f: Type => Type): Statement = this.copy(tpe = f(tpe))
+  def mapString(f: String => String): Statement = this.copy(name = f(name))
 }
 
 
@@ -187,11 +191,7 @@
       case (_: AnalogType, _: AnalogType) => false
       case (t1: VectorType, t2: VectorType) =>
         t1.size == t2.size && wt(t1.tpe) == wt(t2.tpe)
-<<<<<<< HEAD
-      case (t1:BundleType, t2:BundleType) =>
-=======
       case (t1: BundleType, t2: BundleType) =>
->>>>>>> bd1a3ae2
         t1.fields.size == t2.fields.size && (
         (t1.fields zip t2.fields) forall { case (f1, f2) =>
           f1.flip == f2.flip && f1.name == f2.name
