--- conflicted
+++ resolved
@@ -43,11 +43,7 @@
 object toBits {
   def apply(e: Expression): Expression = e match {
     case ex @ (_: WRef | _: WSubField | _: WSubIndex) => hiercat(ex)
-<<<<<<< HEAD
     case t => Utils.error(s"Invalid operand expression for toBits: $e")
-=======
-    case t => Utils.error("Invalid operand expression for toBits!")
->>>>>>> 74a3b302
   }
   private def hiercat(e: Expression): Expression = e.tpe match {
     case t: VectorType => seqCat((0 until t.size).reverse map (i =>
@@ -55,22 +51,14 @@
     case t: BundleType => seqCat(t.fields map (f =>
       hiercat(WSubField(e, f.name, f.tpe, UNKNOWNGENDER))))
     case t: GroundType => DoPrim(AsUInt, Seq(e), Seq.empty, UnknownType)
-<<<<<<< HEAD
     case t => Utils.error(s"Unknown type encountered in toBits: $e")
-=======
-    case t => Utils.error("Unknown type encountered in toBits!")
->>>>>>> 74a3b302
   }
 }
 
 object getWidth {
   def apply(t: Type): Width = t match {
     case t: GroundType => t.width
-<<<<<<< HEAD
     case _ => Utils.error(s"No width: $t")
-=======
-    case _ => Utils.error("No width!")
->>>>>>> 74a3b302
   }
   def apply(e: Expression): Width = apply(e.tpe)
 }
@@ -81,11 +69,7 @@
     case t: VectorType => t.size * bitWidth(t.tpe)
     case t: BundleType => t.fields.map(f => bitWidth(f.tpe)).foldLeft(BigInt(0))(_+_)
     case GroundType(IntWidth(width)) => width
-<<<<<<< HEAD
     case t => Utils.error(s"Unknown type encountered in bitWidth: $dt")
-=======
-    case t => Utils.error("Unknown type encountered in bitWidth!")
->>>>>>> 74a3b302
   }
 }
 
@@ -142,11 +126,7 @@
           (tmpOffset, stmts ++ substmts)
       }
       case t: GroundType => getPartGround(lhs, t, rhs, offset)
-<<<<<<< HEAD
       case t => Utils.error(s"Unknown type encountered in fromBits: $lhst")
-=======
-      case t => Utils.error("Unknown type encountered in fromBits!")
->>>>>>> 74a3b302
     }
 }
 
@@ -160,7 +140,6 @@
 }
 
 object Utils extends LazyLogging {
-<<<<<<< HEAD
   /** Unwind the causal chain until we hit the initial exception (which may be the first).
     *
     * @param maybeException - possible exception triggering the error,
@@ -200,11 +179,7 @@
     }
     error("Internal Error! %sPlease file an issue at https://github.com/ucb-bar/firrtl/issues".format(string), throwable)
   }
-=======
-  def throwInternalError =
-    error("Internal Error! Please file an issue at https://github.com/ucb-bar/firrtl/issues")
-
->>>>>>> 74a3b302
+
   private[firrtl] def time[R](block: => R): (Double, R) = {
     val t0 = System.nanoTime()
     val result = block
@@ -500,12 +475,7 @@
             ilen + get_size(t1x.tpe), jlen + get_size(t2x.tpe))
         }._1
       case (ClockType, ClockType) => if (flip1 == flip2) Seq((0, 0)) else Nil
-<<<<<<< HEAD
-      case (AnalogType(w1), AnalogType(w2)) => Nil
       case _ => throwInternalError(Some(s"get_valid_points: shouldn't be here - ($t1, $t2)"))
-=======
-      case _ => Utils.error("shouldn't be here")
->>>>>>> 74a3b302
     }
   }
 
@@ -551,15 +521,9 @@
   def get_field(v: Type, s: String): Field = v match {
     case vx: BundleType => vx.fields find (_.name == s) match {
       case Some(ft) => ft
-<<<<<<< HEAD
       case None => throwInternalError(Some(s"get_field: shouldn't be here - $v.$s"))
     }
     case vx => throwInternalError(Some(s"get_field: shouldn't be here - $v"))
-=======
-      case None => Utils.error("Shouldn't be here")
-    }
-    case vx => Utils.error("Shouldn't be here")
->>>>>>> 74a3b302
   }
 
   def times(flip: Orientation, d: Direction): Direction = times(flip, d)
