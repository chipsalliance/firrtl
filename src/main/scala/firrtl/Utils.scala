/*
Copyright (c) 2014 - 2016 The Regents of the University of
California (Regents). All Rights Reserved.  Redistribution and use in
source and binary forms, with or without modification, are permitted
provided that the following conditions are met:
   * Redistributions of source code must retain the above
     copyright notice, this list of conditions and the following
     two paragraphs of disclaimer.
   * Redistributions in binary form must reproduce the above
     copyright notice, this list of conditions and the following
     two paragraphs of disclaimer in the documentation and/or other materials
     provided with the distribution.
   * Neither the name of the Regents nor the names of its contributors
     may be used to endorse or promote products derived from this
     software without specific prior written permission.
IN NO EVENT SHALL REGENTS BE LIABLE TO ANY PARTY FOR DIRECT, INDIRECT,
SPECIAL, INCIDENTAL, OR CONSEQUENTIAL DAMAGES, INCLUDING LOST PROFITS,
ARISING OUT OF THE USE OF THIS SOFTWARE AND ITS DOCUMENTATION, EVEN IF
REGENTS HAS BEEN ADVISED OF THE POSSIBILITY OF SUCH DAMAGE.
REGENTS SPECIFICALLY DISCLAIMS ANY WARRANTIES, INCLUDING, BUT NOT
LIMITED TO, THE IMPLIED WARRANTIES OF MERCHANTABILITY AND FITNESS FOR
A PARTICULAR PURPOSE. THE SOFTWARE AND ACCOMPANYING DOCUMENTATION, IF
ANY, PROVIDED HEREUNDER IS PROVIDED "AS IS". REGENTS HAS NO OBLIGATION
TO PROVIDE MAINTENANCE, SUPPORT, UPDATES, ENHANCEMENTS, OR
MODIFICATIONS.
*/
// Utility functions for FIRRTL IR

/* TODO
 *  - Adopt style more similar to Chisel3 Emitter?
 */

/* TODO Richard
 *  - add new IR nodes to all Util functions
 */

package firrtl

import firrtl.ir._
import firrtl.PrimOps._
import firrtl.Mappers._
import firrtl.WrappedExpression._
import firrtl.WrappedType._
import scala.collection.mutable
import scala.collection.mutable.{StringBuilder, ArrayBuffer, LinkedHashMap, HashMap, HashSet}
import java.io.PrintWriter
import com.typesafe.scalalogging.LazyLogging
//import scala.reflect.runtime.universe._

class FIRRTLException(str: String) extends Exception(str)

object Utils extends LazyLogging {
  private[firrtl] def time[R](name: String)(block: => R): R = {
    logger.info(s"Starting $name")
    val t0 = System.nanoTime()
    val result = block
    val t1 = System.nanoTime()
    logger.info(s"Finished $name")
    val timeMillis = (t1 - t0) / 1000000.0
    logger.info(f"$name took $timeMillis%.1f ms\n")
    result
  }

  /** Removes all [[firrtl.ir.Empty]] statements and condenses
   * [[firrtl.ir.Block]] statements.
    */
  def squashEmpty(s: Statement): Statement = s map squashEmpty match {
    case Block(stmts) =>
      val newStmts = stmts filter (_ != EmptyStmt)
      newStmts.size match {
        case 0 => EmptyStmt
        case 1 => newStmts.head
        case _ => Block(newStmts)
      }
    case sx => sx
  }

  /** Indent the results of [[ir.FirrtlNode.serialize]] */
  def indent(str: String) = str replaceAllLiterally ("\n", "\n  ")
  def serialize(bi: BigInt): String =
    if (bi < BigInt(0)) "\"h" + bi.toString(16).substring(1) + "\""
    else "\"h" + bi.toString(16) + "\""

  implicit def toWrappedExpression (x:Expression): WrappedExpression = new WrappedExpression(x)
  def ceilLog2(x: BigInt): Int = (x-1).bitLength
  def max(a: BigInt, b: BigInt): BigInt = if (a >= b) a else b
  def min(a: BigInt, b: BigInt): BigInt = if (a >= b) b else a
  def pow_minus_one(a: BigInt, b: BigInt): BigInt = a.pow(b.toInt) - 1
  val BoolType = UIntType(IntWidth(1))
  val one  = UIntLiteral(BigInt(1), IntWidth(1))
  val zero = UIntLiteral(BigInt(0), IntWidth(1))
  def uint(i: BigInt): UIntLiteral = UIntLiteral(i, IntWidth(1 max i.bitLength))

  def create_exps(n: String, t: Type): Seq[Expression] =
    create_exps(WRef(n, t, ExpKind, UNKNOWNGENDER))
  def create_exps(e: Expression): Seq[Expression] = e match {
    case ex: Mux =>
      val e1s = create_exps(ex.tval)
      val e2s = create_exps(ex.fval)
      e1s zip e2s map {case (e1, e2) =>
        Mux(ex.cond, e1, e2, mux_type_and_widths(e1, e2))
      }
    case ex: ValidIf => create_exps(ex.value) map (e1 => ValidIf(ex.cond, e1, e1.tpe))
    case ex => ex.tpe match {
      case (_: GroundType) => Seq(ex)
      case (t: BundleType) => (t.fields foldLeft Seq[Expression]())((exps, f) =>
        exps ++ create_exps(WSubField(ex, f.name, f.tpe,times(gender(ex), f.flip))))
      case (t: VectorType) => (0 until t.size foldLeft Seq[Expression]())((exps, i) =>
        exps ++ create_exps(WSubIndex(ex, i, t.tpe,gender(ex))))
    }
  }
   def get_flip(t: Type, i: Int, f: Orientation): Orientation = {
     if (i >= get_size(t)) error("Shouldn't be here")
     t match {
       case (_: GroundType) => f
       case (tx: BundleType) =>
         val (_, flip) = tx.fields.foldLeft(i, None: Option[Orientation]) {
           case ((n, ret), x) if n < get_size(x.tpe) => ret match {
             case None => (n, Some(get_flip(x.tpe, n, times(x.flip, f))))
             case Some(_) => (n, ret)
           }
           case ((n, ret), x) => (n - get_size(x.tpe), ret)
         }
         flip.get
       case (tx: VectorType) =>
         val (_, flip) = (0 until tx.size).foldLeft(i, None: Option[Orientation]) {
           case ((n, ret), x) if n < get_size(tx.tpe) => ret match {
             case None => (n, Some(get_flip(tx.tpe, n, f)))
             case Some(_) => (n, ret)
           }
           case ((n, ret), x) => (n - get_size(tx.tpe), ret)
         }
         flip.get
     }
   }
  
   def get_point (e:Expression) : Int = e match {
     case (e: WRef) => 0
     case (e: WSubField) => e.exp.tpe match {case b: BundleType =>
       (b.fields takeWhile (_.name != e.name) foldLeft 0)(
         (point, f) => point + get_size(f.tpe))
    }
    case (e: WSubIndex) => e.value * get_size(e.tpe)
    case (e: WSubAccess) => get_point(e.exp)
  }

  /** Returns true if t, or any subtype, contains a flipped field
    *
    * @param t type [[firrtl.ir.Type]] to be checked
    * @return if t contains [[firrtl.ir.Flip]]
    */
  def hasFlip(t: Type): Boolean = t match {
    case t: BundleType =>
      (t.fields exists (_.flip == Flip)) ||
      (t.fields exists (f => hasFlip(f.tpe)))
    case t: VectorType => hasFlip(t.tpe)
    case _ => false
  }

//============== TYPES ================
//<<<<<<< HEAD
//   def mux_type (e1:Expression,e2:Expression) : Type = mux_type(tpe(e1),tpe(e2))
//   def mux_type (t1:Type,t2:Type) : Type = {
//      if (wt(t1) == wt(t2)) {
//         (t1,t2) match { 
//            case (t1:UIntType,t2:UIntType) => UIntType(UnknownWidth)
//            case (t1:SIntType,t2:SIntType) => SIntType(UnknownWidth)
//            case (t1:FixedType,t2:FixedType) => FixedType(UnknownWidth, UnknownWidth)
//            case (t1:VectorType,t2:VectorType) => VectorType(mux_type(t1.tpe,t2.tpe),t1.size)
//            case (t1:BundleType,t2:BundleType) => 
//               BundleType((t1.fields,t2.fields).zipped.map((f1,f2) => {
//                  Field(f1.name,f1.flip,mux_type(f1.tpe,f2.tpe))
//               }))
//         }
//      } else UnknownType
//   }
//   def mux_type_and_widths (e1:Expression,e2:Expression) : Type = mux_type_and_widths(tpe(e1),tpe(e2))
//   def PLUS (w1:Width,w2:Width) : Width = (w1, w2) match {
//     case (IntWidth(i), IntWidth(j)) => IntWidth(i + j)
//     case _ => PlusWidth(w1,w2)
//   }
//   def MAX (w1:Width,w2:Width) : Width = (w1, w2) match {
//     case (IntWidth(i), IntWidth(j)) => IntWidth(max(i,j))
//     case _ => MaxWidth(Seq(w1,w2))
//   }
//   def MINUS (w1:Width,w2:Width) : Width = (w1, w2) match {
//     case (IntWidth(i), IntWidth(j)) => IntWidth(i - j)
//     case _ => MinusWidth(w1,w2)
//   }
//   def POW (w1:Width) : Width = w1 match {
//     case IntWidth(i) => IntWidth(pow_minus_one(BigInt(2), i))
//     case _ => ExpWidth(w1)
//   }
//   def MIN (w1:Width,w2:Width) : Width = (w1, w2) match {
//     case (IntWidth(i), IntWidth(j)) => IntWidth(min(i,j))
//     case _ => MinWidth(Seq(w1,w2))
//   }
//   def mux_type_and_widths (t1:Type,t2:Type) : Type = {
//      def wmax (w1:Width,w2:Width) : Width = {
//         (w1,w2) match {
//            case (w1:IntWidth,w2:IntWidth) => IntWidth(w1.width.max(w2.width))
//            case (w1,w2) => MaxWidth(Seq(w1,w2))
//         }
//      }
//      val wt1 = new WrappedType(t1)
//      val wt2 = new WrappedType(t2)
//      if (wt1 == wt2) {
//         (t1,t2) match {
//            case (t1:UIntType,t2:UIntType) => UIntType(wmax(t1.width,t2.width))
//            case (t1:SIntType,t2:SIntType) => SIntType(wmax(t1.width,t2.width))
//            case (FixedType(w1, p1), FixedType(w2, p2)) =>
//              FixedType(PLUS(MAX(p1, p2),MAX(MINUS(w1, p1), MINUS(w2, p2))), MAX(p1, p2))
//            case (t1:VectorType,t2:VectorType) => VectorType(mux_type_and_widths(t1.tpe,t2.tpe),t1.size)
//            case (t1:BundleType,t2:BundleType) => BundleType((t1.fields zip t2.fields).map{case (f1, f2) => Field(f1.name,f1.flip,mux_type_and_widths(f1.tpe,f2.tpe))})
//         }
//      } else UnknownType
//   }
//   def module_type (m:DefModule) : Type = {
//      BundleType(m.ports.map(p => p.toField))
//   }
//   def sub_type (v:Type) : Type = {
//      v match {
//         case v:VectorType => v.tpe
//         case v => UnknownType
//      }
//   }
//   def field_type (v:Type,s:String) : Type = {
//      v match {
//         case v:BundleType => {
//            val ft = v.fields.find(p => p.name == s)
//            ft match {
//               case ft:Some[Field] => ft.get.tpe
//               case ft => UnknownType
//            }
//         }
//         case v => UnknownType
//      }
//   }
//=======
  def mux_type(e1: Expression, e2: Expression): Type = mux_type(e1.tpe, e2.tpe)
  def mux_type(t1: Type, t2: Type): Type = (t1, t2) match {
    case (t1: UIntType, t2: UIntType) => UIntType(UnknownWidth)
    case (t1: SIntType, t2: SIntType) => SIntType(UnknownWidth)
    case (t1: FixedType, t2: FixedType) => FixedType(UnknownWidth, UnknownWidth)
    case (t1: VectorType, t2: VectorType) => VectorType(mux_type(t1.tpe, t2.tpe), t1.size)
    case (t1: BundleType, t2: BundleType) => BundleType(t1.fields zip t2.fields map {
      case (f1, f2) => Field(f1.name, f1.flip, mux_type(f1.tpe, f2.tpe))
    })
    case _ => UnknownType
  }
  def mux_type_and_widths(e1: Expression,e2: Expression): Type =
    mux_type_and_widths(e1.tpe, e2.tpe)
  def mux_type_and_widths(t1: Type, t2: Type): Type = {
    def wmax(w1: Width, w2: Width): Width = (w1, w2) match {
      case (w1x: IntWidth, w2x: IntWidth) => IntWidth(w1x.width max w2x.width)
      case (w1x, w2x) => MaxWidth(Seq(w1x, w2x))
    }
    (t1, t2) match {
<<<<<<< HEAD
      case (t1: UIntType, t2: UIntType) => UIntType(wmax(t1.width, t2.width))
      case (t1: SIntType, t2: SIntType) => SIntType(wmax(t1.width, t2.width))
      case (FixedType(w1, p1), FixedType(w2, p2)) =>
        FixedType(PLUS(MAX(p1, p2),MAX(MINUS(w1, p1), MINUS(w2, p2))), MAX(p1, p2))
      case (t1: VectorType, t2: VectorType) => VectorType(
        mux_type_and_widths(t1.tpe, t2.tpe), t1.size)
      case (t1: BundleType, t2: BundleType) => BundleType(t1.fields zip t2.fields map {
=======
      case (t1x: UIntType, t2x: UIntType) => UIntType(wmax(t1x.width, t2x.width))
      case (t1x: SIntType, t2x: SIntType) => SIntType(wmax(t1x.width, t2x.width))
      case (t1x: VectorType, t2x: VectorType) => VectorType(
        mux_type_and_widths(t1x.tpe, t2x.tpe), t1x.size)
      case (t1x: BundleType, t2x: BundleType) => BundleType(t1x.fields zip t2x.fields map {
>>>>>>> 2848d877
        case (f1, f2) => Field(f1.name, f1.flip, mux_type_and_widths(f1.tpe, f2.tpe))
      })
      case _ => UnknownType
    }
  }

  def module_type(m: DefModule): Type = BundleType(m.ports map {
    case Port(_, name, dir, tpe) => Field(name, to_flip(dir), tpe)
  })
  def sub_type(v: Type): Type = v match {
    case vx: VectorType => vx.tpe
    case vx => UnknownType
  }
  def field_type(v: Type, s: String) : Type = v match {
    case vx: BundleType => vx.fields find (_.name == s) match {
      case Some(f) => f.tpe
      case None => UnknownType
    }
    case vx => UnknownType
  }
//>>>>>>> e54fb610c6bf0a7fe5c9c0f0e0b3acbb3728cfd0
   
// =================================
  def error(str: String) = throw new FIRRTLException(str)

//// =============== EXPANSION FUNCTIONS ================
  def get_size(t: Type): Int = t match {
    case tx: BundleType => (tx.fields foldLeft 0)(
      (sum, f) => sum + get_size(f.tpe))
    case tx: VectorType => tx.size * get_size(tx.tpe)
    case tx => 1
  }

  def get_valid_points(t1: Type, t2: Type, flip1: Orientation, flip2: Orientation): Seq[(Int,Int)] = {
    //;println_all(["Inside with t1:" t1 ",t2:" t2 ",f1:" flip1 ",f2:" flip2])
    (t1, t2) match {
<<<<<<< HEAD
      case (t1: UIntType, t2: UIntType) => if (flip1 == flip2) Seq((0, 0)) else Nil
      case (t1: SIntType, t2: SIntType) => if (flip1 == flip2) Seq((0, 0)) else Nil
      case (t1: FixedType, t2: FixedType) => if (flip1 == flip2) Seq((0, 0)) else Nil
      case (t1: BundleType, t2: BundleType) =>
=======
      case (_: UIntType, _: UIntType) => if (flip1 == flip2) Seq((0, 0)) else Nil
      case (_: SIntType, _: SIntType) => if (flip1 == flip2) Seq((0, 0)) else Nil
      case (t1x: BundleType, t2x: BundleType) =>
>>>>>>> 2848d877
        def emptyMap = Map[String, (Type, Orientation, Int)]()
        val t1_fields = t1x.fields.foldLeft(emptyMap, 0) { case ((map, ilen), f1) =>
          (map + (f1.name ->(f1.tpe, f1.flip, ilen)), ilen + get_size(f1.tpe))
        }._1
        t2x.fields.foldLeft(Seq[(Int, Int)](), 0) { case ((points, jlen), f2) =>
          t1_fields get f2.name match {
            case None => (points, jlen + get_size(f2.tpe))
            case Some((f1_tpe, f1_flip, ilen)) =>
              val f1_times = times(flip1, f1_flip)
              val f2_times = times(flip2, f2.flip)
              val ls = get_valid_points(f1_tpe, f2.tpe, f1_times, f2_times)
              (points ++ (ls map { case (x, y) => (x + ilen, y + jlen) }), jlen + get_size(f2.tpe))
          }
        }._1
      case (t1x: VectorType, t2x: VectorType) =>
        val size = math.min(t1x.size, t2x.size)
        (0 until size).foldLeft(Seq[(Int, Int)](), 0, 0) { case ((points, ilen, jlen), _) =>
          val ls = get_valid_points(t1x.tpe, t2x.tpe, flip1, flip2)
          (points ++ (ls map { case (x, y) => (x + ilen, y + jlen) }),
            ilen + get_size(t1x.tpe), jlen + get_size(t2x.tpe))
        }._1
      case (ClockType, ClockType) => if (flip1 == flip2) Seq((0, 0)) else Nil
      case (AnalogType(w1), AnalogType(w2)) => Nil
      case _ => error("shouldn't be here")
    }
  }

// =========== GENDER/FLIP UTILS ============
  def swap(g: Gender) : Gender = g match {
    case UNKNOWNGENDER => UNKNOWNGENDER
    case MALE => FEMALE
    case FEMALE => MALE
    case BIGENDER => BIGENDER
  }
  def swap(d: Direction) : Direction = d match {
    case Output => Input
    case Input => Output
  }
  def swap(f: Orientation) : Orientation = f match {
    case Default => Flip
    case Flip => Default
  }
  def to_dir(g: Gender): Direction = g match {
    case MALE => Input
    case FEMALE => Output
  }
  def to_gender(d: Direction): Gender = d match {
    case Input => MALE
    case Output => FEMALE
  }
  def to_flip(d: Direction): Orientation = d match {
    case Input => Flip
    case Output => Default
  }
  def to_flip(g: Gender): Orientation = g match {
    case MALE => Flip
    case FEMALE => Default
  }

  def field_flip(v: Type, s: String): Orientation = v match {
    case vx: BundleType => vx.fields find (_.name == s) match {
      case Some(ft) => ft.flip
      case None => Default
    }
    case vx => Default
  }
  def get_field(v: Type, s: String): Field = v match {
    case vx: BundleType => vx.fields find (_.name == s) match {
      case Some(ft) => ft
      case None => error("Shouldn't be here")
    }
    case vx => error("Shouldn't be here")
  }

  def times(flip: Orientation, d: Direction): Direction = times(flip, d)
  def times(d: Direction,flip: Orientation): Direction = flip match {
    case Default => d
    case Flip => swap(d)
  }
  def times(g: Gender, d: Direction): Direction = times(d, g)
  def times(d: Direction, g: Gender): Direction = g match {
    case FEMALE => d
    case MALE => swap(d) // MALE == INPUT == REVERSE
  }

  def times(g: Gender, flip: Orientation): Gender = times(flip, g)
  def times(flip: Orientation, g: Gender): Gender = flip match {
    case Default => g
    case Flip => swap(g)
  }
  def times(f1: Orientation, f2: Orientation): Orientation = f2 match {
    case Default => f1
    case Flip => swap(f1)
  }

// =========== ACCESSORS =========
  def kind(e: Expression): Kind = e match {
    case ex: WRef => ex.kind
    case ex: WSubField => kind(ex.exp)
    case ex: WSubIndex => kind(ex.exp)
    case ex: WSubAccess => kind(ex.exp)
    case ex => ExpKind
  }
  def gender(e: Expression): Gender = e match {
    case ex: WRef => ex.gender
    case ex: WSubField => ex.gender
    case ex: WSubIndex => ex.gender
    case ex: WSubAccess => ex.gender
    case ex: DoPrim => MALE
    case ex: UIntLiteral => MALE
    case ex: SIntLiteral => MALE
    case ex: Mux => MALE
    case ex: ValidIf => MALE
    case WInvalid => MALE
    case ex => println(ex); error("Shouldn't be here")
  }
  def get_gender(s: Statement): Gender = s match {
    case sx: DefWire => BIGENDER
    case sx: DefRegister => BIGENDER
    case sx: WDefInstance => MALE
    case sx: DefNode => MALE
    case sx: DefInstance => MALE
    case sx: DefMemory => MALE
    case sx: Block => UNKNOWNGENDER
    case sx: Connect => UNKNOWNGENDER
    case sx: PartialConnect => UNKNOWNGENDER
    case sx: Stop => UNKNOWNGENDER
    case sx: Print => UNKNOWNGENDER
    case sx: IsInvalid => UNKNOWNGENDER
    case EmptyStmt => UNKNOWNGENDER
  }
  def get_gender(p: Port): Gender = if (p.direction == Input) MALE else FEMALE
  def get_info(s: Statement): Info = s match {
    case s: HasInfo => s.info
    case _ => NoInfo
  }

  /** Splits an Expression into root Ref and tail
    *
    * @example
    *   Given:   SubField(SubIndex(SubField(Ref("a", UIntType(IntWidth(32))), "b"), 2), "c")
    *   Returns: (Ref("a"), SubField(SubIndex(Ref("b"), 2), "c"))
    *   a.b[2].c -> (a, b[2].c)
    * @example
    *   Given:   SubField(SubIndex(Ref("b"), 2), "c")
    *   Returns: (Ref("b"), SubField(SubIndex(EmptyExpression, 2), "c"))
    *   b[2].c -> (b, EMPTY[2].c)
    * @note This function only supports WRef, WSubField, and WSubIndex
    */
  def splitRef(e: Expression): (WRef, Expression) = e match {
    case e: WRef => (e, EmptyExpression)
    case e: WSubIndex =>
      val (root, tail) = splitRef(e.exp)
      (root, WSubIndex(tail, e.value, e.tpe, e.gender))
    case e: WSubField =>
      val (root, tail) = splitRef(e.exp)
      tail match {
        case EmptyExpression => (root, WRef(e.name, e.tpe, root.kind, e.gender))
        case exp => (root, WSubField(tail, e.name, e.tpe, e.gender))
      }
  }

  /** Adds a root reference to some SubField/SubIndex chain */
  def mergeRef(root: WRef, body: Expression): Expression = body match {
    case e: WRef =>
      WSubField(root, e.name, e.tpe, e.gender)
    case e: WSubIndex =>
      WSubIndex(mergeRef(root, e.exp), e.value, e.tpe, e.gender)
    case e: WSubField =>
      WSubField(mergeRef(root, e.exp), e.name, e.tpe, e.gender)
    case EmptyExpression => root
  }

  case class DeclarationNotFoundException(msg: String) extends FIRRTLException(msg)

  /** Gets the root declaration of an expression
    *
    * @param m    the [[firrtl.ir.Module]] to search
    * @param expr the [[firrtl.ir.Expression]] that refers to some declaration
    * @return the [[firrtl.ir.IsDeclaration]] of `expr`
    * @throws DeclarationNotFoundException if no declaration of `expr` is found
    */
  def getDeclaration(m: Module, expr: Expression): IsDeclaration = {
    def getRootDecl(name: String)(s: Statement): Option[IsDeclaration] = s match {
      case decl: IsDeclaration => if (decl.name == name) Some(decl) else None
      case c: Conditionally =>
        val m = (getRootDecl(name)(c.conseq), getRootDecl(name)(c.alt))
        (m: @unchecked) match {
          case (Some(decl), None) => Some(decl)
          case (None, Some(decl)) => Some(decl)
          case (None, None) => None
        }
      case begin: Block =>
        val stmts = begin.stmts flatMap getRootDecl(name) // can we short circuit?
        if (stmts.nonEmpty) Some(stmts.head) else None
      case _ => None
    }
    expr match {
      case (_: WRef | _: WSubIndex | _: WSubField) =>
        val (root, tail) = splitRef(expr)
        val rootDecl = m.ports find (_.name == root.name) match {
          case Some(decl) => decl
          case None =>
            getRootDecl(root.name)(m.body) match {
              case Some(decl) => decl
              case None => throw new DeclarationNotFoundException(
                s"[module ${m.name}]  Reference ${expr.serialize} not declared!")
            }
        }
        rootDecl
      case e => error(s"getDeclaration does not support Expressions of type ${e.getClass}")
    }
  }

  val v_keywords = Set(
    "alias", "always", "always_comb", "always_ff", "always_latch",
    "and", "assert", "assign", "assume", "attribute", "automatic",

    "before", "begin", "bind", "bins", "binsof", "bit", "break",
    "buf", "bufif0", "bufif1", "byte",

    "case", "casex", "casez", "cell", "chandle", "class", "clocking",
    "cmos", "config", "const", "constraint", "context", "continue",
    "cover", "covergroup", "coverpoint", "cross",

    "deassign", "default", "defparam", "design", "disable", "dist", "do",

    "edge", "else", "end", "endattribute", "endcase", "endclass",
    "endclocking", "endconfig", "endfunction", "endgenerate",
    "endgroup", "endinterface", "endmodule", "endpackage",
    "endprimitive", "endprogram", "endproperty", "endspecify",
    "endsequence", "endtable", "endtask",
    "enum", "event", "expect", "export", "extends", "extern",

    "final", "first_match", "for", "force", "foreach", "forever",
    "fork", "forkjoin", "function",
    "generate", "genvar",
    "highz0", "highz1",
    "if", "iff", "ifnone", "ignore_bins", "illegal_bins", "import",
    "incdir", "include", "initial", "initvar", "inout", "input",
    "inside", "instance", "int", "integer", "interconnect",
    "interface", "intersect",

    "join", "join_any", "join_none", "large", "liblist", "library",
    "local", "localparam", "logic", "longint",

    "macromodule", "matches", "medium", "modport", "module",

    "nand", "negedge", "new", "nmos", "nor", "noshowcancelled",
    "not", "notif0", "notif1", "null",

    "or", "output",

    "package", "packed", "parameter", "pmos", "posedge",
    "primitive", "priority", "program", "property", "protected",
    "pull0", "pull1", "pulldown", "pullup",
    "pulsestyle_onevent", "pulsestyle_ondetect", "pure",

    "rand", "randc", "randcase", "randsequence", "rcmos",
    "real", "realtime", "ref", "reg", "release", "repeat",
    "return", "rnmos", "rpmos", "rtran", "rtranif0", "rtranif1",

    "scalared", "sequence", "shortint", "shortreal", "showcancelled",
    "signed", "small", "solve", "specify", "specparam", "static",
    "strength", "string", "strong0", "strong1", "struct", "super",
    "supply0", "supply1",

    "table", "tagged", "task", "this", "throughout", "time", "timeprecision",
    "timeunit", "tran", "tranif0", "tranif1", "tri", "tri0", "tri1", "triand",
    "trior", "trireg", "type","typedef",

    "union", "unique", "unsigned", "use",

    "var", "vectored", "virtual", "void",

    "wait", "wait_order", "wand", "weak0", "weak1", "while",
    "wildcard", "wire", "with", "within", "wor",

    "xnor", "xor",

    "SYNTHESIS",
    "PRINTF_COND",
    "VCS")
}

object MemoizedHash {
  implicit def convertTo[T](e: T): MemoizedHash[T] = new MemoizedHash(e)
  implicit def convertFrom[T](f: MemoizedHash[T]): T = f.t
}

class MemoizedHash[T](val t: T) {
  override lazy val hashCode = t.hashCode
  override def equals(that: Any) = that match {
    case x: MemoizedHash[_] => t equals x.t
    case _ => false
  }
}

/**
  * Maintains a one to many graph of each modules instantiated child module.
  * This graph can be searched for a path from a child module back to one of
  * it's parents.  If one is found a recursive loop has happened
  * The graph is a map between the name of a node to set of names of that nodes children
  */
class ModuleGraph {
  val nodes = mutable.HashMap[String, mutable.HashSet[String]]()

  /**
    * Add a child to a parent node
    * A parent node is created if it does not already exist
    *
    * @param parent module that instantiates another module
    * @param child  module instantiated by parent
    * @return a list indicating a path from child to parent, empty if no such path
    */
  def add(parent: String, child: String): List[String] = {
    val childSet = nodes.getOrElseUpdate(parent, new mutable.HashSet[String])
    childSet += child
    pathExists(child, parent, List(child, parent))
  }

  /**
    * Starting at the name of a given child explore the tree of all children in depth first manner.
    * Return the first path (a list of strings) that goes from child to parent,
    * or an empty list of no such path is found.
    *
    * @param child  starting name
    * @param parent name to find in children (recursively)
    * @param path   path being investigated as possible route
    * @return
    */
  def pathExists(child: String, parent: String, path: List[String] = Nil): List[String] = {
    nodes.get(child) match {
      case Some(children) =>
        if(children(parent)) {
          parent :: path
        }
        else {
          children.foreach { grandchild =>
            val newPath = pathExists(grandchild, parent, grandchild :: path)
            if(newPath.nonEmpty) {
              return newPath
            }
          }
          Nil
        }
      case _ => Nil
    }
  }
}<|MERGE_RESOLUTION|>--- conflicted
+++ resolved
@@ -256,21 +256,13 @@
       case (w1x, w2x) => MaxWidth(Seq(w1x, w2x))
     }
     (t1, t2) match {
-<<<<<<< HEAD
-      case (t1: UIntType, t2: UIntType) => UIntType(wmax(t1.width, t2.width))
-      case (t1: SIntType, t2: SIntType) => SIntType(wmax(t1.width, t2.width))
+      case (t1x: UIntType, t2x: UIntType) => UIntType(wmax(t1x.width, t2x.width))
+      case (t1x: SIntType, t2x: SIntType) => SIntType(wmax(t1x.width, t2x.width))
       case (FixedType(w1, p1), FixedType(w2, p2)) =>
         FixedType(PLUS(MAX(p1, p2),MAX(MINUS(w1, p1), MINUS(w2, p2))), MAX(p1, p2))
-      case (t1: VectorType, t2: VectorType) => VectorType(
-        mux_type_and_widths(t1.tpe, t2.tpe), t1.size)
-      case (t1: BundleType, t2: BundleType) => BundleType(t1.fields zip t2.fields map {
-=======
-      case (t1x: UIntType, t2x: UIntType) => UIntType(wmax(t1x.width, t2x.width))
-      case (t1x: SIntType, t2x: SIntType) => SIntType(wmax(t1x.width, t2x.width))
       case (t1x: VectorType, t2x: VectorType) => VectorType(
         mux_type_and_widths(t1x.tpe, t2x.tpe), t1x.size)
       case (t1x: BundleType, t2x: BundleType) => BundleType(t1x.fields zip t2x.fields map {
->>>>>>> 2848d877
         case (f1, f2) => Field(f1.name, f1.flip, mux_type_and_widths(f1.tpe, f2.tpe))
       })
       case _ => UnknownType
@@ -307,16 +299,10 @@
   def get_valid_points(t1: Type, t2: Type, flip1: Orientation, flip2: Orientation): Seq[(Int,Int)] = {
     //;println_all(["Inside with t1:" t1 ",t2:" t2 ",f1:" flip1 ",f2:" flip2])
     (t1, t2) match {
-<<<<<<< HEAD
-      case (t1: UIntType, t2: UIntType) => if (flip1 == flip2) Seq((0, 0)) else Nil
-      case (t1: SIntType, t2: SIntType) => if (flip1 == flip2) Seq((0, 0)) else Nil
-      case (t1: FixedType, t2: FixedType) => if (flip1 == flip2) Seq((0, 0)) else Nil
-      case (t1: BundleType, t2: BundleType) =>
-=======
       case (_: UIntType, _: UIntType) => if (flip1 == flip2) Seq((0, 0)) else Nil
       case (_: SIntType, _: SIntType) => if (flip1 == flip2) Seq((0, 0)) else Nil
+      case (_: FixedType, _: FixedType) => if (flip1 == flip2) Seq((0, 0)) else Nil
       case (t1x: BundleType, t2x: BundleType) =>
->>>>>>> 2848d877
         def emptyMap = Map[String, (Type, Orientation, Int)]()
         val t1_fields = t1x.fields.foldLeft(emptyMap, 0) { case ((map, ilen), f1) =>
           (map + (f1.name ->(f1.tpe, f1.flip, ilen)), ilen + get_size(f1.tpe))
