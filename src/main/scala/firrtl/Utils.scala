--- conflicted
+++ resolved
@@ -400,12 +400,7 @@
             ilen + get_size(t1x.tpe), jlen + get_size(t2x.tpe))
         }._1
       case (ClockType, ClockType) => if (flip1 == flip2) Seq((0, 0)) else Nil
-<<<<<<< HEAD
-      case (AnalogType(w1), AnalogType(w2)) => Nil
       case _ => Utils.error("shouldn't be here")
-=======
-      case _ => error("shouldn't be here")
->>>>>>> 99db604e
     }
   }
 
