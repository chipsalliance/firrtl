--- conflicted
+++ resolved
@@ -241,17 +241,18 @@
       throw NoSuchTargetException(s"""Some targets have illegal paths that cannot be resolved/eliminated: $string""")
     }
 
-<<<<<<< HEAD
-    val (newCircuit, renameMap, newAnnos) = run(state.circuit, targets)
-=======
-    // get rid of path prefixes of modules with only one instance so we don't rename them
+    /* get rid of path prefixes of modules with only one instance so we don't rename them
+     * If instance targeted is in fact the only instance of a module, then it should not be renamed
+     * E.g. if Eliminate Target Paths on ~Top|Top/foo:Foo, but that is the only instance of Foo, then should return
+     *   ~Top|Top/foo:Foo, not ~Top|Top/foo:Foo___Top_foo
+     */
     val isSingleInstMod: String => Boolean = {
       val cache = mutable.Map.empty[String, Boolean]
       mod => cache.getOrElseUpdate(mod, iGraph.findInstancesInHierarchy(mod).size == 1)
     }
     val firstRenameMap = RenameMap()
-    val nonSingletonTargets = targets.foldLeft(Seq.empty[IsMember]) {
-      case (acc, t: IsComponent) if t.asPath.nonEmpty =>
+    val nonSingletonTargets = targets.foldRight(Seq.empty[IsMember]) {
+      case (t: IsComponent, acc) if t.asPath.nonEmpty =>
         val origPath = t.asPath
         val (singletonPrefix, rest) = origPath.partition {
           case (_, OfModule(mod)) =>
@@ -278,10 +279,10 @@
         } else {
           t +: acc
         }
-      case (acc, t) => t +: acc
-    }
-
-    val (newCircuit, nextRenameMap) = run(state.circuit, nonSingletonTargets)
+      case (t, acc) => t +: acc
+    }
+
+    val (newCircuit, nextRenameMap, newAnnos) = run(state.circuit, nonSingletonTargets)
 
     val renameMap =
       if (firstRenameMap.hasChanges) {
@@ -289,7 +290,6 @@
       } else {
         nextRenameMap
       }
->>>>>>> 0407a53b
 
     val iGraphx = new InstanceGraph(newCircuit)
     val newlyUnreachableModules = iGraphx.unreachableModules diff iGraph.unreachableModules
@@ -305,27 +305,13 @@
       newCircuit.copy(modules = modulesx)
     }
 
-    // If instance targeted is in fact the only instance of a module, then it should not be renamed
-    // E.g. if Eliminate Target Paths on ~Top|Top/foo:Foo, but that is the only instance of Foo, then should return
-    //   ~Top|Top/foo:Foo, not ~Top|Top/foo:Foo___Top_foo
     val renamedModuleMap = RenameMap(this)
-    val ct = CircuitTarget(newCircuitGC.main)
-    val newModule2Original = state.circuit.modules.map {
-      m => ct.module(m.name)
-    }.map {
-      t => (t, renameMap.get(ct.module(t.name)))
-    }.flatMap {
-      case (origMod, Some(Seq(newMod: IsModule))) =>
-        Some(Target.referringModule(newMod).module -> origMod.module)
-      case _ =>
-        None
-    }.toMap
 
     // If previous instance target mapped to a single previously deduped module, return original name
     // E.g. if previously ~Top|Top/foo:Foo was deduped to ~Top|Top/foo:Bar, then
     //  Eliminate target paths on ~Top|Top/foo:Bar should rename to ~Top|Top/foo:Foo, not
     //  ~Top|Top/foo:Bar___Top_foo
-    val newModuleNameMapping = newModule2Original ++ previouslyDeduped.flatMap {
+    val newModuleNameMapping = previouslyDeduped.flatMap {
       case (current: IsModule, (orig: ModuleTarget, idx)) =>
         renameMap.get(current).collect { case Seq(ModuleTarget(_, m)) => m -> orig.name }
     }
