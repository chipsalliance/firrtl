--- conflicted
+++ resolved
@@ -84,15 +84,9 @@
     Serialization.formats(FullTypeHints(tags.toList)).withTypeHintFieldName("class") +
       new TransformClassSerializer + new NamedSerializer + new CircuitNameSerializer +
       new ModuleNameSerializer + new ComponentNameSerializer + new TargetSerializer +
-<<<<<<< HEAD
       new CompleteTargetSerializer + new GenericTargetSerializer + new CircuitTargetSerializer +
       new ModuleTargetSerializer + new InstanceTargetSerializer + new ReferenceTargetSerializer +
-      new TransformSerializer
-=======
-      new GenericTargetSerializer + new CircuitTargetSerializer + new ModuleTargetSerializer +
-      new InstanceTargetSerializer + new ReferenceTargetSerializer + new TransformSerializer  +
-      new LoadMemoryFileTypeSerializer
->>>>>>> de20d4d7
+      new TransformSerializer + new LoadMemoryFileTypeSerializer
   }
 
   /** Serialize annotations to a String for emission */
