// See LICENSE for license details.

package firrtl

import logger.LazyLogging
import java.io.Writer
import annotations._

import firrtl.ir.Circuit
import passes.Pass

/**
 * RenameMap maps old names to modified names.  Generated by transformations
 * that modify names
 */
case class RenameMap(map: Map[Named, Seq[Named]] = Map[Named, Seq[Named]]())

/**
 * Container of all annotations for a Firrtl compiler.
 */
case class AnnotationMap(annotations: Seq[Annotation]) {
  def get(id: Class[_]): Seq[Annotation] = annotations.filter(a => a.transform == id)
  def get(named: Named): Seq[Annotation] = annotations.filter(n => n == named)
}

/** Current State of the Circuit
  *
  * @constructor Creates a CircuitState object
  * @param circuit The current state of the Firrtl AST
  * @param form The current form of the circuit
  * @param annotations The current collection of [[firrtl.annotations.Annotation Annotation]]
  * @param renames A map of [[firrtl.annotations.Named Named]] things that have been renamed.
  *   Generally only a return value from [[Transform]]s
  */
case class CircuitState(
  circuit: Circuit,
  form: CircuitForm,
  annotations: Option[AnnotationMap] = None,
  renames: Option[RenameMap] = None)

/** Current form of the Firrtl Circuit
  *
  * Form is a measure of addition restrictions on the legality of a Firrtl
  * circuit.  There is a notion of "highness" and "lowness" implemented in the
  * compiler by extending scala.math.Ordered. "Lower" forms add additional
  * restrictions compared to "higher" forms. This means that "higher" forms are
  * strictly supersets of the "lower" forms. Thus, that any transform that
  * operates on [[HighForm]] can also operate on [[MidForm]] or [[LowForm]]
  */
sealed abstract class CircuitForm(private val value: Int) extends Ordered[CircuitForm] {
  // Note that value is used only to allow comparisons
  def compare(that: CircuitForm): Int = this.value - that.value
}
/** Chirrtl Form
  *
  * The form of the circuit emitted by Chisel. Not a true Firrtl form.
  * Includes cmem, smem, and mport IR nodes which enable declaring memories
  * separately form their ports. A "Higher" form than [[HighForm]]
  *
  * See [[CDefMemory]] and [[CDefMPort]]
  */
final case object ChirrtlForm extends CircuitForm(3)
/** High Form
  *
  * As detailed in the Firrtl specification
  * [[https://github.com/ucb-bar/firrtl/blob/master/spec/spec.pdf]]
  *
  * Also see [[firrtl.ir]]
  */
final case object HighForm extends CircuitForm(2)
/** Middle Form
  *
  * A "lower" form than [[HighForm]] with the following restrictions:
  *  - All widths must be explicit
  *  - All whens must be removed
  *  - There can only be a single connection to any element
  */
final case object MidForm extends CircuitForm(1)
/** Low Form
  *
  * The "lowest" form. In addition to the restrictions in [[MidForm]]:
  *  - All aggregate types (vector/bundle) must have been removed
  *  - All implicit truncations must be made explicit
  */
final case object LowForm extends CircuitForm(0)

/** The basic unit of operating on a Firrtl AST */
abstract class Transform extends LazyLogging {
  /** A convenience function useful for debugging and error messages */
  def name: String = this.getClass.getSimpleName
  /** The [[CircuitForm]] that this transform requires to operate on */
  def inputForm: CircuitForm
  /** The [[CircuitForm]] that this transform outputs */
  def outputForm: CircuitForm
  /** Perform the transform
    *
    * @param state Input Firrtl AST
    * @return A transformed Firrtl AST
    */
  def execute(state: CircuitState): CircuitState
  /** Convenience method to get annotations relevant to this Transform
    *
    * @param state The [[CircuitState]] form which to extract annotations
    * @return A collection of annotations
    */
  final def getMyAnnotations(state: CircuitState): Seq[Annotation] = state.annotations match {
    case Some(annotations) => annotations.get(this.getClass) // ++ annotations.get(classOf[Transform])
    case None => Nil
  }
}

trait SimpleRun extends LazyLogging {
  def runPasses(state: CircuitState, xformSeq: Seq[Transform]): Circuit =
    passSeq.foldLeft(circuit) { (c: Circuit, pass: Pass) =>
      val x = Utils.time(pass.name) { pass.run(c) }
      logger.debug(x.serialize)
      x
    }
}

trait ComplexRun extends LazyLogging {
  def runPasses(circuit: Circuit, passSeq: Seq[Pass]): Circuit =
    passSeq.foldLeft(circuit) { (c: Circuit, pass: Pass) =>
      val name = pass.name
      logger.info(s"-------- Starting Pass $name --------")
      val (timeMillis, x) = Utils.time { pass.run(c) }
      logger.info(f"Time: $timeMillis%.1f ms")
      logger.debug(s"Circuit:\n${c.serialize}")
      logger.info(s"-------- Finished Pass $name --------")
      x
    }
}


/** For PassBased Transforms and Emitters
  *
  * @note passSeq accepts no arguments
  * @todo make passes accept CircuitState so annotations can pass data between them
  */
trait PassBased extends SimpleRun {
  def passSeq: Seq[Pass]
  def runPasses(circuit: Circuit): Circuit = runPasses(circuit, passSeq)
}

/** For transformations that are simply a sequence of passes */
abstract class TransformBasedTransform extends Transform with PassBased {
  def execute(state: CircuitState): CircuitState = {
    require(state.form <= inputForm,
      s"[$name]: Input form must be lower or equal to $inputForm. Got ${state.form}")
<<<<<<< HEAD
    CircuitState(runPasses(state), outputForm)
=======
    CircuitState(runPasses(state.circuit), outputForm, state.annotations)
>>>>>>> fc8ccba9
  }
}

/** Similar to a Transform except that it writes to a Writer instead of returning a
  * CircuitState
  */
abstract class Emitter {
  def emit(state: CircuitState, writer: Writer): Unit
}

object CompilerUtils {
  /** Generates a sequence of [[Transform]]s to lower a Firrtl circuit
    *
    * @param inputForm [[CircuitForm]] to lower from
    * @param outputForm [[CircuitForm to lower to
    * @return Sequence of transforms that will lower if outputForm is lower than inputForm
    */
  def getLoweringTransforms(inputForm: CircuitForm, outputForm: CircuitForm): Seq[Transform] = {
    // If outputForm is equal-to or higher than inputForm, nothing to lower
    if (outputForm >= inputForm) {
      Seq.empty
    } else {
      inputForm match {
        case ChirrtlForm => Seq(new ChirrtlToHighFirrtl) ++ getLoweringTransforms(HighForm, outputForm)
        case HighForm =>
          Seq(new IRToWorkingIR, new ResolveAndCheck, new transforms.DedupModules,
              new HighFirrtlToMiddleFirrtl) ++ getLoweringTransforms(MidForm, outputForm)
        case MidForm => Seq(new MiddleFirrtlToLowFirrtl) ++ getLoweringTransforms(LowForm, outputForm)
        case LowForm => error("Internal Error! This shouldn't be possible") // should be caught by if above
      }
    }
  }

  /** Merge a Seq of lowering transforms with custom transforms
    *
    * Custom Transforms are inserted based on their [[Transform.inputForm]] and
    * [[Transform.outputForm]]. Custom transforms are inserted in order at the
    * last location in the Seq of transforms where previous.outputForm ==
    * customTransform.inputForm. If a customTransform outputs a higher form
    * than input, [[getLoweringTransforms]] is used to relower the circuit.
    *
    * @example
    *   {{{
    *     // Let Transforms be represented by CircuitForm => CircuitForm
    *     val A = HighForm => MidForm
    *     val B = MidForm => LowForm
    *     val lowering = List(A, B) // Assume these transforms are used by getLoweringTransforms
    *     // Some custom transforms
    *     val C = LowForm => LowForm
    *     val D = MidForm => MidForm
    *     val E = LowForm => HighForm
    *     // All of the following comparisons are true
    *     mergeTransforms(lowering, List(C)) == List(A, B, C)
    *     mergeTransforms(lowering, List(D)) == List(A, D, B)
    *     mergeTransforms(lowering, List(E)) == List(A, B, E, A, B)
    *     mergeTransforms(lowering, List(C, E)) == List(A, B, C, E, A, B)
    *     mergeTransforms(lowering, List(E, C)) == List(A, B, E, A, B, C)
    *     // Notice that in the following, custom transform order is NOT preserved (see note)
    *     mergeTransforms(lowering, List(C, D)) == List(A, D, B, C)
    *   }}}
    *
    * @note Order will be preserved for custom transforms so long as the
    * inputForm of a latter transforms is equal to or lower than the outputForm
    * of the previous transform.
    */
  def mergeTransforms(lowering: Seq[Transform], custom: Seq[Transform]): Seq[Transform] = {
    custom.foldLeft(lowering) { case (transforms, xform) =>
      val index = transforms lastIndexWhere (_.outputForm == xform.inputForm)
      assert(index >= 0 || xform.inputForm == ChirrtlForm, // If ChirrtlForm just put at front
        s"No transform in $lowering has outputForm ${xform.inputForm} as required by $xform")
      val (front, back) = transforms.splitAt(index + 1) // +1 because we want to be AFTER index
      front ++ List(xform) ++ getLoweringTransforms(xform.outputForm, xform.inputForm) ++ back
    }
  }

}

trait Compiler extends LazyLogging {
  def emitter: Emitter
  /** The sequence of transforms this compiler will execute
    * @note The inputForm of a given transform must be higher than or equal to the ouputForm of the
    *       preceding transform. See [[CircuitForm]]
    */
  def transforms: Seq[Transform]

  // Similar to (input|output)Form on [[Transform]] but derived from this Compiler's transforms
  def inputForm = transforms.head.inputForm
  def outputForm = transforms.last.outputForm

  private def transformsLegal(xforms: Seq[Transform]): Boolean =
    if (xforms.size < 2) {
      true
    } else {
      xforms.sliding(2, 1)
            .map { case Seq(p, n) => n.inputForm >= p.outputForm }
            .reduce(_ && _)
    }

  assert(transformsLegal(transforms),
    "Illegal Compiler, each transform must be able to accept the output of the previous transform!")

  /** Perform compilation
    *
    * @param state The Firrtl AST to compile
    * @param writer The java.io.Writer where the output of compilation will be emitted
    * @param customTransforms Any custom [[Transform]]s that will be inserted
    *   into the compilation process by [[CompilerUtils.mergeTransforms]]
    */
  def compile(state: CircuitState,
              writer: Writer,
              customTransforms: Seq[Transform] = Seq.empty): CircuitState = {
    val allTransforms = CompilerUtils.mergeTransforms(transforms, customTransforms)

    val finalState = allTransforms.foldLeft(state) { (in, xform) =>
<<<<<<< HEAD
      xform match {
      val result = Utils.time(s"***${xform.name}***") { xform.execute(in) }
      CircuitState(result.circuit, result.form, propagateAnnotations(in.annotations, result.renames))
=======
      logger.info(s"======== Starting Transform ${xform.name} ========")
      val (timeMillis, result) = Utils.time { xform.execute(in) }

      logger.info(f"Time: $timeMillis%.1f ms")

      val newAnnotations = {
        val inSet = in.annotations.getOrElse(AnnotationMap(Seq.empty)).annotations.toSet
        val resSet = result.annotations.getOrElse(AnnotationMap(Seq.empty)).annotations.toSet
        val deleted = (inSet -- resSet).map {
          case DeletedAnnotation(xFormName, delAnno) => DeletedAnnotation(s"${xFormName}+${xform.name}", delAnno)
          case anno => DeletedAnnotation(xform.name, anno)
        }
        val created = resSet -- inSet
        val unchanged = resSet & inSet
        (deleted ++ created ++ unchanged)
      }

      // For each annotation, rename all annotations.
      val renames = result.renames.getOrElse(RenameMap()).map
      val remappedAnnotations: Seq[Annotation] = for {
        anno <- newAnnotations.toSeq
        newAnno <- anno.update(renames.getOrElse(anno.target, Seq(anno.target)))
      } yield newAnno

      logger.info(s"Form: ${result.form}")
      logger.debug(s"Annotations:")
      remappedAnnotations.foreach { a =>
        logger.debug(a.serialize)
      }
      logger.debug(s"Circuit:\n${result.circuit.serialize}")
      logger.info(s"======== Finished Transform ${xform.name} ========\n")

      CircuitState(result.circuit, result.form, Some(AnnotationMap(remappedAnnotations)))
>>>>>>> fc8ccba9
    }

    emitter.emit(finalState, writer)
    finalState
  }

  def propagateAnnotations(annotations: Option[AnnotationMap], renames: Option[RenameMap]): AnnoationMap = {
    // Annotation propagation
    // TODO: This should be redone
    val inAnnotationMap = annotations getOrElse AnnotationMap(Seq.empty)
    val remappedAnnotations: Seq[Annotation] = renames match {
      case Some(RenameMap(rmap)) =>
        // For each key in the rename map (rmap), obtain the
        // corresponding annotations (in.annotationMap.get(from)). If any
        // annotations exist, for each annotation, create a sequence of
        // annotations with the names in rmap's value.
        for {
          (oldName, newNames) <- rmap.toSeq
          oldAnno <- inAnnotationMap.get(oldName)
          newAnno <- oldAnno.update(newNames)
        } yield newAnno
      case _ => inAnnotationMap.annotations
    }
    val resultAnnotations: Seq[Annotation] = result.annotations match {
      case None => Nil
      case Some(p) => p.annotations
    }
    val newAnnotations = AnnotationMap(remappedAnnotations ++ resultAnnotations)
  }

}
<|MERGE_RESOLUTION|>--- conflicted
+++ resolved
@@ -109,49 +109,13 @@
   }
 }
 
-trait SimpleRun extends LazyLogging {
-  def runPasses(state: CircuitState, xformSeq: Seq[Transform]): Circuit =
-    passSeq.foldLeft(circuit) { (c: Circuit, pass: Pass) =>
-      val x = Utils.time(pass.name) { pass.run(c) }
-      logger.debug(x.serialize)
-      x
-    }
-}
-
-trait ComplexRun extends LazyLogging {
-  def runPasses(circuit: Circuit, passSeq: Seq[Pass]): Circuit =
-    passSeq.foldLeft(circuit) { (c: Circuit, pass: Pass) =>
-      val name = pass.name
-      logger.info(s"-------- Starting Pass $name --------")
-      val (timeMillis, x) = Utils.time { pass.run(c) }
-      logger.info(f"Time: $timeMillis%.1f ms")
-      logger.debug(s"Circuit:\n${c.serialize}")
-      logger.info(s"-------- Finished Pass $name --------")
-      x
-    }
-}
-
-
-/** For PassBased Transforms and Emitters
-  *
-  * @note passSeq accepts no arguments
-  * @todo make passes accept CircuitState so annotations can pass data between them
-  */
-trait PassBased extends SimpleRun {
-  def passSeq: Seq[Pass]
-  def runPasses(circuit: Circuit): Circuit = runPasses(circuit, passSeq)
-}
-
-/** For transformations that are simply a sequence of passes */
-abstract class TransformBasedTransform extends Transform with PassBased {
+/** For transformations that are simply a sequence of transforms */
+abstract class SeqTransform extends Transform {
+  def transforms: Seq[Transform]
   def execute(state: CircuitState): CircuitState = {
     require(state.form <= inputForm,
       s"[$name]: Input form must be lower or equal to $inputForm. Got ${state.form}")
-<<<<<<< HEAD
-    CircuitState(runPasses(state), outputForm)
-=======
     CircuitState(runPasses(state.circuit), outputForm, state.annotations)
->>>>>>> fc8ccba9
   }
 }
 
@@ -265,74 +229,58 @@
               customTransforms: Seq[Transform] = Seq.empty): CircuitState = {
     val allTransforms = CompilerUtils.mergeTransforms(transforms, customTransforms)
 
-    val finalState = allTransforms.foldLeft(state) { (in, xform) =>
-<<<<<<< HEAD
-      xform match {
-      val result = Utils.time(s"***${xform.name}***") { xform.execute(in) }
-      CircuitState(result.circuit, result.form, propagateAnnotations(in.annotations, result.renames))
-=======
-      logger.info(s"======== Starting Transform ${xform.name} ========")
-      val (timeMillis, result) = Utils.time { xform.execute(in) }
-
-      logger.info(f"Time: $timeMillis%.1f ms")
-
-      val newAnnotations = {
-        val inSet = in.annotations.getOrElse(AnnotationMap(Seq.empty)).annotations.toSet
-        val resSet = result.annotations.getOrElse(AnnotationMap(Seq.empty)).annotations.toSet
-        val deleted = (inSet -- resSet).map {
-          case DeletedAnnotation(xFormName, delAnno) => DeletedAnnotation(s"${xFormName}+${xform.name}", delAnno)
-          case anno => DeletedAnnotation(xform.name, anno)
-        }
-        val created = resSet -- inSet
-        val unchanged = resSet & inSet
-        (deleted ++ created ++ unchanged)
-      }
-
-      // For each annotation, rename all annotations.
-      val renames = result.renames.getOrElse(RenameMap()).map
-      val remappedAnnotations: Seq[Annotation] = for {
-        anno <- newAnnotations.toSeq
-        newAnno <- anno.update(renames.getOrElse(anno.target, Seq(anno.target)))
-      } yield newAnno
-
-      logger.info(s"Form: ${result.form}")
-      logger.debug(s"Annotations:")
-      remappedAnnotations.foreach { a =>
-        logger.debug(a.serialize)
-      }
-      logger.debug(s"Circuit:\n${result.circuit.serialize}")
-      logger.info(s"======== Finished Transform ${xform.name} ========\n")
-
-      CircuitState(result.circuit, result.form, Some(AnnotationMap(remappedAnnotations)))
->>>>>>> fc8ccba9
-    }
+    val finalState = allTransforms.foldLeft(state) runTransform
 
     emitter.emit(finalState, writer)
     finalState
   }
 
-  def propagateAnnotations(annotations: Option[AnnotationMap], renames: Option[RenameMap]): AnnoationMap = {
-    // Annotation propagation
-    // TODO: This should be redone
-    val inAnnotationMap = annotations getOrElse AnnotationMap(Seq.empty)
-    val remappedAnnotations: Seq[Annotation] = renames match {
-      case Some(RenameMap(rmap)) =>
-        // For each key in the rename map (rmap), obtain the
-        // corresponding annotations (in.annotationMap.get(from)). If any
-        // annotations exist, for each annotation, create a sequence of
-        // annotations with the names in rmap's value.
-        for {
-          (oldName, newNames) <- rmap.toSeq
-          oldAnno <- inAnnotationMap.get(oldName)
-          newAnno <- oldAnno.update(newNames)
-        } yield newAnno
-      case _ => inAnnotationMap.annotations
-    }
-    val resultAnnotations: Seq[Annotation] = result.annotations match {
-      case None => Nil
-      case Some(p) => p.annotations
-    }
-    val newAnnotations = AnnotationMap(remappedAnnotations ++ resultAnnotations)
-  }
-
-}
+  def runTransform(state: CircuitState, xform: Transform): CircuitState = {
+    logger.info(s"======== Starting Transform ${xform.name} ========")
+
+    //val (timeMillis, result) = Utils.time { xform.execute(state) }
+    val (timeMillis, result) = Utils.time {
+      xform match {
+        case sform: SeqTransform => sform.transforms.foldLet (state) runTransform
+        case _ => xform.execute(state)
+      }
+    }
+
+    logger.info(s"""----------------------------${"-" * xform.name.size}---------\n""")
+    logger.info(f"Time: $timeMillis%.1f ms")
+
+    val remappedAnnotations = propagateAnnotations(state.annotations, result.annotations, renames)
+
+    logger.info(s"Form: ${result.form}")
+    logger.debug(s"Annotations:")
+    remappedAnnotations.foreach { a =>
+      logger.debug(a.serialize)
+    }
+    logger.debug(s"Circuit:\n${result.circuit.serialize}")
+    logger.info(s"======== Finished Transform ${xform.name} ========\n")
+
+    CircuitState(result.circuit, result.form, AnnotationMap(remappedAnnotations), None)
+  }
+
+  def propagateAnnotations(inAnno: Option[AnnotationMap], resAnno: Option[AnnotationMap],
+      renameOpt: Option[RenameMap]): Seq[Annotation] = {
+    val newAnnotations = {
+      val inSet = inAnno.getOrElse(AnnotationMap(Seq.empty)).annotations.toSet
+      val resSet = resAnno.getOrElse(AnnotationMap(Seq.empty)).annotations.toSet
+      val deleted = (inSet -- resSet).map {
+        case DeletedAnnotation(xFormName, delAnno) => DeletedAnnotation(s"${xFormName}+${xform.name}", delAnno)
+        case anno => DeletedAnnotation(xform.name, anno)
+      }
+      val created = resSet -- inSet
+      val unchanged = resSet & inSet
+      (deleted ++ created ++ unchanged)
+    }
+
+    // For each annotation, rename all annotations.
+    val renames = renameOpt.getOrElse(RenameMap()).map
+    for {
+      anno <- newAnnotations.toSeq
+      newAnno <- anno.update(renames.getOrElse(anno.target, Seq(anno.target)))
+    } yield newAnno
+  }
+}
