--- conflicted
+++ resolved
@@ -185,13 +185,8 @@
     emitOneFilePerModule:   Boolean = false,
     dontCheckCombLoops:     Boolean = false,
     noDCE:                  Boolean = false,
-<<<<<<< HEAD
     annotationFileNames:    List[String] = List.empty
-=======
-    annotationFileNames:    List[String] = List.empty,
-    firrtlCircuit:          Option[Circuit] = None,
-    suppressVerilatorVCD:   Boolean = false
->>>>>>> 604990ec
+    firrtlCircuit:          Option[Circuit] = None
 )
 extends ComposableOptions {
 
