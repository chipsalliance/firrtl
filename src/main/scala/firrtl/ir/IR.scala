--- conflicted
+++ resolved
@@ -99,19 +99,18 @@
       case _ => new MultiInfo(infos)
     }
   }
-<<<<<<< HEAD
 
   // Internal utility for unpacking implicit MultiInfo structure for muxes
   // TODO should this be made into an API?
   private[firrtl] def demux(info: Info): (Info, Info, Info) = info match {
     case MultiInfo(infos) if infos.lengthCompare(3) == 0 => (infos(0), infos(1), infos(2))
     case other => (other, NoInfo, NoInfo) // if not exactly 3, we don't know what to do
-=======
+  }
+  
   private def flattenInfo(infos: Seq[Info]): Seq[FileInfo] = infos.flatMap {
     case NoInfo => Seq()
     case f : FileInfo => Seq(f)
     case MultiInfo(infos) => flattenInfo(infos)
->>>>>>> 24be0ac3
   }
 }
 
