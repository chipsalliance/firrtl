--- conflicted
+++ resolved
@@ -294,28 +294,7 @@
       memPortField(m, read, "data").serialize -> ArrayRead(memSymbol, addr)
     }
 
-<<<<<<< HEAD
-  private def getInit(m: MemInfo, initValue: MemoryInitValue): ArrayExpr = initValue match {
-    case MemoryScalarInit(value) => ArrayConstant(BVLiteral(value, m.dataWidth), m.indexWidth)
-    case MemoryArrayInit(values) =>
-      assert(
-        values.length == m.depth,
-        s"Memory ${m.name} of depth ${m.depth} cannot be initialized with an array of length ${values.length}!"
-      )
-      // in order to get a more compact encoding try to find the most common values
-      val histogram = mutable.LinkedHashMap[BigInt, Int]()
-      values.foreach(v => histogram(v) = 1 + histogram.getOrElse(v, 0))
-      val baseValue = histogram.maxBy(_._2)._1
-      val base = ArrayConstant(BVLiteral(baseValue, m.dataWidth), m.indexWidth)
-      values.zipWithIndex
-        .filterNot(_._1 == baseValue)
-        .foldLeft[ArrayExpr](base) { case (array, (value, index)) =>
-          ArrayStore(array, BVLiteral(index, m.indexWidth), BVLiteral(value, m.dataWidth))
-        }
-    case other => throw new RuntimeException(s"Unsupported memory init option: $other")
-=======
     (state, readSignals)
->>>>>>> 94d1bee4
   }
 
   private def getInit(m: ir.DefMemory, indexWidth: Int, dataWidth: Int, initValue: MemoryInitValue): ArrayExpr =
