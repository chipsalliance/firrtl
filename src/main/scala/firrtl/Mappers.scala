/*
Copyright (c) 2014 - 2016 The Regents of the University of
California (Regents). All Rights Reserved.  Redistribution and use in
source and binary forms, with or without modification, are permitted
provided that the following conditions are met:
   * Redistributions of source code must retain the above
     copyright notice, this list of conditions and the following
     two paragraphs of disclaimer.
   * Redistributions in binary form must reproduce the above
     copyright notice, this list of conditions and the following
     two paragraphs of disclaimer in the documentation and/or other materials
     provided with the distribution.
   * Neither the name of the Regents nor the names of its contributors
     may be used to endorse or promote products derived from this
     software without specific prior written permission.
IN NO EVENT SHALL REGENTS BE LIABLE TO ANY PARTY FOR DIRECT, INDIRECT,
SPECIAL, INCIDENTAL, OR CONSEQUENTIAL DAMAGES, INCLUDING LOST PROFITS,
ARISING OUT OF THE USE OF THIS SOFTWARE AND ITS DOCUMENTATION, EVEN IF
REGENTS HAS BEEN ADVISED OF THE POSSIBILITY OF SUCH DAMAGE.
REGENTS SPECIFICALLY DISCLAIMS ANY WARRANTIES, INCLUDING, BUT NOT
LIMITED TO, THE IMPLIED WARRANTIES OF MERCHANTABILITY AND FITNESS FOR
A PARTICULAR PURPOSE. THE SOFTWARE AND ACCOMPANYING DOCUMENTATION, IF
ANY, PROVIDED HEREUNDER IS PROVIDED "AS IS". REGENTS HAS NO OBLIGATION
TO PROVIDE MAINTENANCE, SUPPORT, UPDATES, ENHANCEMENTS, OR
MODIFICATIONS.
*/

package firrtl

import firrtl.ir._

// TODO: Implement remaining mappers and recursive mappers
object Mappers {

  // ********** Stmt Mappers **********
  private trait StmtMagnet {
    def map(stmt: Statement): Statement
  }
  private object StmtMagnet {
    implicit def forStmt(f: Statement => Statement) = new StmtMagnet {
      override def map(stmt: Statement): Statement = stmt mapStmt f
    }
    implicit def forExp(f: Expression => Expression) = new StmtMagnet {
<<<<<<< HEAD
      override def map(stmt: Statement): Statement = {
        stmt match { 
          case s: DefRegister => DefRegister(s.info, s.name, s.tpe, f(s.clock), f(s.reset), f(s.init))
          case s: DefNode => DefNode(s.info, s.name, f(s.value))
          case s: Connect => Connect(s.info, f(s.loc), f(s.expr))
          case s: PartialConnect => PartialConnect(s.info, f(s.loc), f(s.expr))
          case s: Conditionally => Conditionally(s.info, f(s.pred), s.conseq, s.alt)
          case s: IsInvalid => IsInvalid(s.info, f(s.expr))
          case s: Attach => Attach(s.info, f(s.source), s.exprs map f)
          case s: Stop => Stop(s.info, s.ret, f(s.clk), f(s.en))
          case s: Print => Print(s.info, s.string, s.args.map(f), f(s.clk), f(s.en))
          case s: CDefMPort => CDefMPort(s.info,s.name,s.tpe,s.mem,s.exps.map(f),s.direction)
          case s: WDefInstanceConnector => WDefInstanceConnector(s.info,s.name, s.module,s.tpe,s.exprs map f)
          case s: Statement => s
        }
      }
    }
    implicit def forType(f: Type => Type) = new StmtMagnet {
      override def map(stmt: Statement) : Statement = {
        stmt match {
          case s:DefWire => DefWire(s.info,s.name,f(s.tpe))
          case s:DefRegister => DefRegister(s.info,s.name,f(s.tpe),s.clock,s.reset,s.init)
          case s:DefMemory => DefMemory(s.info,s.name, f(s.dataType), s.depth, s.writeLatency, s.readLatency, s.readers, s.writers, s.readwriters)
          case s:WDefInstance => WDefInstance(s.info,s.name, s.module,f(s.tpe))
          case s:WDefInstanceConnector => WDefInstanceConnector(s.info,s.name, s.module,f(s.tpe), s.exprs)
          case s:CDefMemory => CDefMemory(s.info,s.name, f(s.tpe), s.size, s.seq)
          case s:CDefMPort => CDefMPort(s.info,s.name, f(s.tpe), s.mem, s.exps,s.direction)
          case s => s
        }
      }
    }
    implicit def forString(f: String => String) = new StmtMagnet {
      override def map(stmt: Statement): Statement = {
        stmt match {
          case s: DefWire => DefWire(s.info,f(s.name),s.tpe)
          case s: DefRegister => DefRegister(s.info,f(s.name), s.tpe, s.clock, s.reset, s.init)
          case s: DefMemory => DefMemory(s.info,f(s.name), s.dataType, s.depth, s.writeLatency, s.readLatency, s.readers, s.writers, s.readwriters)
          case s: DefNode => DefNode(s.info,f(s.name),s.value)
          case s: DefInstance => DefInstance(s.info,f(s.name), s.module)
          case s: WDefInstance => WDefInstance(s.info,f(s.name), s.module,s.tpe)
          case s: WDefInstanceConnector => WDefInstanceConnector(s.info,f(s.name), s.module,s.tpe, s.exprs)
          case s: CDefMemory => CDefMemory(s.info,f(s.name),s.tpe,s.size,s.seq)
          case s: CDefMPort => CDefMPort(s.info,f(s.name),s.tpe,s.mem,s.exps,s.direction)
          case s => s
        }
      }
=======
      override def map(stmt: Statement): Statement = stmt mapExpr f
    }
    implicit def forType(f: Type => Type) = new StmtMagnet {
      override def map(stmt: Statement) : Statement = stmt mapType f
    }
    implicit def forString(f: String => String) = new StmtMagnet {
      override def map(stmt: Statement): Statement = stmt mapString f
>>>>>>> bd1a3ae2
    }
  }
  implicit class StmtMap(val stmt: Statement) extends AnyVal {
    // Using implicit types to allow overloading of function type to map, see StmtMagnet above
    def map[T](f: T => T)(implicit magnet: (T => T) => StmtMagnet): Statement = magnet(f).map(stmt)
  }

  // ********** Expression Mappers **********
  private trait ExprMagnet {
    def map(expr: Expression): Expression
  }
  private object ExprMagnet {
    implicit def forExpr(f: Expression => Expression) = new ExprMagnet {
      override def map(expr: Expression): Expression = expr mapExpr f
    }
    implicit def forType(f: Type => Type) = new ExprMagnet {
      override def map(expr: Expression): Expression = expr mapType f
    }
    implicit def forWidth(f: Width => Width) = new ExprMagnet {
      override def map(expr: Expression): Expression = expr mapWidth f
    }
  }
  implicit class ExprMap(val expr: Expression) extends AnyVal {
    def map[T](f: T => T)(implicit magnet: (T => T) => ExprMagnet): Expression = magnet(f).map(expr)
  }

  // ********** Type Mappers **********
  private trait TypeMagnet {
    def map(tpe: Type): Type
  }
  private object TypeMagnet {
    implicit def forType(f: Type => Type) = new TypeMagnet {
      override def map(tpe: Type): Type = tpe mapType f
    }
    implicit def forWidth(f: Width => Width) = new TypeMagnet {
<<<<<<< HEAD
      override def map(tpe: Type): Type = {
        tpe match {
          case t: UIntType => UIntType(f(t.width))
          case t: SIntType => SIntType(f(t.width))
          case t: AnalogType => AnalogType(f(t.width))
          case t => t
        }
      }
=======
      override def map(tpe: Type): Type = tpe mapWidth f
>>>>>>> bd1a3ae2
    }
  }
  implicit class TypeMap(val tpe: Type) extends AnyVal {
    def map[T](f: T => T)(implicit magnet: (T => T) => TypeMagnet): Type = magnet(f).map(tpe)
  }

  // ********** Width Mappers **********
  private trait WidthMagnet {
    def map(width: Width): Width
  }
  private object WidthMagnet {
    implicit def forWidth(f: Width => Width) = new WidthMagnet {
      override def map(width: Width): Width = width match {
        case mapable: HasMapWidth => mapable mapWidth f // WIR
        case other => other // Standard IR nodes
      }
    }
  }
  implicit class WidthMap(val width: Width) extends AnyVal {
    def map[T](f: T => T)(implicit magnet: (T => T) => WidthMagnet): Width = magnet(f).map(width)
  }

  // ********** Module Mappers **********
  private trait ModuleMagnet {
    def map(module: DefModule): DefModule
  }
  private object ModuleMagnet {
    implicit def forStmt(f: Statement => Statement) = new ModuleMagnet {
      override def map(module: DefModule): DefModule = module mapStmt f
    }
    implicit def forPorts(f: Port => Port) = new ModuleMagnet {
      override def map(module: DefModule): DefModule = module mapPort f
    }
    implicit def forString(f: String => String) = new ModuleMagnet {
      override def map(module: DefModule): DefModule = module mapString f
    }
  }
  implicit class ModuleMap(val module: DefModule) extends AnyVal {
    def map[T](f: T => T)(implicit magnet: (T => T) => ModuleMagnet): DefModule = magnet(f).map(module)
  }

}<|MERGE_RESOLUTION|>--- conflicted
+++ resolved
@@ -41,54 +41,6 @@
       override def map(stmt: Statement): Statement = stmt mapStmt f
     }
     implicit def forExp(f: Expression => Expression) = new StmtMagnet {
-<<<<<<< HEAD
-      override def map(stmt: Statement): Statement = {
-        stmt match { 
-          case s: DefRegister => DefRegister(s.info, s.name, s.tpe, f(s.clock), f(s.reset), f(s.init))
-          case s: DefNode => DefNode(s.info, s.name, f(s.value))
-          case s: Connect => Connect(s.info, f(s.loc), f(s.expr))
-          case s: PartialConnect => PartialConnect(s.info, f(s.loc), f(s.expr))
-          case s: Conditionally => Conditionally(s.info, f(s.pred), s.conseq, s.alt)
-          case s: IsInvalid => IsInvalid(s.info, f(s.expr))
-          case s: Attach => Attach(s.info, f(s.source), s.exprs map f)
-          case s: Stop => Stop(s.info, s.ret, f(s.clk), f(s.en))
-          case s: Print => Print(s.info, s.string, s.args.map(f), f(s.clk), f(s.en))
-          case s: CDefMPort => CDefMPort(s.info,s.name,s.tpe,s.mem,s.exps.map(f),s.direction)
-          case s: WDefInstanceConnector => WDefInstanceConnector(s.info,s.name, s.module,s.tpe,s.exprs map f)
-          case s: Statement => s
-        }
-      }
-    }
-    implicit def forType(f: Type => Type) = new StmtMagnet {
-      override def map(stmt: Statement) : Statement = {
-        stmt match {
-          case s:DefWire => DefWire(s.info,s.name,f(s.tpe))
-          case s:DefRegister => DefRegister(s.info,s.name,f(s.tpe),s.clock,s.reset,s.init)
-          case s:DefMemory => DefMemory(s.info,s.name, f(s.dataType), s.depth, s.writeLatency, s.readLatency, s.readers, s.writers, s.readwriters)
-          case s:WDefInstance => WDefInstance(s.info,s.name, s.module,f(s.tpe))
-          case s:WDefInstanceConnector => WDefInstanceConnector(s.info,s.name, s.module,f(s.tpe), s.exprs)
-          case s:CDefMemory => CDefMemory(s.info,s.name, f(s.tpe), s.size, s.seq)
-          case s:CDefMPort => CDefMPort(s.info,s.name, f(s.tpe), s.mem, s.exps,s.direction)
-          case s => s
-        }
-      }
-    }
-    implicit def forString(f: String => String) = new StmtMagnet {
-      override def map(stmt: Statement): Statement = {
-        stmt match {
-          case s: DefWire => DefWire(s.info,f(s.name),s.tpe)
-          case s: DefRegister => DefRegister(s.info,f(s.name), s.tpe, s.clock, s.reset, s.init)
-          case s: DefMemory => DefMemory(s.info,f(s.name), s.dataType, s.depth, s.writeLatency, s.readLatency, s.readers, s.writers, s.readwriters)
-          case s: DefNode => DefNode(s.info,f(s.name),s.value)
-          case s: DefInstance => DefInstance(s.info,f(s.name), s.module)
-          case s: WDefInstance => WDefInstance(s.info,f(s.name), s.module,s.tpe)
-          case s: WDefInstanceConnector => WDefInstanceConnector(s.info,f(s.name), s.module,s.tpe, s.exprs)
-          case s: CDefMemory => CDefMemory(s.info,f(s.name),s.tpe,s.size,s.seq)
-          case s: CDefMPort => CDefMPort(s.info,f(s.name),s.tpe,s.mem,s.exps,s.direction)
-          case s => s
-        }
-      }
-=======
       override def map(stmt: Statement): Statement = stmt mapExpr f
     }
     implicit def forType(f: Type => Type) = new StmtMagnet {
@@ -96,7 +48,6 @@
     }
     implicit def forString(f: String => String) = new StmtMagnet {
       override def map(stmt: Statement): Statement = stmt mapString f
->>>>>>> bd1a3ae2
     }
   }
   implicit class StmtMap(val stmt: Statement) extends AnyVal {
@@ -132,18 +83,7 @@
       override def map(tpe: Type): Type = tpe mapType f
     }
     implicit def forWidth(f: Width => Width) = new TypeMagnet {
-<<<<<<< HEAD
-      override def map(tpe: Type): Type = {
-        tpe match {
-          case t: UIntType => UIntType(f(t.width))
-          case t: SIntType => SIntType(f(t.width))
-          case t: AnalogType => AnalogType(f(t.width))
-          case t => t
-        }
-      }
-=======
       override def map(tpe: Type): Type = tpe mapWidth f
->>>>>>> bd1a3ae2
     }
   }
   implicit class TypeMap(val tpe: Type) extends AnyVal {
