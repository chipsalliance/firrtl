// See LICENSE for license details.

package firrtl

import org.antlr.v4.runtime.ParserRuleContext
import org.antlr.v4.runtime.tree.TerminalNode
import scala.collection.JavaConverters._
import scala.collection.mutable
import firrtl.antlr._
import PrimOps._
import FIRRTLParser._
import Parser.{AppendInfo, GenInfo, IgnoreInfo, InfoMode, UseInfo}
import firrtl.ir._


class Visitor(infoMode: InfoMode) extends FIRRTLBaseVisitor[FirrtlNode] {
  // Strip file path
  private def stripPath(filename: String) = filename.drop(filename.lastIndexOf("/") + 1)

  // Check if identifier is made of legal characters
  private def legalId(id: String) = {
    val legalChars = ('A' to 'Z').toSet ++ ('a' to 'z').toSet ++ ('0' to '9').toSet ++ Set('_', '$')
    id forall legalChars
  }

  def visit[FirrtlNode](ctx: FIRRTLParser.CircuitContext): Circuit = visitCircuit(ctx)

  //  These regex have to change if grammar changes
  private val HexPattern = """\"*h([+\-]?[a-zA-Z0-9]+)\"*""".r
  private val DecPattern = """([+\-]?[1-9]\d*)""".r
  private val ZeroPattern = "0".r

  private def string2BigInt(s: String): BigInt = {
    // private define legal patterns
    s match {
      case ZeroPattern(_*) => BigInt(0)
      case HexPattern(hexdigits) => BigInt(hexdigits, 16)
      case DecPattern(num) => BigInt(num, 10)
      case _ => throw new Exception("Invalid String for conversion to BigInt " + s)
    }
  }

  private def string2Int(s: String): Int = string2BigInt(s).toInt

  private def visitInfo(ctx: Option[FIRRTLParser.InfoContext], parentCtx: ParserRuleContext): Info = {
    def genInfo(filename: String): String =
      stripPath(filename) + "@" + parentCtx.getStart.getLine + "." +
        parentCtx.getStart.getCharPositionInLine
    lazy val useInfo: String = ctx match {
      case Some(info) => info.getText.drop(2).init // remove surrounding @[ ... ]
      case None => ""
    }
    infoMode match {
      case UseInfo =>
        if (useInfo.length == 0) NoInfo
        else ir.FileInfo(FIRRTLStringLitHandler.unescape(useInfo))
      case AppendInfo(filename) =>
        val newInfo = useInfo + ":" + genInfo(filename)
        ir.FileInfo(FIRRTLStringLitHandler.unescape(newInfo))
      case GenInfo(filename) =>
        ir.FileInfo(FIRRTLStringLitHandler.unescape(genInfo(filename)))
      case IgnoreInfo => NoInfo
    }
  }

  private def visitCircuit[FirrtlNode](ctx: FIRRTLParser.CircuitContext): Circuit =
    Circuit(visitInfo(Option(ctx.info), ctx), ctx.module.asScala.map(visitModule), ctx.id.getText)

  private def visitModule[FirrtlNode](ctx: FIRRTLParser.ModuleContext): DefModule = {
    val info = visitInfo(Option(ctx.info), ctx)
    ctx.getChild(0).getText match {
      case "module" => Module(info, ctx.id.getText, ctx.port.asScala.map(visitPort),
        if (ctx.moduleBlock() != null)
          visitBlock(ctx.moduleBlock())
        else EmptyStmt)
      case "extmodule" =>
        val defname = if (ctx.defname != null) ctx.defname.id.getText else ctx.id.getText
        val ports = ctx.port.asScala map visitPort
        val params = ctx.parameter.asScala map visitParameter
        ExtModule(info, ctx.id.getText, ports, defname, params)
    }
  }

  private def visitPort[FirrtlNode](ctx: FIRRTLParser.PortContext): Port = {
    Port(visitInfo(Option(ctx.info), ctx), ctx.id.getText, visitDir(ctx.dir), visitType(ctx.`type`))
  }

  private def visitParameter[FirrtlNode](ctx: FIRRTLParser.ParameterContext): Param = {
    val name = ctx.id.getText
    (ctx.intLit, ctx.StringLit, ctx.DoubleLit, ctx.RawString) match {
      case (int, null, null, null) => IntParam(name, string2BigInt(int.getText))
      case (null, str, null, null) => StringParam(name, visitStringLit(str))
      case (null, null, dbl, null) => DoubleParam(name, dbl.getText.toDouble)
      case (null, null, null, raw) => RawStringParam(name, raw.getText.tail.init) // Remove "\'"s
      case _ => throw new Exception(s"Internal error: Visiting impossible parameter ${ctx.getText}")
    }
  }

  private def visitDir[FirrtlNode](ctx: FIRRTLParser.DirContext): Direction =
    ctx.getText match {
      case "input" => Input
      case "output" => Output
    }

  private def visitMdir[FirrtlNode](ctx: FIRRTLParser.MdirContext): MPortDir =
    ctx.getText match {
      case "infer" => MInfer
      case "read" => MRead
      case "write" => MWrite
      case "rdwr" => MReadWrite
    }

  // Match on a type instead of on strings?
  private def visitType[FirrtlNode](ctx: FIRRTLParser.TypeContext): Type = {
    def getWidth(n: IntLitContext): Width = IntWidth(string2BigInt(n.getText))
    ctx.getChild(0) match {
      case term: TerminalNode =>
        term.getText match {
          case "UInt" => if (ctx.getChildCount > 1) UIntType(IntWidth(string2BigInt(ctx.intLit(0).getText)))
          else UIntType(UnknownWidth)
          case "SInt" => if (ctx.getChildCount > 1) SIntType(IntWidth(string2BigInt(ctx.intLit(0).getText)))
          else SIntType(UnknownWidth)
          case "Fixed" => ctx.intLit.size match {
            case 0 => FixedType(UnknownWidth, UnknownWidth)
            case 1 => ctx.getChild(2).getText match {
              case "<" => FixedType(UnknownWidth, getWidth(ctx.intLit(0)))
              case _ => FixedType(getWidth(ctx.intLit(0)), UnknownWidth)
            }
            case 2 => FixedType(getWidth(ctx.intLit(0)), getWidth(ctx.intLit(1)))
          }
          case "Clock" => ClockType
          case "Analog" => if (ctx.getChildCount > 1) AnalogType(IntWidth(string2BigInt(ctx.intLit(0).getText)))
          else AnalogType(UnknownWidth)
          case "{" => BundleType(ctx.field.asScala.map(visitField))
        }
      case typeContext: TypeContext => new VectorType(visitType(ctx.`type`), string2Int(ctx.intLit(0).getText))
    }
  }

  private def visitField[FirrtlNode](ctx: FIRRTLParser.FieldContext): Field = {
    val flip = if (ctx.getChild(0).getText == "flip") Flip else Default
    Field(ctx.fieldId.getText, flip, visitType(ctx.`type`))
  }

  private def visitBlock[FirrtlNode](ctx: FIRRTLParser.ModuleBlockContext): Statement =
    Block(ctx.simple_stmt().asScala.map(_.stmt).filter(_ != null).map(visitStmt))

  private def visitSuite[FirrtlNode](ctx: FIRRTLParser.SuiteContext): Statement =
    Block(ctx.simple_stmt().asScala.map(_.stmt).filter(_ != null).map(visitStmt))


  // Memories are fairly complicated to translate thus have a dedicated method
  private def visitMem[FirrtlNode](ctx: FIRRTLParser.StmtContext): Statement = {
    val readers = mutable.ArrayBuffer.empty[String]
    val writers = mutable.ArrayBuffer.empty[String]
    val readwriters = mutable.ArrayBuffer.empty[String]
    case class ParamValue(typ: Option[Type] = None, lit: Option[Int] = None, ruw: Option[String] = None, unique: Boolean = true)
    val fieldMap = mutable.HashMap[String, ParamValue]()

    def parseMemFields(memFields: Seq[MemFieldContext]): Unit =
      memFields.foreach { field =>
        val fieldName = field.children.asScala(0).getText

        fieldName match {
          case "reader" => readers ++= field.id().asScala.map(_.getText)
          case "writer" => writers ++= field.id().asScala.map(_.getText)
          case "readwriter" => readwriters ++= field.id().asScala.map(_.getText)
          case _ =>
            val paramDef = fieldName match {
              case "data-type" => ParamValue(typ = Some(visitType(field.`type`())))
              case "read-under-write" => ParamValue(ruw = Some(field.ruw().getText)) // TODO
              case _ => ParamValue(lit = Some(field.intLit().getText.toInt))
            }
            if (fieldMap.contains(fieldName))
              throw new ParameterRedefinedException(s"Redefinition of $fieldName in FIRRTL line:${field.start.getLine}")
            else
              fieldMap(fieldName) = paramDef
        }
      }

    val info = visitInfo(Option(ctx.info), ctx)

    // Build map of different Memory fields to their values
    try {
      parseMemFields(ctx.memField().asScala)
    } catch {
      // attach line number
      case e: ParameterRedefinedException => throw new ParameterRedefinedException(s"[$info] ${e.message}")
    }

    // Check for required fields
    Seq("data-type", "depth", "read-latency", "write-latency") foreach { field =>
      fieldMap.getOrElse(field, throw new ParameterNotSpecifiedException(s"[$info] Required mem field $field not found"))
    }

    def lit(param: String) = fieldMap(param).lit.get
    val ruw = fieldMap.get("read-under-write").map(_.ruw).getOrElse(None)

    DefMemory(info,
      name = ctx.id(0).getText, dataType = fieldMap("data-type").typ.get,
      depth = lit("depth"),
      writeLatency = lit("write-latency"), readLatency = lit("read-latency"),
      readers = readers, writers = writers, readwriters = readwriters,
      readUnderWrite = ruw
    )
  }

  // visitStringLit
  private def visitStringLit[FirrtlNode](node: TerminalNode): StringLit = {
    val raw = node.getText.tail.init // Remove surrounding double quotes
    FIRRTLStringLitHandler.unescape(raw)
  }

  private def visitWhen[FirrtlNode](ctx: WhenContext): Conditionally = {
    val info = visitInfo(Option(ctx.info(0)), ctx)

    val alt: Statement =
      if (ctx.when() != null)
        visitWhen(ctx.when())
      else if (ctx.suite().asScala.length > 1)
        visitSuite(ctx.suite(1))
      else
        EmptyStmt

    Conditionally(info, visitExp(ctx.exp()), visitSuite(ctx.suite(0)), alt)
  }

  // visitStmt
  private def visitStmt[FirrtlNode](ctx: FIRRTLParser.StmtContext): Statement = {
    val ctx_exp = ctx.exp.asScala
    val info = visitInfo(Option(ctx.info), ctx)
    ctx.getChild(0) match {
      case when: WhenContext => visitWhen(when)
      case term: TerminalNode => term.getText match {
        case "wire" => DefWire(info, ctx.id(0).getText, visitType(ctx.`type`()))
        case "reg" =>
          val name = ctx.id(0).getText
          val tpe = visitType(ctx.`type`())
          val (reset, init) = {
            val rb = ctx.reset_block()
            if (rb != null) {
              val sr = rb.simple_reset(0).simple_reset0()
              (visitExp(sr.exp(0)), visitExp(sr.exp(1)))
            }
            else
              (UIntLiteral(0, IntWidth(1)), Reference(name, tpe))
          }
          DefRegister(info, name, tpe, visitExp(ctx_exp(0)), reset, init)
        case "mem" => visitMem(ctx)
        case "cmem" =>
          val t = visitType(ctx.`type`())
          t match {
            case (t: VectorType) => CDefMemory(info, ctx.id(0).getText, t.tpe, t.size, seq = false)
            case _ => throw new ParserException(s"${
              info
            }: Must provide cmem with vector type")
          }
        case "smem" =>
          val t = visitType(ctx.`type`())
          t match {
            case (t: VectorType) => CDefMemory(info, ctx.id(0).getText, t.tpe, t.size, seq = true)
            case _ => throw new ParserException(s"${
              info
            }: Must provide cmem with vector type")
          }
        case "inst" => DefInstance(info, ctx.id(0).getText, ctx.id(1).getText)
        case "node" => DefNode(info, ctx.id(0).getText, visitExp(ctx_exp(0)))

<<<<<<< HEAD
        case "stop(" => Stop(info, string2Int(ctx.IntLit().getText), visitExp(ctx_exp(0)), visitExp(ctx_exp(1)))
        case "attach" => Attach(info, visitExp(ctx_exp.head), ctx_exp.tail map visitExp)
        case "printf(" => Print(info, visitStringLit(ctx.StringLit), ctx_exp.drop(2).map(visitExp),
          visitExp(ctx_exp(0)), visitExp(ctx_exp(1)))
=======
        case "stop(" => Stop(info, string2Int(ctx.intLit().getText), visitExp(ctx.exp(0)), visitExp(ctx.exp(1)))
        case "attach" => Attach(info, ctx.exp map visitExp)
        case "printf(" => Print(info, visitStringLit(ctx.StringLit), ctx.exp.drop(2).map(visitExp),
          visitExp(ctx.exp(0)), visitExp(ctx.exp(1)))
>>>>>>> 2e936ce6
        case "skip" => EmptyStmt
      }
      // If we don't match on the first child, try the next one
      case _ =>
        ctx.getChild(1).getText match {
          case "<=" => Connect(info, visitExp(ctx_exp(0)), visitExp(ctx_exp(1)))
          case "<-" => PartialConnect(info, visitExp(ctx_exp(0)), visitExp(ctx_exp(1)))
          case "is" => IsInvalid(info, visitExp(ctx_exp(0)))
          case "mport" => CDefMPort(info, ctx.id(0).getText, UnknownType, ctx.id(1).getText, Seq(visitExp(ctx_exp(0)), visitExp(ctx_exp(1))), visitMdir(ctx.mdir))
        }
    }
  }

  // TODO
  // - Add mux
  // - Add validif
  private def visitExp[FirrtlNode](ctx: FIRRTLParser.ExpContext): Expression = {
    val ctx_exp = ctx.exp.asScala
    if (ctx.getChildCount == 1)
      Reference(ctx.getText, UnknownType)
    else
      ctx.getChild(0).getText match {
        case "UInt" =>
          // This could be better
          val (width, value) =
            if (ctx.getChildCount > 4)
              (IntWidth(string2BigInt(ctx.intLit(0).getText)), string2BigInt(ctx.intLit(1).getText))
            else {
              val bigint = string2BigInt(ctx.intLit(0).getText)
              (IntWidth(BigInt(scala.math.max(bigint.bitLength, 1))), bigint)
            }
          UIntLiteral(value, width)
        case "SInt" =>
          val (width, value) =
            if (ctx.getChildCount > 4) {
              val width = string2BigInt(ctx.intLit(0).getText)
              val value = string2BigInt(ctx.intLit(1).getText)
              (IntWidth(width), value)
            } else {
              val str = ctx.intLit(0).getText
              val value = string2BigInt(str)
              // To calculate bitwidth of negative number,
              //  1) negate number and subtract one to get the maximum positive value.
              //  2) get bitwidth of max positive number
              //  3) add one to account for the signed representation
              val width = if (value < 0) (value.abs - BigInt(1)).bitLength + 1 else value.bitLength + 1
              (IntWidth(BigInt(width)), value)
            }
          SIntLiteral(value, width)
        case "validif(" => ValidIf(visitExp(ctx_exp(0)), visitExp(ctx_exp(1)), UnknownType)
        case "mux(" => Mux(visitExp(ctx_exp(0)), visitExp(ctx_exp(1)), visitExp(ctx_exp(2)), UnknownType)
        case _ =>
          ctx.getChild(1).getText match {
            case "." =>
              val expr1 = visitExp(ctx.exp(0))
              // TODO Workaround for #470
              if (ctx.fieldId == null) {
                ctx.DoubleLit.getText.split('.') match {
                  case Array(a, b) if legalId(a) && legalId(b) =>
                    val inner = new SubField(expr1, a, UnknownType)
                    new SubField(inner, b, UnknownType)
                  case Array() => throw new ParserException(s"Illegal Expression at ${ctx.getText}")
                }
              } else {
                new SubField(expr1, ctx.fieldId.getText, UnknownType)
              }
            case "[" => if (ctx.exp(1) == null)
              new SubIndex(visitExp(ctx.exp(0)), string2Int(ctx.intLit(0).getText), UnknownType)
            else new SubAccess(visitExp(ctx.exp(0)), visitExp(ctx.exp(1)), UnknownType)
            // Assume primop
<<<<<<< HEAD
            case _ => DoPrim(visitPrimop(ctx.primop), ctx_exp.map(visitExp),
              ctx.IntLit.asScala.map(x => string2BigInt(x.getText)), UnknownType)
=======
            case _ => DoPrim(visitPrimop(ctx.primop), ctx.exp.map(visitExp),
              ctx.intLit.map(x => string2BigInt(x.getText)), UnknownType)
>>>>>>> 2e936ce6
          }
      }
  }

  // stripSuffix("(") is included because in ANTLR concrete syntax we have to include open parentheses,
  //  see grammar file for more details
  private def visitPrimop[FirrtlNode](ctx: FIRRTLParser.PrimopContext): PrimOp = fromString(ctx.getText.stripSuffix("("))

  // visit Id and Keyword?
}<|MERGE_RESOLUTION|>--- conflicted
+++ resolved
@@ -266,17 +266,10 @@
         case "inst" => DefInstance(info, ctx.id(0).getText, ctx.id(1).getText)
         case "node" => DefNode(info, ctx.id(0).getText, visitExp(ctx_exp(0)))
 
-<<<<<<< HEAD
-        case "stop(" => Stop(info, string2Int(ctx.IntLit().getText), visitExp(ctx_exp(0)), visitExp(ctx_exp(1)))
-        case "attach" => Attach(info, visitExp(ctx_exp.head), ctx_exp.tail map visitExp)
+        case "stop(" => Stop(info, string2Int(ctx.intLit().getText), visitExp(ctx_exp(0)), visitExp(ctx_exp(1)))
+        case "attach" => Attach(info, ctx_exp map visitExp)
         case "printf(" => Print(info, visitStringLit(ctx.StringLit), ctx_exp.drop(2).map(visitExp),
           visitExp(ctx_exp(0)), visitExp(ctx_exp(1)))
-=======
-        case "stop(" => Stop(info, string2Int(ctx.intLit().getText), visitExp(ctx.exp(0)), visitExp(ctx.exp(1)))
-        case "attach" => Attach(info, ctx.exp map visitExp)
-        case "printf(" => Print(info, visitStringLit(ctx.StringLit), ctx.exp.drop(2).map(visitExp),
-          visitExp(ctx.exp(0)), visitExp(ctx.exp(1)))
->>>>>>> 2e936ce6
         case "skip" => EmptyStmt
       }
       // If we don't match on the first child, try the next one
@@ -331,7 +324,7 @@
         case _ =>
           ctx.getChild(1).getText match {
             case "." =>
-              val expr1 = visitExp(ctx.exp(0))
+              val expr1 = visitExp(ctx_exp(0))
               // TODO Workaround for #470
               if (ctx.fieldId == null) {
                 ctx.DoubleLit.getText.split('.') match {
@@ -344,16 +337,11 @@
                 new SubField(expr1, ctx.fieldId.getText, UnknownType)
               }
             case "[" => if (ctx.exp(1) == null)
-              new SubIndex(visitExp(ctx.exp(0)), string2Int(ctx.intLit(0).getText), UnknownType)
-            else new SubAccess(visitExp(ctx.exp(0)), visitExp(ctx.exp(1)), UnknownType)
+              new SubIndex(visitExp(ctx_exp(0)), string2Int(ctx.intLit(0).getText), UnknownType)
+            else new SubAccess(visitExp(ctx_exp(0)), visitExp(ctx_exp(1)), UnknownType)
             // Assume primop
-<<<<<<< HEAD
             case _ => DoPrim(visitPrimop(ctx.primop), ctx_exp.map(visitExp),
-              ctx.IntLit.asScala.map(x => string2BigInt(x.getText)), UnknownType)
-=======
-            case _ => DoPrim(visitPrimop(ctx.primop), ctx.exp.map(visitExp),
-              ctx.intLit.map(x => string2BigInt(x.getText)), UnknownType)
->>>>>>> 2e936ce6
+              ctx.intLit.asScala.map(x => string2BigInt(x.getText)), UnknownType)
           }
       }
   }
