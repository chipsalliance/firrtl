--- conflicted
+++ resolved
@@ -91,7 +91,7 @@
   /** Linearizes (topologically sorts) a DAG
     *
     * @throws CyclicException if the graph is cyclic
-    * @return a Map[T,T] from each visited node to its predecessor in the
+    * @return a Seq[T] describing the topological order of the DAG
     * traversal
     */
   def linearize: Seq[T] = {
@@ -133,40 +133,6 @@
     order.reverse.toSeq
   }
 
-<<<<<<< HEAD
-  /**
-    * Finds a Seq of Nodes that form a loop
-    * @param node Node to start loop path search from.
-    * @return     The found Seq, the Seq is empty if there is no loop
-    */
-  def findLoopAtNode(node: T): Seq[T] = {
-    var foundPath = Seq.empty[T]
-    getEdges(node).exists { vertex =>
-      try {
-        foundPath = path(vertex, node, blacklist = Set.empty)
-        true
-      }
-      catch {
-        case _: PathNotFoundException =>
-          foundPath = Seq.empty[T]
-          false
-        case t: Throwable =>
-          throw t
-
-      }
-    }
-    foundPath
-  }
-
-  /** Linearizes (topologically sorts) a DAG
-    *
-    * @throws CyclicException if the graph is cyclic
-    * @return a Seq[T] describing the topological order of the DAG
-    */
-  def linearize: Seq[T] = seededLinearize(None)
-
-=======
->>>>>>> 0c40f2b3
   /** Performs breadth-first search on the directed graph
     *
     * @param root the start node
