// See LICENSE for license details.

package firrtlTests.stage

import org.scalatest.GivenWhenThen

import java.io.{File, PrintWriter}

import firrtl.FileUtils

import firrtl.stage.FirrtlMain
import firrtl.util.BackendCompilationUtilities
import org.scalatest.featurespec.AnyFeatureSpec
import org.scalatest.matchers.should.Matchers

/** Testing for the top-level [[FirrtlStage]] via [[FirrtlMain]].
  *
  * This test uses the [[org.scalatest.FeatureSpec FeatureSpec]] intentionally as this test exercises the top-level
  * interface and is more suitable to an Acceptance Testing style.
  */
<<<<<<< HEAD
class FirrtlMainSpec extends AnyFeatureSpec with GivenWhenThen with Matchers with firrtlTests.Utils
=======
class FirrtlMainSpec extends FeatureSpec with GivenWhenThen with Matchers with firrtl.testutils.Utils
>>>>>>> 2d39db76
    with BackendCompilationUtilities {

  /** Parameterizes one test of [[FirrtlMain]]. Running the [[FirrtlMain]] `main` with certain args should produce
    * certain files.
    * @param args arguments to pass
    * @param circuit a [[FirrtlCircuitFixture]] to use. This will generate an appropriate '-i $targetDir/$main.fi'
    * argument.
    * @param files expected files that will be created
    * @param stdout expected stdout string, None if no output expected
    * @param stderr expected stderr string, None if no output expected
    * @param result expected exit code
    */
  case class FirrtlMainTest(
    args: Array[String],
    circuit: Option[FirrtlCircuitFixture] = Some(new SimpleFirrtlCircuitFixture),
    files: Seq[String] = Seq.empty,
    stdout: Option[String] = None,
    stderr: Option[String] = None,
    result: Int = 0) {
    /** Generate a name for the test based on the arguments */
    def testName: String = "args" + args.mkString("_")

    /** Print the arguments as a single string */
    def argsString: String = args.mkString(" ")
  }

  /** Run the FIRRTL stage with some command line arguments expecting output files to be created. The target directory is
    * implied, but will be created by the stage.
    * @param p some test parameters
    */
  def runStageExpectFiles(p: FirrtlMainTest): Unit = {
    Scenario(s"""User runs FIRRTL Stage with '${p.argsString}'""") {
      val f = new FirrtlMainFixture
      val td = new TargetDirectoryFixture(p.testName)

      val inputFile: Array[String] = p.circuit match {
        case Some(c) =>
          And("some input FIRRTL IR")
          val in = new File(td.dir, c.main)
          val pw = new PrintWriter(in)
          pw.write(c.input)
          pw.close()
          Array("-i", in.toString)
        case None => Array.empty
      }

      p.files.foreach( f => new File(td.buildDir + s"/$f").delete() )

      When(s"""the user tries to compile with '${p.argsString}'""")
      val (stdout, stderr, result) =
        grabStdOutErr { catchStatus { f.stage.main(inputFile ++ Array("-td", td.buildDir.toString) ++ p.args) } }

      p.stdout match {
        case Some(a) =>
          Then(s"""STDOUT should include "$a"""")
          stdout should include (a)
        case None =>
          Then(s"nothing should print to STDOUT")
          stdout should be (empty)
      }

      p.stderr match {
        case Some(a) =>
          And(s"""STDERR should include "$a"""")
          stderr should include (a)
        case None =>
          And(s"nothing should print to STDERR")
          stderr should be (empty)
      }

      p.result match {
        case 0 =>
          And(s"the exit code should be 0")
          result shouldBe a [Right[_,_]]
        case a =>
          And(s"the exit code should be $a")
          result shouldBe (Left(a))
      }

      p.files.foreach { f =>
        And(s"file '$f' should be emitted in the target directory")
        val out = new File(td.buildDir + s"/$f")
        out should (exist)
      }
    }
  }


  /** Test fixture that links to the [[FirrtlMain]] object. This could be done without, but its use matches the
    * Given/When/Then style more accurately.
    */
  class FirrtlMainFixture {
    Given("the FIRRTL stage")
    val stage = FirrtlMain
  }

  /** Test fixture that creates a build directory
    * @param dirName the name of the base directory; a `build` directory is created under this
    */
  class TargetDirectoryFixture(dirName: String) {
    val dir = new File(s"test_run_dir/FirrtlMainSpec/$dirName")
    val buildDir = new File(dir + "/build")
    dir.mkdirs()
  }

  trait FirrtlCircuitFixture {
    val main: String
    val input: String
  }

  /** Test fixture defining a simple FIRRTL circuit that will emit differently with and without `--split-modules`. */
  class SimpleFirrtlCircuitFixture extends FirrtlCircuitFixture {
    val main: String = "Top"
    val input: String =
      """|circuit Top:
         |  module Top:
         |    output foo: UInt<32>
         |    inst c of Child
         |    inst e of External
         |    foo <= tail(add(c.foo, e.foo), 1)
         |  module Child:
         |    output foo: UInt<32>
         |    inst e of External
         |    foo <= e.foo
         |  extmodule External:
         |    output foo: UInt<32>
         |""".stripMargin
  }

  info("As a FIRRTL command line user")
  info("I want to compile some FIRRTL")
  Feature("FirrtlMain command line interface") {
    Scenario("User tries to discover available options") {
      val f = new FirrtlMainFixture

      When("the user passes '--help'")
      /* Note: THIS CANNOT CATCH THE STATUS BECAUSE SCOPT CATCHES ALL THROWABLE!!! The catchStatus is only used to prevent
       * sys.exit from killing the test. However, this should additionally return an exit code of 0 and not print an
       * error. The nature of running this through catchStatus causes scopt to intercept the custom SecurityException
       * and then use that as evidence to exit with a code of 1.
       */
      val (out, _, result) = grabStdOutErr { catchStatus { f.stage.main(Array("--help")) } }

      Then("the usage text should be shown")
      out should include ("Usage: firrtl")

      And("usage text should show known registered transforms")
      out should include ("--no-dce")

      And("usage text should show known registered libraries")
      out should include ("MemLib Options")

      info("""And the exit code should be 0, but scopt catches all throwable, so we can't check this... ¯\_(ツ)_/¯""")
      // And("the exit code should be zero")
      // out should be (Left(0))
    }

    Seq(
      /* Test all standard emitters with and without annotation file outputs */
      FirrtlMainTest(args   = Array("-X", "none", "-E", "chirrtl"),
                      files  = Seq("Top.fir")),
      FirrtlMainTest(args   = Array("-X", "high", "-E", "high"),
                      files  = Seq("Top.hi.fir")),
      FirrtlMainTest(args   = Array("-X", "middle", "-E", "middle", "-foaf", "Top"),
                      files  = Seq("Top.mid.fir", "Top.anno.json")),
      FirrtlMainTest(args   = Array("-X", "low", "-E", "low", "-foaf", "annotations.anno.json"),
                      files  = Seq("Top.lo.fir", "annotations.anno.json")),
      FirrtlMainTest(args   = Array("-X", "verilog", "-E", "verilog", "-foaf", "foo.anno"),
                      files  = Seq("Top.v", "foo.anno.anno.json")),
      FirrtlMainTest(args   = Array("-X", "sverilog", "-E", "sverilog", "-foaf", "foo.json"),
                      files  = Seq("Top.sv", "foo.json.anno.json"),
                      stdout = Some("SystemVerilog Compiler behaves the same as the Verilog Compiler!")),

      /* Test all one file per module emitters */
      FirrtlMainTest(args   = Array("-X", "none", "-e", "chirrtl"),
                      files  = Seq("Top.fir", "Child.fir")),
      FirrtlMainTest(args   = Array("-X", "high", "-e", "high"),
                      files  = Seq("Top.hi.fir", "Child.hi.fir")),
      FirrtlMainTest(args   = Array("-X", "middle", "-e", "middle"),
                      files  = Seq("Top.mid.fir", "Child.mid.fir")),
      FirrtlMainTest(args   = Array("-X", "low", "-e", "low"),
                      files  = Seq("Top.lo.fir", "Child.lo.fir")),
      FirrtlMainTest(args   = Array("-X", "verilog", "-e", "verilog"),
                      files  = Seq("Top.v", "Child.v")),
      FirrtlMainTest(args   = Array("-X", "sverilog", "-e", "sverilog"),
                      files  = Seq("Top.sv", "Child.sv"),
                      stdout = Some("SystemVerilog Compiler behaves the same as the Verilog Compiler!")),

      /* Test changes to output file name */
      FirrtlMainTest(args   = Array("-X", "none", "-E", "chirrtl", "-o", "foo"),
                      files  = Seq("foo.fir")),
      FirrtlMainTest(args   = Array("-X", "high", "-E", "high", "-o", "foo"),
                      files  = Seq("foo.hi.fir")),
      FirrtlMainTest(args   = Array("-X", "middle", "-E", "middle", "-o", "foo.middle"),
                      files  = Seq("foo.middle.mid.fir")),
      FirrtlMainTest(args   = Array("-X", "low", "-E", "low", "-o", "foo.lo.fir"),
                      files  = Seq("foo.lo.fir")),
      FirrtlMainTest(args   = Array("-X", "verilog", "-E", "verilog", "-o", "foo.sv"),
                      files  = Seq("foo.sv.v")),
      FirrtlMainTest(args   = Array("-X", "sverilog", "-E", "sverilog", "-o", "Foo"),
                      files  = Seq("Foo.sv"),
                      stdout = Some("SystemVerilog Compiler behaves the same as the Verilog Compiler!"))
    )
      .foreach(runStageExpectFiles)

    Scenario("User doesn't specify a target directory") {
      val f = new FirrtlMainFixture

      When("the user doesn't specify a target directory")
      val outName = "FirrtlMainSpecNoTargetDirectory"
      val out = new File(s"$outName.hi.fir")
      out.delete()
      val result = catchStatus {
        f.stage.main(Array("-i", "src/test/resources/integration/GCDTester.fir", "-o", outName, "-X", "high",
                           "-E", "high")) }

      Then("outputs should be written to current directory")
      out should (exist)
      out.delete()

      And("the exit code should be 0")
      result shouldBe a [Right[_,_]]
    }

    Scenario("User provides Protocol Buffer input") {
      val f = new FirrtlMainFixture
      val td = new TargetDirectoryFixture("protobuf-works")

      And("some Protocol Buffer input")
      val protobufIn = new File(td.dir + "/Foo.pb")
      copyResourceToFile("/integration/GCDTester.pb", protobufIn)

      When("the user tries to compile to High FIRRTL")
      f.stage.main(Array("-i", protobufIn.toString, "-X", "high", "-E", "high", "-td", td.buildDir.toString,
                         "-o", "Foo"))

      Then("the output should be the same as using FIRRTL input")
      new File(td.buildDir + "/Foo.hi.fir") should (exist)
    }

  }

  info("As a FIRRTL command line user")
  info("I want to receive error messages when I do not specify mandatory inputs")
  Feature("FirrtlMain input validation of mandatory options") {
    Scenario("User gives no command line options (no input circuit specified)") {
      val f = new FirrtlMainFixture

      When("the user passes no arguments")
      val (out, err, result) = grabStdOutErr { catchStatus { f.stage.main(Array.empty) } }

      Then("an error should be printed on stdout")
      out should include (s"Error: Unable to determine FIRRTL source to read")

      And("no usage text should be shown")
      out should not include ("Usage: firrtl")

      And("nothing should print to stderr")
      err should be (empty)

      And("the exit code should be 1")
      result should be (Left(1))
    }
  }

  info("As a FIRRTL command line user")
  info("I want to receive helpful error and warnings message")
  Feature("FirrtlMain input validation") {
    /* Note: most input validation occurs inside firrtl.stage.phases.Checks. This seeks to validate command line
     * behavior.
     */

    Scenario("User tries to use an implicit annotation file") {
      val f = new FirrtlMainFixture
      val td = new TargetDirectoryFixture("implict-annotation-file")
      val circuit = new SimpleFirrtlCircuitFixture

      And("implicit legacy and extant annotation files")
      val annoFiles = Array( (new File(td.dir + "/Top.anno"), "/annotations/SampleAnnotations.anno"),
                             (new File(td.dir + "/Top.anno.json"), "/annotations/SampleAnnotations.anno.json") )
      annoFiles.foreach{ case (file, source) => copyResourceToFile(source, file) }

      When("the user implies an annotation file (an annotation file has the same base name as an input file)")
      val in = new File(td.dir + "/Top.fir")
      val pw = new PrintWriter(in)
      pw.write(circuit.input)
      pw.close()
      val (out, _, result) = grabStdOutErr{ catchStatus { f.stage.main(Array("-td", td.dir.toString,
                                                                             "-i", in.toString,
                                                                             "-foaf", "Top.out",
                                                                             "-X", "high",
                                                                             "-E", "high")) } }

      Then("the implicit annotation file should NOT be read")
      val annoFileOut = new File(td.dir + "/Top.out.anno.json")
      val annotationJson = FileUtils.getText(annoFileOut)
      annotationJson should not include ("InlineInstances")

      And("no warning should be printed")
      out should not include ("Warning:")

      And("no error should be printed")
      out should not include ("Error:")

      And("the exit code should be 0")
      result shouldBe a [Right[_,_]]
    }

    Scenario("User provides unsupported legacy annotations") {
      val f = new FirrtlMainFixture
      val td = new TargetDirectoryFixture("legacy-annotation-file")
      val circuit = new SimpleFirrtlCircuitFixture

      And("a legacy annotation file")
      val annoFile = new File(td.dir + "/legacy.anno")
      copyResourceToFile("/annotations/SampleAnnotations.anno", annoFile)

      When("the user provides legacy annotations")
      val in = new File(td.dir + "/Top.fir")
      val pw = new PrintWriter(in)
      pw.write(circuit.input)
      pw.close()
      val (out, _, result) = grabStdOutErr{ catchStatus { f.stage.main(Array("-td", td.dir.toString,
                                                                             "-i", in.toString,
                                                                             "-faf", annoFile.toString,
                                                                             "-foaf", "Top",
                                                                             "-X", "high")) } }

      Then("a warning should be printed")
      out should include ("YAML Annotation files are deprecated")

      And("the exit code should be 0")
      result shouldBe a [Right[_,_]]
    }

    Seq(
      /* Erroneous inputs */
      FirrtlMainTest(args    = Array("--thisIsNotASupportedOption"),
                      circuit = None,
                      stdout  = Some("Error: Unknown option"),
                      result  = 1),
      FirrtlMainTest(args    = Array("-i", "foo", "--info-mode", "Use"),
                      circuit = None,
                      stdout  = Some("Unknown info mode 'Use'! (Did you misspell it?)"),
                      result  = 1),
      FirrtlMainTest(args    = Array("-i", "test_run_dir/I-DO-NOT-EXIST"),
                      circuit = None,
                      stdout  = Some("Input file 'test_run_dir/I-DO-NOT-EXIST' not found!"),
                      result  = 1),
      FirrtlMainTest(args    = Array("-i", "foo", "-X", "Verilog"),
                      circuit = None,
                      stdout  = Some("Unknown compiler name 'Verilog'! (Did you misspell it?)"),
                      result  = 1)
    )
      .foreach(runStageExpectFiles)

  }

  info("As a FIRRTL transform developer")
  info("I want to register my custom transforms with FIRRTL")
  Feature("FirrtlMain transform registration") {
    Scenario("User doesn't know if their transforms were registered") {
      val f = new FirrtlMainFixture

      When("the user passes '--show-registrations'")
      val (out, _, result) = grabStdOutErr { catchStatus { f.stage.main(Array("--show-registrations")) } }

      Then("stdout should show registered transforms")
      out should include ("firrtl.passes.InlineInstances")

      And("stdout should show registered libraries")
      out should include("firrtl.passes.memlib.MemLibOptions")

      And("the exit code should be 1")
      result should be (Left(1))
    }
  }

  info("As a longtime FIRRTL user")
  info("I migrate from Driver to FirrtlMain")
  Feature("FirrtlMain migration helpers") {
    def optionRemoved(a: String): Option[String] = Some(s"Option '$a' was removed as part of the FIRRTL Stage refactor")
    Seq(
      /* Removed --top-name/-tn handling */
      FirrtlMainTest(args    = Array("--top-name", "foo"),
                      circuit = None,
                      stdout  = optionRemoved("--top-name/-tn"),
                      result  = 1),
      FirrtlMainTest(args    = Array("-tn"),
                      circuit = None,
                      stdout  = optionRemoved("--top-name/-tn"),
                      result  = 1),
      /* Removed --split-modules/-fsm handling */
      FirrtlMainTest(args    = Array("--split-modules"),
                      circuit = None,
                      stdout  = optionRemoved("--split-modules/-fsm"),
                      result  = 1),
      FirrtlMainTest(args    = Array("-fsm"),
                      circuit = None,
                      stdout  = optionRemoved("--split-modules/-fsm"),
                      result  = 1)
    )
      .foreach(runStageExpectFiles)
  }
}<|MERGE_RESOLUTION|>--- conflicted
+++ resolved
@@ -3,6 +3,8 @@
 package firrtlTests.stage
 
 import org.scalatest.GivenWhenThen
+import org.scalatest.featurespec.AnyFeatureSpec
+import org.scalatest.matchers.should.Matchers
 
 import java.io.{File, PrintWriter}
 
@@ -10,19 +12,13 @@
 
 import firrtl.stage.FirrtlMain
 import firrtl.util.BackendCompilationUtilities
-import org.scalatest.featurespec.AnyFeatureSpec
-import org.scalatest.matchers.should.Matchers
 
 /** Testing for the top-level [[FirrtlStage]] via [[FirrtlMain]].
   *
   * This test uses the [[org.scalatest.FeatureSpec FeatureSpec]] intentionally as this test exercises the top-level
   * interface and is more suitable to an Acceptance Testing style.
   */
-<<<<<<< HEAD
-class FirrtlMainSpec extends AnyFeatureSpec with GivenWhenThen with Matchers with firrtlTests.Utils
-=======
-class FirrtlMainSpec extends FeatureSpec with GivenWhenThen with Matchers with firrtl.testutils.Utils
->>>>>>> 2d39db76
+class FirrtlMainSpec extends AnyFeatureSpec with GivenWhenThen with Matchers with firrtl.testutils.Utils
     with BackendCompilationUtilities {
 
   /** Parameterizes one test of [[FirrtlMain]]. Running the [[FirrtlMain]] `main` with certain args should produce
