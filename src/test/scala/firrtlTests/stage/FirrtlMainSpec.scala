// See LICENSE for license details.

package firrtlTests.stage

import org.scalatest.GivenWhenThen
import org.scalatest.featurespec.AnyFeatureSpec
import org.scalatest.matchers.should.Matchers

import java.io.{File, PrintWriter}

import firrtl.{BuildInfo, FileUtils}

import firrtl.stage.{FirrtlMain, SuppressScalaVersionWarning}
import firrtl.stage.transforms.CheckScalaVersion
import firrtl.util.BackendCompilationUtilities
import org.scalatest.featurespec.AnyFeatureSpec
import org.scalatest.matchers.should.Matchers

/** Testing for the top-level [[FirrtlStage]] via [[FirrtlMain]].
  *
  * This test uses the [[org.scalatest.FeatureSpec FeatureSpec]] intentionally as this test exercises the top-level
  * interface and is more suitable to an Acceptance Testing style.
  */
class FirrtlMainSpec extends AnyFeatureSpec with GivenWhenThen with Matchers with firrtl.testutils.Utils
    with BackendCompilationUtilities {

  /** Parameterizes one test of [[FirrtlMain]]. Running the [[FirrtlMain]] `main` with certain args should produce
    * certain files and not produce others.
    * @param args arguments to pass
    * @param circuit a [[FirrtlCircuitFixture]] to use. This will generate an appropriate '-i $targetDir/$main.fi'
    * argument.
    * @param files expected files that will be created
    * @param files files that should NOT be created
    * @param stdout expected stdout string, None if no output expected
    * @param stderr expected stderr string, None if no output expected
    * @param result expected exit code
    */
  case class FirrtlMainTest(
    args: Array[String],
    circuit: Option[FirrtlCircuitFixture] = Some(new SimpleFirrtlCircuitFixture),
    files: Seq[String] = Seq.empty,
    notFiles: Seq[String] = Seq.empty,
    stdout: Option[String] = None,
    stderr: Option[String] = None,
    result: Int = 0) {
    /** Generate a name for the test based on the arguments */
    def testName: String = "args" + args.mkString("_")

    /** Print the arguments as a single string */
    def argsString: String = args.mkString(" ")
  }

  /** Run the FIRRTL stage with some command line arguments expecting output files to be created. The target directory is
    * implied, but will be created by the stage.
    * @param p some test parameters
    */
  def runStageExpectFiles(p: FirrtlMainTest): Unit = {
    Scenario(s"""User runs FIRRTL Stage with '${p.argsString}'""") {
      val f = new FirrtlMainFixture
      val td = new TargetDirectoryFixture(p.testName)

      val inputFile: Array[String] = p.circuit match {
        case Some(c) =>
          And("some input FIRRTL IR")
          val in = new File(td.dir, c.main)
          val pw = new PrintWriter(in)
          pw.write(c.input)
          pw.close()
          Array("-i", in.toString)
        case None => Array.empty
      }

      p.files.foreach( f => new File(td.buildDir + s"/$f").delete() )
      p.notFiles.foreach( f => new File(td.buildDir + s"/$f").delete() )

      When(s"""the user tries to compile with '${p.argsString}'""")
      val (stdout, stderr, result) =
        grabStdOutErr { catchStatus { f.stage.main(inputFile ++ Array("-td", td.buildDir.toString) ++ p.args) } }

      p.stdout match {
        case Some(a) =>
          Then(s"""STDOUT should include "$a"""")
          stdout should include (a)
        case None =>
          Then(s"nothing should print to STDOUT")
          stdout should be (empty)
      }

      p.stderr match {
        case Some(a) =>
          And(s"""STDERR should include "$a"""")
          stderr should include (a)
        case None =>
          And(s"nothing should print to STDERR")
          stderr should be (empty)
      }

      p.result match {
        case 0 =>
          And(s"the exit code should be 0")
          result shouldBe a [Right[_,_]]
        case a =>
          And(s"the exit code should be $a")
          result shouldBe (Left(a))
      }

      p.files.foreach { f =>
        And(s"file '$f' should be emitted in the target directory")
        val out = new File(td.buildDir + s"/$f")
        out should (exist)
      }

      p.notFiles.foreach { f =>
        And(s"file '$f' should NOT be emitted in the target directory")
        val out = new File(td.buildDir + s"/$f")
        out should not (exist)
      }
    }
  }


  /** Test fixture that links to the [[FirrtlMain]] object. This could be done without, but its use matches the
    * Given/When/Then style more accurately.
    */
  class FirrtlMainFixture {
    Given("the FIRRTL stage")
    val stage = FirrtlMain
  }

  /** Test fixture that creates a build directory
    * @param dirName the name of the base directory; a `build` directory is created under this
    */
  class TargetDirectoryFixture(dirName: String) {
    val dir = new File(s"test_run_dir/FirrtlMainSpec/$dirName")
    val buildDir = new File(dir + "/build")
    dir.mkdirs()
  }

  trait FirrtlCircuitFixture {
    val main: String
    val input: String
  }

  /** Test fixture defining a simple FIRRTL circuit that will emit differently with and without `--split-modules`. */
  class SimpleFirrtlCircuitFixture extends FirrtlCircuitFixture {
    val main: String = "Top"
    val input: String =
      """|circuit Top:
         |  module Top:
         |    output foo: UInt<32>
         |    inst c of Child
         |    inst e of External
         |    foo <= tail(add(c.foo, e.foo), 1)
         |  module Child:
         |    output foo: UInt<32>
         |    inst e of External
         |    foo <= e.foo
         |  extmodule External:
         |    output foo: UInt<32>
         |""".stripMargin
  }

  /** This returns a string containing the default standard out string based on the Scala version. E.g., if there are
    * version-specific deprecation warnings, those are available here and can be passed to tests that should have them.
    */
  val defaultStdOut: Option[String] = BuildInfo.scalaVersion.split("\\.").toList match {
    case "2" :: v :: _ :: Nil if v.toInt <= 11 =>
      Some(CheckScalaVersion.deprecationMessage("2.11", s"--${SuppressScalaVersionWarning.longOption}"))
    case x =>
      None
  }

  info("As a FIRRTL command line user")
  info("I want to compile some FIRRTL")
  Feature("FirrtlMain command line interface") {
    Scenario("User tries to discover available options") {
      val f = new FirrtlMainFixture

      When("the user passes '--help'")
      /* Note: THIS CANNOT CATCH THE STATUS BECAUSE SCOPT CATCHES ALL THROWABLE!!! The catchStatus is only used to prevent
       * sys.exit from killing the test. However, this should additionally return an exit code of 0 and not print an
       * error. The nature of running this through catchStatus causes scopt to intercept the custom SecurityException
       * and then use that as evidence to exit with a code of 1.
       */
      val (out, _, result) = grabStdOutErr { catchStatus { f.stage.main(Array("--help")) } }

      Then("the usage text should be shown")
      out should include ("Usage: firrtl")

      And("usage text should show known registered transforms")
      out should include ("--no-dce")

      And("usage text should show known registered libraries")
      out should include ("MemLib Options")

      info("""And the exit code should be 0, but scopt catches all throwable, so we can't check this... ¯\_(ツ)_/¯""")
      // And("the exit code should be zero")
      // out should be (Left(0))
    }

    Seq(
      /* Test all standard emitters with and without annotation file outputs */
      FirrtlMainTest(args   = Array("-X", "none", "-E", "chirrtl"),
                      files  = Seq("Top.fir")),
      FirrtlMainTest(args   = Array("-X", "high", "-E", "high"),
                      stdout = defaultStdOut,
                      files  = Seq("Top.hi.fir")),
      FirrtlMainTest(args   = Array("-X", "middle", "-E", "middle", "-foaf", "Top"),
                      stdout = defaultStdOut,
                      files  = Seq("Top.mid.fir", "Top.anno.json")),
      FirrtlMainTest(args   = Array("-X", "low", "-E", "low", "-foaf", "annotations.anno.json"),
                      stdout = defaultStdOut,
                      files  = Seq("Top.lo.fir", "annotations.anno.json")),
      FirrtlMainTest(args   = Array("-X", "verilog", "-E", "verilog", "-foaf", "foo.anno"),
                      stdout = defaultStdOut,
                      files  = Seq("Top.v", "foo.anno.anno.json")),
      FirrtlMainTest(args   = Array("-X", "sverilog", "-E", "sverilog", "-foaf", "foo.json"),
                      stdout = defaultStdOut,
                      files  = Seq("Top.sv", "foo.json.anno.json")),

      /* Test all one file per module emitters */
      FirrtlMainTest(args   = Array("-X", "none", "-e", "chirrtl"),
                      files  = Seq("Top.fir", "Child.fir")),
      FirrtlMainTest(args   = Array("-X", "high", "-e", "high"),
                      stdout = defaultStdOut,
                      files  = Seq("Top.hi.fir", "Child.hi.fir")),
      FirrtlMainTest(args   = Array("-X", "middle", "-e", "middle"),
                      stdout = defaultStdOut,
                      files  = Seq("Top.mid.fir", "Child.mid.fir")),
      FirrtlMainTest(args   = Array("-X", "low", "-e", "low"),
                      stdout = defaultStdOut,
                      files  = Seq("Top.lo.fir", "Child.lo.fir")),
      FirrtlMainTest(args   = Array("-X", "verilog", "-e", "verilog"),
                      stdout = defaultStdOut,
                      files  = Seq("Top.v", "Child.v")),
      FirrtlMainTest(args   = Array("-X", "sverilog", "-e", "sverilog"),
                      stdout = defaultStdOut,
                      files  = Seq("Top.sv", "Child.sv")),

      /* Test mixing of -E with -e */
      FirrtlMainTest(args     = Array("-X", "middle", "-E", "high", "-e", "middle"),
                     stdout   = defaultStdOut,
                     files    = Seq("Top.hi.fir", "Top.mid.fir", "Child.mid.fir"),
                     notFiles = Seq("Child.hi.fir")),

      /* Test changes to output file name */
      FirrtlMainTest(args   = Array("-X", "none", "-E", "chirrtl", "-o", "foo"),
                      files  = Seq("foo.fir")),
      FirrtlMainTest(args   = Array("-X", "high", "-E", "high", "-o", "foo"),
                      stdout = defaultStdOut,
                      files  = Seq("foo.hi.fir")),
      FirrtlMainTest(args   = Array("-X", "middle", "-E", "middle", "-o", "foo.middle"),
                      stdout = defaultStdOut,
                      files  = Seq("foo.middle.mid.fir")),
      FirrtlMainTest(args   = Array("-X", "low", "-E", "low", "-o", "foo.lo.fir"),
                      stdout = defaultStdOut,
                      files  = Seq("foo.lo.fir")),
      FirrtlMainTest(args   = Array("-X", "verilog", "-E", "verilog", "-o", "foo.sv"),
                      stdout = defaultStdOut,
                      files  = Seq("foo.sv.v")),
      FirrtlMainTest(args   = Array("-X", "sverilog", "-E", "sverilog", "-o", "Foo"),
                      stdout = defaultStdOut,
                      files  = Seq("Foo.sv"))
    )
      .foreach(runStageExpectFiles)

    Scenario("User doesn't specify a target directory") {
      val f = new FirrtlMainFixture

      When("the user doesn't specify a target directory")
      val outName = "FirrtlMainSpecNoTargetDirectory"
      val out = new File(s"$outName.hi.fir")
      out.delete()
      val result = catchStatus {
        f.stage.main(Array("-i", "src/test/resources/integration/GCDTester.fir", "-o", outName, "-X", "high",
                           "-E", "high")) }

      Then("outputs should be written to current directory")
      out should (exist)
      out.delete()

      And("the exit code should be 0")
      result shouldBe a [Right[_,_]]
    }

    Scenario("User provides Protocol Buffer input") {
      val f = new FirrtlMainFixture
      val td = new TargetDirectoryFixture("protobuf-works")

      And("some Protocol Buffer input")
      val protobufIn = new File(td.dir + "/Foo.pb")
      copyResourceToFile("/integration/GCDTester.pb", protobufIn)

      When("the user tries to compile to High FIRRTL")
      f.stage.main(Array("-i", protobufIn.toString, "-X", "high", "-E", "high", "-td", td.buildDir.toString,
                         "-o", "Foo"))

      Then("the output should be the same as using FIRRTL input")
      new File(td.buildDir + "/Foo.hi.fir") should (exist)
    }

  }

  info("As a FIRRTL command line user")
  info("I want to receive error messages when I do not specify mandatory inputs")
  Feature("FirrtlMain input validation of mandatory options") {
    Scenario("User gives no command line options (no input circuit specified)") {
      val f = new FirrtlMainFixture

      When("the user passes no arguments")
      val (out, err, result) = grabStdOutErr { catchStatus { f.stage.main(Array.empty) } }

      Then("an error should be printed on stdout")
      out should include (s"Error: Unable to determine FIRRTL source to read")

      And("no usage text should be shown")
      out should not include ("Usage: firrtl")

      And("nothing should print to stderr")
      err should be (empty)

      And("the exit code should be 1")
      result should be (Left(1))
    }
  }

  info("As a FIRRTL command line user")
  info("I want to receive helpful error and warnings message")
  Feature("FirrtlMain input validation") {
    /* Note: most input validation occurs inside firrtl.stage.phases.Checks. This seeks to validate command line
     * behavior.
     */

<<<<<<< HEAD
    Scenario("User tries to use an implicit annotation file") {
      val f = new FirrtlMainFixture
      val td = new TargetDirectoryFixture("implict-annotation-file")
      val circuit = new SimpleFirrtlCircuitFixture

      And("implicit legacy and extant annotation files")
      val annoFiles = Array( (new File(td.dir + "/Top.anno"), "/annotations/SampleAnnotations.anno"),
                             (new File(td.dir + "/Top.anno.json"), "/annotations/SampleAnnotations.anno.json") )
      annoFiles.foreach{ case (file, source) => copyResourceToFile(source, file) }

      When("the user implies an annotation file (an annotation file has the same base name as an input file)")
      val in = new File(td.dir + "/Top.fir")
      val pw = new PrintWriter(in)
      pw.write(circuit.input)
      pw.close()
      val (out, _, result) = grabStdOutErr{ catchStatus { f.stage.main(Array("-td", td.dir.toString,
                                                                             "-i", in.toString,
                                                                             "-foaf", "Top.out",
                                                                             "-X", "high",
                                                                             "-E", "high")) } }

      Then("the implicit annotation file should NOT be read")
      val annoFileOut = new File(td.dir + "/Top.out.anno.json")
      val annotationJson = FileUtils.getText(annoFileOut)
      annotationJson should not include ("InlineInstances")

      And("no warning should be printed")
      out should not include ("YAML Annotation files are deprecated")

      And("no error should be printed")
      out should not include ("Error:")

      And("the exit code should be 0")
      result shouldBe a [Right[_,_]]
    }

    Scenario("User provides unsupported legacy annotations") {
      val f = new FirrtlMainFixture
      val td = new TargetDirectoryFixture("legacy-annotation-file")
      val circuit = new SimpleFirrtlCircuitFixture

      And("a legacy annotation file")
      val annoFile = new File(td.dir + "/legacy.anno")
      copyResourceToFile("/annotations/SampleAnnotations.anno", annoFile)

      When("the user provides legacy annotations")
      val in = new File(td.dir + "/Top.fir")
      val pw = new PrintWriter(in)
      pw.write(circuit.input)
      pw.close()
      val (out, _, result) = grabStdOutErr{ catchStatus { f.stage.main(Array("-td", td.dir.toString,
                                                                             "-i", in.toString,
                                                                             "-faf", annoFile.toString,
                                                                             "-foaf", "Top",
                                                                             "-X", "high")) } }

      Then("a warning should be printed")
      out should include ("YAML Annotation files are deprecated")

      And("the exit code should be 0")
      result shouldBe a [Right[_,_]]
    }

=======
>>>>>>> 39f510a9
    Seq(
      /* Erroneous inputs */
      FirrtlMainTest(args    = Array("--thisIsNotASupportedOption"),
                      circuit = None,
                      stdout  = Some("Error: Unknown option"),
                      result  = 1),
      FirrtlMainTest(args    = Array("-i", "foo", "--info-mode", "Use"),
                      circuit = None,
                      stdout  = Some("Unknown info mode 'Use'! (Did you misspell it?)"),
                      result  = 1),
      FirrtlMainTest(args    = Array("-i", "test_run_dir/I-DO-NOT-EXIST"),
                      circuit = None,
                      stdout  = Some("Input file 'test_run_dir/I-DO-NOT-EXIST' not found!"),
                      result  = 1),
      FirrtlMainTest(args    = Array("-i", "foo", "-X", "Verilog"),
                      circuit = None,
                      stdout  = Some("Unknown compiler name 'Verilog'! (Did you misspell it?)"),
                      result  = 1)
    )
      .foreach(runStageExpectFiles)

  }

  info("As a FIRRTL transform developer")
  info("I want to register my custom transforms with FIRRTL")
  Feature("FirrtlMain transform registration") {
    Scenario("User doesn't know if their transforms were registered") {
      val f = new FirrtlMainFixture

      When("the user passes '--show-registrations'")
      val (out, _, result) = grabStdOutErr { catchStatus { f.stage.main(Array("--show-registrations")) } }

      Then("stdout should show registered transforms")
      out should include ("firrtl.passes.InlineInstances")

      And("stdout should show registered libraries")
      out should include("firrtl.passes.memlib.MemLibOptions")

      And("the exit code should be 1")
      result should be (Left(1))
    }
  }

  info("As a longtime FIRRTL user")
  info("I migrate from Driver to FirrtlMain")
  Feature("FirrtlMain migration helpers") {
    def optionRemoved(a: String): Option[String] = Some(s"Option '$a' was removed as part of the FIRRTL Stage refactor")
    Seq(
      /* Removed --top-name/-tn handling */
      FirrtlMainTest(args    = Array("--top-name", "foo"),
                      circuit = None,
                      stdout  = optionRemoved("--top-name/-tn"),
                      result  = 1),
      FirrtlMainTest(args    = Array("-tn"),
                      circuit = None,
                      stdout  = optionRemoved("--top-name/-tn"),
                      result  = 1),
      /* Removed --split-modules/-fsm handling */
      FirrtlMainTest(args    = Array("--split-modules"),
                      circuit = None,
                      stdout  = optionRemoved("--split-modules/-fsm"),
                      result  = 1),
      FirrtlMainTest(args    = Array("-fsm"),
                      circuit = None,
                      stdout  = optionRemoved("--split-modules/-fsm"),
                      result  = 1)
    )
      .foreach(runStageExpectFiles)
  }

}<|MERGE_RESOLUTION|>--- conflicted
+++ resolved
@@ -331,72 +331,6 @@
      * behavior.
      */
 
-<<<<<<< HEAD
-    Scenario("User tries to use an implicit annotation file") {
-      val f = new FirrtlMainFixture
-      val td = new TargetDirectoryFixture("implict-annotation-file")
-      val circuit = new SimpleFirrtlCircuitFixture
-
-      And("implicit legacy and extant annotation files")
-      val annoFiles = Array( (new File(td.dir + "/Top.anno"), "/annotations/SampleAnnotations.anno"),
-                             (new File(td.dir + "/Top.anno.json"), "/annotations/SampleAnnotations.anno.json") )
-      annoFiles.foreach{ case (file, source) => copyResourceToFile(source, file) }
-
-      When("the user implies an annotation file (an annotation file has the same base name as an input file)")
-      val in = new File(td.dir + "/Top.fir")
-      val pw = new PrintWriter(in)
-      pw.write(circuit.input)
-      pw.close()
-      val (out, _, result) = grabStdOutErr{ catchStatus { f.stage.main(Array("-td", td.dir.toString,
-                                                                             "-i", in.toString,
-                                                                             "-foaf", "Top.out",
-                                                                             "-X", "high",
-                                                                             "-E", "high")) } }
-
-      Then("the implicit annotation file should NOT be read")
-      val annoFileOut = new File(td.dir + "/Top.out.anno.json")
-      val annotationJson = FileUtils.getText(annoFileOut)
-      annotationJson should not include ("InlineInstances")
-
-      And("no warning should be printed")
-      out should not include ("YAML Annotation files are deprecated")
-
-      And("no error should be printed")
-      out should not include ("Error:")
-
-      And("the exit code should be 0")
-      result shouldBe a [Right[_,_]]
-    }
-
-    Scenario("User provides unsupported legacy annotations") {
-      val f = new FirrtlMainFixture
-      val td = new TargetDirectoryFixture("legacy-annotation-file")
-      val circuit = new SimpleFirrtlCircuitFixture
-
-      And("a legacy annotation file")
-      val annoFile = new File(td.dir + "/legacy.anno")
-      copyResourceToFile("/annotations/SampleAnnotations.anno", annoFile)
-
-      When("the user provides legacy annotations")
-      val in = new File(td.dir + "/Top.fir")
-      val pw = new PrintWriter(in)
-      pw.write(circuit.input)
-      pw.close()
-      val (out, _, result) = grabStdOutErr{ catchStatus { f.stage.main(Array("-td", td.dir.toString,
-                                                                             "-i", in.toString,
-                                                                             "-faf", annoFile.toString,
-                                                                             "-foaf", "Top",
-                                                                             "-X", "high")) } }
-
-      Then("a warning should be printed")
-      out should include ("YAML Annotation files are deprecated")
-
-      And("the exit code should be 0")
-      result shouldBe a [Right[_,_]]
-    }
-
-=======
->>>>>>> 39f510a9
     Seq(
       /* Erroneous inputs */
       FirrtlMainTest(args    = Array("--thisIsNotASupportedOption"),
