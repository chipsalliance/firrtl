// See LICENSE for license details.

package firrtlTests

<<<<<<< HEAD
import java.io._
import org.scalatest._
import org.scalatest.prop._
import firrtl._
import firrtl.ir._
import firrtl.passes._
import firrtl.transforms._
import FirrtlCheckers._

class MemSpec extends FirrtlPropSpec {
=======
import firrtl._
import FirrtlCheckers._

class MemSpec extends FirrtlPropSpec with FirrtlMatchers {
>>>>>>> c6a201dd

  property("Zero-ported mems should be supported!") {
    runFirrtlTest("ZeroPortMem", "/features")
  }

  property("Mems with zero-width elements should be supported!") {
    runFirrtlTest("ZeroWidthMem", "/features")
  }

<<<<<<< HEAD
  property("Writing to mems with bundle literals should work") {
    val passes = Seq(
      CheckChirrtl,
      CInferTypes,
      CInferMDir,
      RemoveCHIRRTL,
      ToWorkingIR,
      CheckHighForm,
      ResolveKinds,
      ResolveGenders,
      InferTypes,
      CheckTypes,
      ExpandConnects,
      LowerTypes
    )
    val input =
     """circuit Unit :
       |  module Unit :
       |    input clock : Clock
       |    output i : { a: { b: UInt<32> }, c: UInt<32> }
       |    output o : { a: { b: UInt<32> }, c: UInt<32> }
       |    input wZero: UInt<1>
       |    input waddr: UInt<4>
       |    input raddr: UInt<4>
       |
       |    cmem ram : { a: { b: UInt<32> }, c: UInt<32> }[16]
       |
       |    infer mport r = ram[raddr], clock
       |    o <= r
       |    infer mport w = ram[waddr], clock
       |    w <= i
       |    when wZero :
       |      w <= { a: { b: UInt<32>("h0") }, c: UInt<32>("h0") }
       |    """.stripMargin
    val check =
     """circuit Unit :
       |  module Unit :
       |    input clock : Clock
       |    output i : { a: { b: UInt<32> }, c: UInt<32> }
       |    output o : { a: { b: UInt<32> }, c: UInt<32> }
       |    input wZero: UInt<1>
       |    input waddr: UInt<4>
       |    input raddr: UInt<4>
       |
       |    cmem ram : { a: { b: UInt<32> }, c: UInt<32> }[16]
       |
       |    infer mport r = ram[raddr], clock
       |    o <= r
       |    infer mport w = ram[waddr], clock
       |    w <= i
       |    when wZero :
       |      w.a.b <= UInt<32>("h0")
       |      w.c <= UInt<32>("h0")
       |    """.stripMargin
    val iResult = passes.foldLeft(CircuitState(parse(input), UnknownForm)) {
      (c: CircuitState, p: Transform) => p.runTransform(c)
    }
    val cResult = passes.foldLeft(CircuitState(parse(check), UnknownForm)) {
      (c: CircuitState, p: Transform) => p.runTransform(c)
    }
    def removeMask(s: String) =
      s.split("\n") filter { l => !(l contains "mask") } mkString "\n"
    val iWriter = new StringWriter()
    val cWriter = new StringWriter()
    (new HighFirrtlEmitter).emit(iResult, iWriter)
    (new HighFirrtlEmitter).emit(cResult, cWriter)
    val iCircuit = parse(removeMask(iWriter.toString()))
    val cCircuit = parse(removeMask(cWriter.toString()))
    iCircuit should be (cCircuit)
  }

  property("Writing to mems with a vector of bundle literals should work") {
    val passes = Seq(
      CheckChirrtl,
      CInferTypes,
      CInferMDir,
      RemoveCHIRRTL,
      ToWorkingIR,
      CheckHighForm,
      ResolveKinds,
      ResolveGenders,
      InferTypes,
      CheckTypes,
      ReplaceAccesses,
      ExpandConnects,
      LowerTypes
    )
    val input =
     """circuit Unit :
       |  module Unit :
       |    input clock : Clock
       |    input i : { a: { b: UInt<32> }, c: UInt<32> }[3]
       |    output o : { a: { b: UInt<32> }, c: UInt<32> }[3]
       |    input wZero: UInt<1>
       |    input waddr: UInt<4>
       |    input raddr: UInt<4>
       |
       |    cmem ram : { a: { b: UInt<32> }, c: UInt<32> }[3][16]
       |
       |    infer mport r = ram[raddr], clock
       |    o <= r
       |    infer mport w = ram[waddr], clock
       |    w <= i
       |    when wZero :
       |      w <= [ { a: { b: UInt<32>("h0") }, c: UInt<32>("h0") }, { a: { b: UInt<32>("h1") }, c: UInt<32>("h1") }, { a: { b: UInt<32>("h4") }, c: UInt<32>("h4") }]
       |    """.stripMargin
    val check =
     """circuit Unit :
       |  module Unit :
       |    input clock : Clock
       |    input i : { a: { b: UInt<32> }, c: UInt<32> }[3]
       |    output o : { a: { b: UInt<32> }, c: UInt<32> }[3]
       |    input wZero: UInt<1>
       |    input waddr: UInt<4>
       |    input raddr: UInt<4>
       |
       |    cmem ram : { a: { b: UInt<32> }, c: UInt<32> }[3][16]
       |
       |    infer mport r = ram[raddr], clock
       |    o <= r
       |    infer mport w = ram[waddr], clock
       |    w <= i
       |    when wZero :
       |      w[0].a.b <= UInt<32>("h0")
       |      w[0].c <= UInt<32>("h0")
       |      w[1].a.b <= UInt<32>("h1")
       |      w[1].c <= UInt<32>("h1")
       |      w[2].a.b <= UInt<32>("h4")
       |      w[2].c <= UInt<32>("h4")
       |    """.stripMargin
    val iResult = passes.foldLeft(CircuitState(parse(input), UnknownForm)) {
      (c: CircuitState, p: Transform) => p.runTransform(c)
    }
    println("Input done")
    val cResult = passes.foldLeft(CircuitState(parse(check), UnknownForm)) {
      (c: CircuitState, p: Transform) => p.runTransform(c)
    }
    println("Output done")
    // All the assignments to addr, clk, mask, en, etc. will be in different orders
    // Get rid of them, leaving just data
    def removeJunk(s: String) =
      s.split("\n") filter { l => !(
        (l contains "mask") ||
        (l contains "invalid") ||
        (l contains ".addr") ||
        (l contains ".clk") ||
        (l contains ".en") ||
        (l contains ".mask")
      ) } mkString "\n"
    val iWriter = new StringWriter()
    val cWriter = new StringWriter()
    (new HighFirrtlEmitter).emit(iResult, iWriter)
    (new HighFirrtlEmitter).emit(cResult, cWriter)
    val iCircuit = parse(removeJunk(iWriter.toString()))
    val cCircuit = parse(removeJunk(cWriter.toString()))
    iCircuit should be (cCircuit)
  }

  ignore("Writing to mems with a bundle of vector literals should work") {
    val passes = Seq(
      CheckChirrtl,
      CInferTypes,
      CInferMDir,
      RemoveCHIRRTL,
      ToWorkingIR,
      CheckHighForm,
      ResolveKinds,
      ResolveGenders,
      InferTypes,
      CheckTypes,
      ReplaceAccesses,
      ExpandConnects,
      LowerTypes
    )
    val input =
     """circuit Unit :
       |  module Unit :
       |    input clock : Clock
       |    input i : { a: { b: UInt<32>[3] }, c: UInt<32> }
       |    output o : { a: { b: UInt<32>[3] }, c: UInt<32> }
       |    input wZero: UInt<1>
       |    input waddr: UInt<4>
       |    input raddr: UInt<4>
       |
       |    cmem ram : { a: { b: UInt<32>[3] }, c: UInt<32> }[16]
       |
       |    infer mport r = ram[raddr], clock
       |    o <= r
       |    infer mport w = ram[waddr], clock
       |    w <= i
       |    when wZero :
       |      w <= { a: { b: [ UInt<32>("h0"), UInt<32>("h3"), UInt<32>("h6")] }, c: UInt<32>("h1") }
       |    """.stripMargin
    val check =
     """circuit Unit :
       |  module Unit :
       |    input clock : Clock
       |    input i : { a: { b: UInt<32>[3] }, c: UInt<32> }
       |    output o : { a: { b: UInt<32>[3] }, c: UInt<32> }
       |    input wZero: UInt<1>
       |    input waddr: UInt<4>
       |    input raddr: UInt<4>
       |
       |    cmem ram : { a: { b: UInt<32>[3] }, c: UInt<32> }[16]
       |
       |    infer mport r = ram[raddr], clock
       |    o <= r
       |    infer mport w = ram[waddr], clock
       |    w <= i
       |    when wZero :
       |      w.a.b[0] <= UInt<32>("h0")
       |      w.a.b[1] <= UInt<32>("h3")
       |      w.a.b[2] <= UInt<32>("h6")
       |      w.c <= UInt<32>("h1")
       |    """.stripMargin
    val iResult = passes.foldLeft(CircuitState(parse(input), UnknownForm)) {
      (c: CircuitState, p: Transform) => p.runTransform(c)
    }
    println("Input done")
    val cResult = passes.foldLeft(CircuitState(parse(check), UnknownForm)) {
      (c: CircuitState, p: Transform) => p.runTransform(c)
    }
    println("Output done")
    // All the assignments to addr, clk, mask, en, etc. will be in different orders
    // Get rid of them, leaving just data
    def removeJunk(s: String) =
      s.split("\n") filter { l => !(
        (l contains "mask") ||
        (l contains "invalid") ||
        (l contains ".addr") ||
        (l contains ".clk") ||
        (l contains ".en") ||
        (l contains ".mask")
      ) } mkString "\n"
    val iWriter = new StringWriter()
    val cWriter = new StringWriter()
    (new HighFirrtlEmitter).emit(iResult, iWriter)
    (new HighFirrtlEmitter).emit(cResult, cWriter)
    val iCircuit = parse(removeJunk(iWriter.toString()))
    val cCircuit = parse(removeJunk(cWriter.toString()))
    iCircuit should be (cCircuit)
=======
  property("Very large memories should be supported") {
    val addrWidth = 65
    val memSize = BigInt(1) << addrWidth
    val input =
      s"""
         |circuit Test :
         |  module Test :
         |    input clock : Clock
         |    input raddr : UInt<$addrWidth>
         |    output rdata : UInt<8>
         |    input wdata : UInt<8>
         |    input waddr : UInt<$addrWidth>
         |    input wen : UInt<1>
         |
         |    mem m :
         |      data-type => UInt<8>
         |      depth => $memSize
         |      reader => r
         |      writer => w
         |      read-latency => 1
         |      write-latency => 1
         |      read-under-write => undefined
         |    rdata <= m.r.data
         |    m.r.addr <= raddr
         |    m.r.en <= UInt(1)
         |    m.r.clk <= clock
         |    m.w.addr <= waddr
         |    m.w.data <= wdata
         |    m.w.en <= wen
         |    m.w.clk <= clock
         |    m.w.mask <= UInt(1)
       """.stripMargin
    val result = (new VerilogCompiler).compileAndEmit(CircuitState(parse(input), ChirrtlForm, List.empty))
    // TODO Not great that it includes the sparse comment for VCS
    result should containLine (s"reg /* sparse */ [7:0] m [0:$addrWidth'd${memSize-1}];")
  }

  property("Very large CHIRRTL memories should be supported") {
    val addrWidth = 65
    val memSize = BigInt(1) << addrWidth
    val input =
      s"""
         |circuit Test :
         |  module Test :
         |    input clock : Clock
         |    input raddr : UInt<$addrWidth>
         |    output rdata : UInt<8>
         |    input wdata : UInt<8>
         |    input waddr : UInt<$addrWidth>
         |    input wen : UInt<1>
         |
         |    cmem m : UInt<8>[$memSize]
         |    read mport r = m[raddr], clock
         |    rdata <= r
         |    write mport w = m[waddr], clock
         |    when wen :
         |      w <= wdata
       """.stripMargin
    val result = (new VerilogCompiler).compileAndEmit(CircuitState(parse(input), ChirrtlForm, List.empty))
    // TODO Not great that it includes the sparse comment for VCS
    result should containLine (s"reg /* sparse */ [7:0] m [0:$addrWidth'd${memSize-1}];")
>>>>>>> c6a201dd
  }
}
<|MERGE_RESOLUTION|>--- conflicted
+++ resolved
@@ -2,23 +2,13 @@
 
 package firrtlTests
 
-<<<<<<< HEAD
-import java.io._
-import org.scalatest._
-import org.scalatest.prop._
 import firrtl._
-import firrtl.ir._
 import firrtl.passes._
-import firrtl.transforms._
 import FirrtlCheckers._
 
-class MemSpec extends FirrtlPropSpec {
-=======
-import firrtl._
-import FirrtlCheckers._
+import java.io.StringWriter
 
 class MemSpec extends FirrtlPropSpec with FirrtlMatchers {
->>>>>>> c6a201dd
 
   property("Zero-ported mems should be supported!") {
     runFirrtlTest("ZeroPortMem", "/features")
@@ -28,7 +18,6 @@
     runFirrtlTest("ZeroWidthMem", "/features")
   }
 
-<<<<<<< HEAD
   property("Writing to mems with bundle literals should work") {
     val passes = Seq(
       CheckChirrtl,
@@ -270,7 +259,7 @@
     val iCircuit = parse(removeJunk(iWriter.toString()))
     val cCircuit = parse(removeJunk(cWriter.toString()))
     iCircuit should be (cCircuit)
-=======
+  }
   property("Very large memories should be supported") {
     val addrWidth = 65
     val memSize = BigInt(1) << addrWidth
@@ -332,6 +321,5 @@
     val result = (new VerilogCompiler).compileAndEmit(CircuitState(parse(input), ChirrtlForm, List.empty))
     // TODO Not great that it includes the sparse comment for VCS
     result should containLine (s"reg /* sparse */ [7:0] m [0:$addrWidth'd${memSize-1}];")
->>>>>>> c6a201dd
   }
 }
