--- conflicted
+++ resolved
@@ -110,26 +110,8 @@
       |    out <= bits(mux(a, b, c), 0, 0)
       |""".stripMargin
 
-<<<<<<< HEAD
   "Emitting a nested expression" should "compile" in {
-    val passes = Seq(
-      ToWorkingIR,
-      SplitExpressions,
-      InferTypes)
-=======
-  "Emitting a nested expression" should "throw an exception" in {
     val passes = Seq(ToWorkingIR, InferTypes, ResolveKinds)
-    intercept[PassException] {
-      val c = Parser.parse(splitExpTestCode.split("\n").toIterator)
-      val c2 = passes.foldLeft(c)((c, p) => p.run(c))
-      val writer = new StringWriter()
-      (new VerilogEmitter).emit(CircuitState(c2, LowForm), writer)
-    }
-  }
-
-  "After splitting, emitting a nested expression" should "compile" in {
-    val passes = Seq(ToWorkingIR, SplitExpressions, InferTypes)
->>>>>>> f1c314e6
     val c = Parser.parse(splitExpTestCode.split("\n").toIterator)
     val c2 = passes.foldLeft(c)((c, p) => p.run(c))
     val writer = new StringWriter()
