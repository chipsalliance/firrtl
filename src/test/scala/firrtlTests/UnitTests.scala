--- conflicted
+++ resolved
@@ -157,13 +157,8 @@
       ToWorkingIR,
       ResolveKinds,
       InferTypes,
-<<<<<<< HEAD
-      ResolveGenders,
-      new InferWidths(),
-=======
-      ResolveFlows,
-      new InferWidths,
->>>>>>> 621c5689
+      ResolveFlows,
+      new InferWidths,
       SplitExpressions
     )
     val input =
@@ -186,13 +181,8 @@
       ToWorkingIR,
       ResolveKinds,
       InferTypes,
-<<<<<<< HEAD
-      ResolveGenders,
-      new InferWidths(),
-=======
-      ResolveFlows,
-      new InferWidths,
->>>>>>> 621c5689
+      ResolveFlows,
+      new InferWidths,
       PadWidths
     )
     val input =
@@ -212,13 +202,8 @@
       ToWorkingIR,
       ResolveKinds,
       InferTypes,
-<<<<<<< HEAD
-      ResolveGenders,
-      new InferWidths(),
-=======
-      ResolveFlows,
-      new InferWidths,
->>>>>>> 621c5689
+      ResolveFlows,
+      new InferWidths,
       PullMuxes,
       ExpandConnects,
       RemoveAccesses,
@@ -257,13 +242,8 @@
       ToWorkingIR,
       ResolveKinds,
       InferTypes,
-<<<<<<< HEAD
-      ResolveGenders,
-      new InferWidths(),
-=======
-      ResolveFlows,
-      new InferWidths,
->>>>>>> 621c5689
+      ResolveFlows,
+      new InferWidths,
       CheckWidths)
     val input =
       """circuit Unit :
@@ -281,13 +261,8 @@
       ToWorkingIR,
       ResolveKinds,
       InferTypes,
-<<<<<<< HEAD
-      ResolveGenders,
-      new InferWidths(),
-=======
-      ResolveFlows,
-      new InferWidths,
->>>>>>> 621c5689
+      ResolveFlows,
+      new InferWidths,
       CheckWidths)
     val input =
       """circuit Unit :
@@ -305,13 +280,8 @@
       ToWorkingIR,
       ResolveKinds,
       InferTypes,
-<<<<<<< HEAD
-      ResolveGenders,
-      new InferWidths(),
-=======
-      ResolveFlows,
-      new InferWidths,
->>>>>>> 621c5689
+      ResolveFlows,
+      new InferWidths,
       CheckWidths)
     val input =
       """circuit Unit :
@@ -418,13 +388,8 @@
       ToWorkingIR,
       ResolveKinds,
       InferTypes,
-<<<<<<< HEAD
-      ResolveGenders,
-      new InferWidths(),
-=======
-      ResolveFlows,
-      new InferWidths,
->>>>>>> 621c5689
+      ResolveFlows,
+      new InferWidths,
       PullMuxes,
       ExpandConnects,
       RemoveAccesses,
