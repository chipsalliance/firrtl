// See LICENSE for license details.

package firrtlTests

import firrtl._
import firrtl.passes._
import firrtl.transforms._
<<<<<<< HEAD
import firrtl.testutils._
=======
import firrtl.annotations.Annotation
>>>>>>> d0500b33

class ConstantPropagationSpec extends FirrtlFlatSpec {
  val transforms = Seq(
      ToWorkingIR,
      ResolveKinds,
      InferTypes,
      ResolveFlows,
      new InferWidths,
      new ConstantPropagation)
  protected def exec(input: String, annos: Seq[Annotation] = Nil) = {
    transforms.foldLeft(CircuitState(parse(input), UnknownForm, AnnotationSeq(annos))) {
      (c: CircuitState, t: Transform) => t.runTransform(c)
    }.circuit.serialize
  }
}

class ConstantPropagationMultiModule extends ConstantPropagationSpec {
   "ConstProp" should "propagate constant inputs" in {
      val input =
"""circuit Top :
  module Child :
    input in0 : UInt<1>
    input in1 : UInt<1>
    output out : UInt<1>
    out <= and(in0, in1)
  module Top :
    input x : UInt<1>
    output z : UInt<1>
    inst c of Child
    c.in0 <= x
    c.in1 <= UInt<1>(1)
    z <= c.out
"""
      val check =
"""circuit Top :
  module Child :
    input in0 : UInt<1>
    input in1 : UInt<1>
    output out : UInt<1>
    out <= in0
  module Top :
    input x : UInt<1>
    output z : UInt<1>
    inst c of Child
    c.in0 <= x
    c.in1 <= UInt<1>(1)
    z <= c.out
"""
      (parse(exec(input))) should be (parse(check))
    }

   "ConstProp" should "propagate constant inputs ONLY if ALL instance inputs get the same value" in {
      def circuit(allSame: Boolean) =
s"""circuit Top :
  module Bottom :
    input in : UInt<1>
    output out : UInt<1>
    out <= in
  module Child :
    output out : UInt<1>
    inst b0 of Bottom
    b0.in <= UInt(1)
    out <= b0.out
  module Top :
    input x : UInt<1>
    output z : UInt<1>

    inst c of Child

    inst b0 of Bottom
    b0.in <= ${if (allSame) "UInt(1)" else "x"}
    inst b1 of Bottom
    b1.in <= UInt(1)

    z <= and(and(b0.out, b1.out), c.out)
"""
      val resultFromAllSame =
"""circuit Top :
  module Bottom :
    input in : UInt<1>
    output out : UInt<1>
    out <= UInt(1)
  module Child :
    output out : UInt<1>
    inst b0 of Bottom
    b0.in <= UInt(1)
    out <= UInt(1)
  module Top :
    input x : UInt<1>
    output z : UInt<1>
    inst c of Child
    inst b0 of Bottom
    b0.in <= UInt(1)
    inst b1 of Bottom
    b1.in <= UInt(1)
    z <= UInt(1)
"""
      (parse(exec(circuit(false)))) should be (parse(circuit(false)))
      (parse(exec(circuit(true)))) should be (parse(resultFromAllSame))
    }

   // =============================
   "ConstProp" should "do nothing on unrelated modules" in {
      val input =
"""circuit foo :
  module foo :
    input dummy : UInt<1>
    skip

  module bar :
    input dummy : UInt<1>
    skip
"""
      val check = input
      (parse(exec(input))) should be (parse(check))
   }

   // =============================
   "ConstProp" should "propagate module chains not connected to the top" in {
      val input =
"""circuit foo :
  module foo :
    input dummy : UInt<1>
    skip

  module bar1 :
    output out : UInt<1>
    inst one of baz1
    inst zero of baz0
    out <= or(one.test, zero.test)

  module bar0 :
    output out : UInt<1>
    inst one of baz1
    inst zero of baz0
    out <= and(one.test, zero.test)

  module baz1 :
    output test : UInt<1>
    test <= UInt<1>(1)
  module baz0 :
    output test : UInt<1>
    test <= UInt<1>(0)
"""
      val check =
"""circuit foo :
  module foo :
    input dummy : UInt<1>
    skip

  module bar1 :
    output out : UInt<1>
    inst one of baz1
    inst zero of baz0
    out <= UInt<1>(1)

  module bar0 :
    output out : UInt<1>
    inst one of baz1
    inst zero of baz0
    out <= UInt<1>(0)

  module baz1 :
    output test : UInt<1>
    test <= UInt<1>(1)
  module baz0 :
    output test : UInt<1>
    test <= UInt<1>(0)
"""
      (parse(exec(input))) should be (parse(check))
   }
}

// Tests the following cases for constant propagation:
//   1) Unsigned integers are always greater than or
//        equal to zero
//   2) Values are always smaller than a number greater
//        than their maximum value
//   3) Values are always greater than a number smaller
//        than their minimum value
class ConstantPropagationSingleModule extends ConstantPropagationSpec {
   // =============================
   "The rule x >= 0 " should " always be true if x is a UInt" in {
      val input =
"""circuit Top :
  module Top :
    input x : UInt<5>
    output y : UInt<1>
    y <= geq(x, UInt(0))
"""
      val check =
"""circuit Top :
  module Top :
    input x : UInt<5>
    output y : UInt<1>
    y <= UInt<1>("h1")
"""
      (parse(exec(input))) should be (parse(check))
   }

   // =============================
   "The rule x < 0 " should " never be true if x is a UInt" in {
      val input =
"""circuit Top :
  module Top :
    input x : UInt<5>
    output y : UInt<1>
    y <= lt(x, UInt(0))
"""
      val check =
"""circuit Top :
  module Top :
    input x : UInt<5>
    output y : UInt<1>
    y <= UInt<1>(0)
"""
      (parse(exec(input))) should be (parse(check))
   }

   // =============================
   "The rule 0 <= x " should " always be true if x is a UInt" in {
      val input =
"""circuit Top :
  module Top :
    input x : UInt<5>
    output y : UInt<1>
    y <= leq(UInt(0),x)
"""
      val check =
"""circuit Top :
  module Top :
    input x : UInt<5>
    output y : UInt<1>
    y <= UInt<1>(1)
"""
      (parse(exec(input))) should be (parse(check))
   }

   // =============================
   "The rule 0 > x " should " never be true if x is a UInt" in {
      val input =
"""circuit Top :
  module Top :
    input x : UInt<5>
    output y : UInt<1>
    y <= gt(UInt(0),x)
"""
      val check =
"""circuit Top :
  module Top :
    input x : UInt<5>
    output y : UInt<1>
    y <= UInt<1>(0)
"""
      (parse(exec(input))) should be (parse(check))
   }

   // =============================
   "The rule 1 < 3 " should " always be true" in {
      val input =
"""circuit Top :
  module Top :
    input x : UInt<5>
    output y : UInt<1>
    y <= lt(UInt(0),UInt(3))
"""
      val check =
"""circuit Top :
  module Top :
    input x : UInt<5>
    output y : UInt<1>
    y <= UInt<1>(1)
"""
      (parse(exec(input))) should be (parse(check))
   }

   // =============================
   "The rule x < 8 " should " always be true if x only has 3 bits" in {
      val input =
"""circuit Top :
  module Top :
    input x : UInt<3>
    output y : UInt<1>
    y <= lt(x,UInt(8))
"""
      val check =
"""circuit Top :
  module Top :
    input x : UInt<3>
    output y : UInt<1>
    y <= UInt<1>(1)
"""
      (parse(exec(input))) should be (parse(check))
   }

   // =============================
   "The rule x <= 7 " should " always be true if x only has 3 bits" in {
      val input =
"""circuit Top :
  module Top :
    input x : UInt<3>
    output y : UInt<1>
    y <= leq(x,UInt(7))
"""
      val check =
"""circuit Top :
  module Top :
    input x : UInt<3>
    output y : UInt<1>
    y <= UInt<1>(1)
"""
      (parse(exec(input))) should be (parse(check))
   }

   // =============================
   "The rule 8 > x" should " always be true if x only has 3 bits" in {
      val input =
"""circuit Top :
  module Top :
    input x : UInt<3>
    output y : UInt<1>
    y <= gt(UInt(8),x)
"""
      val check =
"""circuit Top :
  module Top :
    input x : UInt<3>
    output y : UInt<1>
    y <= UInt<1>(1)
"""
      (parse(exec(input))) should be (parse(check))
   }

   // =============================
   "The rule 7 >= x" should " always be true if x only has 3 bits" in {
      val input =
"""circuit Top :
  module Top :
    input x : UInt<3>
    output y : UInt<1>
    y <= geq(UInt(7),x)
"""
      val check =
"""circuit Top :
  module Top :
    input x : UInt<3>
    output y : UInt<1>
    y <= UInt<1>(1)
"""
      (parse(exec(input))) should be (parse(check))
   }

   // =============================
   "The rule 10 == 10" should " always be true" in {
      val input =
"""circuit Top :
  module Top :
    input x : UInt<3>
    output y : UInt<1>
    y <= eq(UInt(10),UInt(10))
"""
      val check =
"""circuit Top :
  module Top :
    input x : UInt<3>
    output y : UInt<1>
    y <= UInt<1>(1)
"""
      (parse(exec(input))) should be (parse(check))
   }

   // =============================
   "The rule x == z " should " not be true even if they have the same number of bits" in {
      val input =
"""circuit Top :
  module Top :
    input x : UInt<3>
    input z : UInt<3>
    output y : UInt<1>
    y <= eq(x,z)
"""
      val check =
"""circuit Top :
  module Top :
    input x : UInt<3>
    input z : UInt<3>
    output y : UInt<1>
    y <= eq(x,z)
"""
      (parse(exec(input))) should be (parse(check))
   }

   // =============================
   "The rule 10 != 10 " should " always be false" in {
      val input =
"""circuit Top :
  module Top :
    output y : UInt<1>
    y <= neq(UInt(10),UInt(10))
"""
      val check =
"""circuit Top :
  module Top :
    output y : UInt<1>
    y <= UInt(0)
"""
      (parse(exec(input))) should be (parse(check))
   }
   // =============================
   "The rule 1 >= 3 " should " always be false" in {
      val input =
"""circuit Top :
  module Top :
    input x : UInt<5>
    output y : UInt<1>
    y <= geq(UInt(1),UInt(3))
"""
      val check =
"""circuit Top :
  module Top :
    input x : UInt<5>
    output y : UInt<1>
    y <= UInt<1>(0)
"""
      (parse(exec(input))) should be (parse(check))
   }

   // =============================
   "The rule x >= 8 " should " never be true if x only has 3 bits" in {
      val input =
"""circuit Top :
  module Top :
    input x : UInt<3>
    output y : UInt<1>
    y <= geq(x,UInt(8))
"""
      val check =
"""circuit Top :
  module Top :
    input x : UInt<3>
    output y : UInt<1>
    y <= UInt<1>(0)
"""
      (parse(exec(input))) should be (parse(check))
   }

   // =============================
   "The rule x > 7 " should " never be true if x only has 3 bits" in {
      val input =
"""circuit Top :
  module Top :
    input x : UInt<3>
    output y : UInt<1>
    y <= gt(x,UInt(7))
"""
      val check =
"""circuit Top :
  module Top :
    input x : UInt<3>
    output y : UInt<1>
    y <= UInt<1>(0)
"""
      (parse(exec(input))) should be (parse(check))
   }

   // =============================
   "The rule 8 <= x" should " never be true if x only has 3 bits" in {
      val input =
"""circuit Top :
  module Top :
    input x : UInt<3>
    output y : UInt<1>
    y <= leq(UInt(8),x)
"""
      val check =
"""circuit Top :
  module Top :
    input x : UInt<3>
    output y : UInt<1>
    y <= UInt<1>(0)
"""
      (parse(exec(input))) should be (parse(check))
   }

   // =============================
   "The rule 7 < x" should " never be true if x only has 3 bits" in {
      val input =
"""circuit Top :
  module Top :
    input x : UInt<3>
    output y : UInt<1>
    y <= lt(UInt(7),x)
"""
      val check =
"""circuit Top :
  module Top :
    input x : UInt<3>
    output y : UInt<1>
    y <= UInt<1>(0)
"""
      (parse(exec(input))) should be (parse(check))
   }

   // =============================
   "ConstProp" should "work across wires" in {
      val input =
"""circuit Top :
  module Top :
    input x : UInt<1>
    output y : UInt<1>
    wire z : UInt<1>
    y <= z
    z <= mux(x, UInt<1>(0), UInt<1>(0))
"""
      val check =
"""circuit Top :
  module Top :
    input x : UInt<1>
    output y : UInt<1>
    wire z : UInt<1>
    y <= UInt<1>(0)
    z <= UInt<1>(0)
"""
      (parse(exec(input))) should be (parse(check))
   }

   // =============================
   "ConstProp" should "swap named nodes with temporary nodes that drive them" in {
      val input =
"""circuit Top :
  module Top :
    input x : UInt<1>
    input y : UInt<1>
    output z : UInt<1>
    node _T_1 = and(x, y)
    node n = _T_1
    z <= and(n, x)
"""
      val check =
"""circuit Top :
  module Top :
    input x : UInt<1>
    input y : UInt<1>
    output z : UInt<1>
    node n = and(x, y)
    node _T_1 = n
    z <= and(n, x)
"""
      (parse(exec(input))) should be (parse(check))
   }

   // =============================
   "ConstProp" should "swap named nodes with temporary wires that drive them" in {
      val input =
"""circuit Top :
  module Top :
    input x : UInt<1>
    input y : UInt<1>
    output z : UInt<1>
    wire _T_1 : UInt<1>
    node n = _T_1
    z <= n
    _T_1 <= and(x, y)
"""
      val check =
"""circuit Top :
  module Top :
    input x : UInt<1>
    input y : UInt<1>
    output z : UInt<1>
    wire n : UInt<1>
    node _T_1 = n
    z <= n
    n <= and(x, y)
"""
      (parse(exec(input))) should be (parse(check))
   }

   // =============================
   "ConstProp" should "swap named nodes with temporary registers that drive them" in {
      val input =
"""circuit Top :
  module Top :
    input clock : Clock
    input x : UInt<1>
    output z : UInt<1>
    reg _T_1 : UInt<1>, clock with : (reset => (UInt<1>(0), _T_1))
    node n = _T_1
    z <= n
    _T_1 <= x
"""
      val check =
"""circuit Top :
  module Top :
    input clock : Clock
    input x : UInt<1>
    output z : UInt<1>
    reg n : UInt<1>, clock with : (reset => (UInt<1>(0), n))
    node _T_1 = n
    z <= n
    n <= x
"""
      (parse(exec(input))) should be (parse(check))
   }

   // =============================
   "ConstProp" should "only swap a given name with one other name" in {
      val input =
"""circuit Top :
  module Top :
    input x : UInt<1>
    input y : UInt<1>
    output z : UInt<3>
    node _T_1 = add(x, y)
    node n = _T_1
    node m = _T_1
    z <= add(n, m)
"""
      val check =
"""circuit Top :
  module Top :
    input x : UInt<1>
    input y : UInt<1>
    output z : UInt<3>
    node n = add(x, y)
    node _T_1 = n
    node m = n
    z <= add(n, n)
"""
      (parse(exec(input))) should be (parse(check))
   }

   "ConstProp" should "NOT swap wire names with node names" in {
      val input =
"""circuit Top :
  module Top :
    input clock : Clock
    input x : UInt<1>
    input y : UInt<1>
    output z : UInt<1>
    wire hit : UInt<1>
    node _T_1 = or(x, y)
    node _T_2 = eq(_T_1, UInt<1>(1))
    hit <= _T_2
    z <= hit
"""
      val check =
"""circuit Top :
  module Top :
    input clock : Clock
    input x : UInt<1>
    input y : UInt<1>
    output z : UInt<1>
    wire hit : UInt<1>
    node _T_1 = or(x, y)
    node _T_2 = _T_1
    hit <= or(x, y)
    z <= hit
"""
      (parse(exec(input))) should be (parse(check))
   }

   "ConstProp" should "propagate constant outputs" in {
      val input =
"""circuit Top :
  module Child :
    output out : UInt<1>
    out <= UInt<1>(0)
  module Top :
    input x : UInt<1>
    output z : UInt<1>
    inst c of Child
    z <= and(x, c.out)
"""
      val check =
"""circuit Top :
  module Child :
    output out : UInt<1>
    out <= UInt<1>(0)
  module Top :
    input x : UInt<1>
    output z : UInt<1>
    inst c of Child
    z <= UInt<1>(0)
"""
      (parse(exec(input))) should be (parse(check))
    }

   "ConstProp" should "propagate constant addition" in {
    val input =
      """circuit Top :
        |  module Top :
        |    input x : UInt<5>
        |    output z : UInt<5>
        |    node _T_1 = add(UInt<5>("h0"), UInt<5>("h1"))
        |    node _T_2 = add(_T_1, UInt<5>("h2"))
        |    z <= add(x, _T_2)
      """.stripMargin
    val check =
      """circuit Top :
        |  module Top :
        |    input x : UInt<5>
        |    output z : UInt<5>
        |    node _T_1 = UInt<6>("h1")
        |    node _T_2 = UInt<7>("h3")
        |    z <= add(x, UInt<7>("h3"))
      """.stripMargin
    (parse(exec(input))) should be(parse(check))
  }

   "ConstProp" should "propagate addition with zero" in {
    val input =
      """circuit Top :
        |  module Top :
        |    input x : UInt<5>
        |    output z : UInt<5>
        |    z <= add(x, UInt<5>("h0"))
      """.stripMargin
    val check =
      """circuit Top :
        |  module Top :
        |    input x : UInt<5>
        |    output z : UInt<5>
        |    z <= pad(x, 6)
      """.stripMargin
    (parse(exec(input))) should be(parse(check))
  }

  // Optimizing this mux gives: z <= pad(UInt<2>(0), 4)
  // Thus this checks that we then optimize that pad
  "ConstProp" should "optimize nested Expressions" in {
    val input =
      """circuit Top :
        |  module Top :
        |    output z : UInt<4>
        |    z <= mux(UInt(1), UInt<2>(0), UInt<4>(0))
      """.stripMargin
    val check =
      """circuit Top :
        |  module Top :
        |    output z : UInt<4>
        |    z <= UInt<4>("h0")
      """.stripMargin
    (parse(exec(input))) should be(parse(check))
  }

  "ConstProp" should "NOT touch self-inits" in {
    val input =
      """circuit Top :
        |  module Top :
        |    input clk : Clock
        |    input rst : UInt<1>
        |    output z : UInt<4>
        |    reg selfinit : UInt<1>, clk with : (reset => (UInt<1>(0), selfinit))
        |    selfinit <= UInt<1>(0)
        |    z <= mux(UInt(1), UInt<2>(0), UInt<4>(0))
     """.stripMargin
    val check =
      """circuit Top :
        |  module Top :
        |    input clk : Clock
        |    input rst : UInt<1>
        |    output z : UInt<4>
        |    reg selfinit : UInt<1>, clk with : (reset => (UInt<1>(0), selfinit))
        |    selfinit <= UInt<1>(0)
        |    z <= UInt<4>(0)
     """.stripMargin
    (parse(exec(input, Seq(NoDCEAnnotation)))) should be(parse(check))
  }

  def castCheck(tpe: String, cast: String): Unit = {
    val input =
     s"""circuit Top :
        |  module Top :
        |    input  x : $tpe
        |    output z : $tpe
        |    z <= $cast(x)
      """.stripMargin
    val check =
     s"""circuit Top :
        |  module Top :
        |    input  x : $tpe
        |    output z : $tpe
        |    z <= x
      """.stripMargin
    (parse(exec(input)).serialize) should be (parse(check).serialize)
  }
  it should "optimize unnecessary casts" in {
    castCheck("UInt<4>", "asUInt")
    castCheck("SInt<4>", "asSInt")
    castCheck("Clock", "asClock")
    castCheck("AsyncReset", "asAsyncReset")
  }
}

// More sophisticated tests of the full compiler
class ConstantPropagationIntegrationSpec extends LowTransformSpec {
  def transform = new LowFirrtlOptimization

  "ConstProp" should "NOT optimize across dontTouch on nodes" in {
      val input =
        """circuit Top :
          |  module Top :
          |    input x : UInt<1>
          |    output y : UInt<1>
          |    node z = x
          |    y <= z""".stripMargin
      val check = input
    execute(input, check, Seq(dontTouch("Top.z")))
  }

  it should "NOT optimize across nodes marked dontTouch by other annotations" in {
      val input =
        """circuit Top :
          |  module Top :
          |    input x : UInt<1>
          |    output y : UInt<1>
          |    node z = x
          |    y <= z""".stripMargin
      val check = input
      val dontTouchRT = annotations.ModuleTarget("Top", "Top").ref("z")
    execute(input, check, Seq(AnnotationWithDontTouches(dontTouchRT)))
  }

  it should "NOT optimize across dontTouch on registers" in {
      val input =
        """circuit Top :
          |  module Top :
          |    input clk : Clock
          |    input reset : UInt<1>
          |    output y : UInt<1>
          |    reg z : UInt<1>, clk
          |    y <= z
          |    z <= mux(reset, UInt<1>("h0"), z)""".stripMargin
      val check = input
    execute(input, check, Seq(dontTouch("Top.z")))
  }


  it should "NOT optimize across dontTouch on wires" in {
      val input =
        """circuit Top :
          |  module Top :
          |    input x : UInt<1>
          |    output y : UInt<1>
          |    wire z : UInt<1>
          |    y <= z
          |    z <= x""".stripMargin
      val check =
        """circuit Top :
          |  module Top :
          |    input x : UInt<1>
          |    output y : UInt<1>
          |    node z = x
          |    y <= z""".stripMargin
    execute(input, check, Seq(dontTouch("Top.z")))
  }

  it should "NOT optimize across dontTouch on output ports" in {
    val input =
      """circuit Top :
         |  module Child :
         |    output out : UInt<1>
         |    out <= UInt<1>(0)
         |  module Top :
         |    input x : UInt<1>
         |    output z : UInt<1>
         |    inst c of Child
         |    z <= and(x, c.out)""".stripMargin
      val check = input
    execute(input, check, Seq(dontTouch("Child.out")))
  }

  it should "NOT optimize across dontTouch on input ports" in {
    val input =
      """circuit Top :
         |  module Child :
         |    input in0 : UInt<1>
         |    input in1 : UInt<1>
         |    output out : UInt<1>
         |    out <= and(in0, in1)
         |  module Top :
         |    input x : UInt<1>
         |    output z : UInt<1>
         |    inst c of Child
         |    z <= c.out
         |    c.in0 <= x
         |    c.in1 <= UInt<1>(1)""".stripMargin
      val check = input
    execute(input, check, Seq(dontTouch("Child.in1")))
  }

  it should "still propagate constants even when there is name swapping" in {
      val input =
        """circuit Top :
          |  module Top :
          |    input x : UInt<1>
          |    input y : UInt<1>
          |    output z : UInt<1>
          |    node _T_1 = and(and(x, y), UInt<1>(0))
          |    node n = _T_1
          |    z <= n""".stripMargin
      val check =
        """circuit Top :
          |  module Top :
          |    input x : UInt<1>
          |    input y : UInt<1>
          |    output z : UInt<1>
          |    z <= UInt<1>(0)""".stripMargin
    execute(input, check, Seq.empty)
  }

  it should "pad constant connections to wires when propagating" in {
      val input =
        """circuit Top :
          |  module Top :
          |    output z : UInt<16>
          |    wire w : { a : UInt<8>, b : UInt<8> }
          |    w.a <= UInt<2>("h3")
          |    w.b <= UInt<2>("h3")
          |    z <= cat(w.a, w.b)""".stripMargin
      val check =
        """circuit Top :
          |  module Top :
          |    output z : UInt<16>
          |    z <= UInt<16>("h303")""".stripMargin
    execute(input, check, Seq.empty)
  }

  it should "pad constant connections to registers when propagating" in {
      val input =
        """circuit Top :
          |  module Top :
          |    input clock : Clock
          |    output z : UInt<16>
          |    reg r : { a : UInt<8>, b : UInt<8> }, clock
          |    r.a <= UInt<2>("h3")
          |    r.b <= UInt<2>("h3")
          |    z <= cat(r.a, r.b)""".stripMargin
      val check =
        """circuit Top :
          |  module Top :
          |    input clock : Clock
          |    output z : UInt<16>
          |    z <= UInt<16>("h303")""".stripMargin
    execute(input, check, Seq.empty)
  }

  it should "pad zero when constant propping a register replaced with zero" in {
      val input =
        """circuit Top :
          |  module Top :
          |    input clock : Clock
          |    output z : UInt<16>
          |    reg r : UInt<8>, clock
          |    r <= or(r, UInt(0))
          |    node n = UInt("hab")
          |    z <= cat(n, r)""".stripMargin
      val check =
        """circuit Top :
          |  module Top :
          |    input clock : Clock
          |    output z : UInt<16>
          |    z <= UInt<16>("hab00")""".stripMargin
    execute(input, check, Seq.empty)
  }

  it should "pad constant connections to outputs when propagating" in {
      val input =
        """circuit Top :
          |  module Child :
          |    output x : UInt<8>
          |    x <= UInt<2>("h3")
          |  module Top :
          |    output z : UInt<16>
          |    inst c of Child
          |    z <= cat(UInt<2>("h3"), c.x)""".stripMargin
      val check =
        """circuit Top :
          |  module Top :
          |    output z : UInt<16>
          |    z <= UInt<16>("h303")""".stripMargin
    execute(input, check, Seq.empty)
  }

  it should "pad constant connections to submodule inputs when propagating" in {
      val input =
        """circuit Top :
          |  module Child :
          |    input x : UInt<8>
          |    output y : UInt<16>
          |    y <= cat(UInt<2>("h3"), x)
          |  module Top :
          |    output z : UInt<16>
          |    inst c of Child
          |    c.x <= UInt<2>("h3")
          |    z <= c.y""".stripMargin
      val check =
        """circuit Top :
          |  module Top :
          |    output z : UInt<16>
          |    z <= UInt<16>("h303")""".stripMargin
    execute(input, check, Seq.empty)
  }

  it should "remove pads if the width is <= the width of the argument" in {
    def input(w: Int) =
     s"""circuit Top :
        |  module Top :
        |    input x : UInt<8>
        |    output z : UInt<8>
        |    z <= pad(x, $w)""".stripMargin
    val check =
      """circuit Top :
        |  module Top :
        |    input x : UInt<8>
        |    output z : UInt<8>
        |    z <= x""".stripMargin
    execute(input(6), check, Seq.empty)
    execute(input(8), check, Seq.empty)
  }


  "Registers with no reset or connections" should "be replaced with constant zero" in {
      val input =
        """circuit Top :
          |  module Top :
          |    input clock : Clock
          |    output z : UInt<8>
          |    reg r : UInt<8>, clock
          |    z <= r""".stripMargin
      val check =
        """circuit Top :
          |  module Top :
          |    input clock : Clock
          |    output z : UInt<8>
          |    z <= UInt<8>(0)""".stripMargin
    execute(input, check, Seq.empty)
  }

  "Registers with ONLY constant reset" should "be replaced with that constant" in {
      val input =
        """circuit Top :
          |  module Top :
          |    input clock : Clock
          |    input reset : UInt<1>
          |    output z : UInt<8>
          |    reg r : UInt<8>, clock with : (reset => (reset, UInt<4>("hb")))
          |    z <= r""".stripMargin
      val check =
        """circuit Top :
          |  module Top :
          |    input clock : Clock
          |    input reset : UInt<1>
          |    output z : UInt<8>
          |    z <= UInt<8>("hb")""".stripMargin
    execute(input, check, Seq.empty)
  }

  "Registers async reset and a constant connection" should "NOT be removed" in {
      val input =
        """circuit Top :
          |  module Top :
          |    input clock : Clock
          |    input reset : AsyncReset
          |    input en : UInt<1>
          |    output z : UInt<8>
          |    reg r : UInt<8>, clock with : (reset => (reset, UInt<4>("hb")))
          |    when en :
          |      r <= UInt<4>("h0")
          |    z <= r""".stripMargin
      val check =
        """circuit Top :
          |  module Top :
          |    input clock : Clock
          |    input reset : AsyncReset
          |    input en : UInt<1>
          |    output z : UInt<8>
          |    reg r : UInt<8>, clock with :
          |      reset => (reset, UInt<8>("hb"))
          |    z <= r
          |    r <= mux(en, UInt<8>("h0"), r)""".stripMargin
    execute(input, check, Seq.empty)
  }

  "Registers with constant reset and connection to the same constant" should "be replaced with that constant" in {
      val input =
        """circuit Top :
          |  module Top :
          |    input clock : Clock
          |    input reset : UInt<1>
          |    input cond : UInt<1>
          |    output z : UInt<8>
          |    reg r : UInt<8>, clock with : (reset => (reset, UInt<4>("hb")))
          |    when cond :
          |      r <= UInt<4>("hb")
          |    z <= r""".stripMargin
      val check =
        """circuit Top :
          |  module Top :
          |    input clock : Clock
          |    input reset : UInt<1>
          |    input cond : UInt<1>
          |    output z : UInt<8>
          |    z <= UInt<8>("hb")""".stripMargin
    execute(input, check, Seq.empty)
  }

  "Const prop of registers" should "do limited speculative expansion of optimized muxes to absorb bigger cones" in {
      val input =
        """circuit Top :
          |  module Top :
          |    input clock : Clock
          |    input en : UInt<1>
          |    output out : UInt<1>
          |    reg r1 : UInt<1>, clock
          |    reg r2 : UInt<1>, clock
          |    when en :
          |      r1 <= UInt<1>(1)
          |    r2 <= UInt<1>(0)
          |    when en :
          |      r2 <= r2
          |    out <= xor(r1, r2)""".stripMargin
      val check =
        """circuit Top :
          |  module Top :
          |    input clock : Clock
          |    input en : UInt<1>
          |    output out : UInt<1>
          |    out <= UInt<1>("h1")""".stripMargin
    execute(input, check, Seq.empty)
  }

  "A register with constant reset and all connection to either itself or the same constant" should "be replaced with that constant" in {
      val input =
        """circuit Top :
          |  module Top :
          |    input clock : Clock
          |    input reset : UInt<1>
          |    input cmd : UInt<3>
          |    output z : UInt<8>
          |    reg r : UInt<8>, clock with : (reset => (reset, UInt<4>("h7")))
          |    r <= r
          |    when eq(cmd, UInt<3>("h0")) :
          |      r <= UInt<3>("h7")
          |    else :
          |      when eq(cmd, UInt<3>("h1")) :
          |        r <= r
          |      else :
          |        when eq(cmd, UInt<3>("h2")) :
          |          r <= UInt<4>("h7")
          |        else :
          |          r <= r
          |    z <= r""".stripMargin
      val check =
        """circuit Top :
          |  module Top :
          |    input clock : Clock
          |    input reset : UInt<1>
          |    input cmd : UInt<3>
          |    output z : UInt<8>
          |    z <= UInt<8>("h7")""".stripMargin
    execute(input, check, Seq.empty)
  }

  "Registers with ONLY constant connection" should "be replaced with that constant" in {
      val input =
        """circuit Top :
          |  module Top :
          |    input clock : Clock
          |    input reset : UInt<1>
          |    output z : SInt<8>
          |    reg r : SInt<8>, clock
          |    r <= SInt<4>(-5)
          |    z <= r""".stripMargin
      val check =
        """circuit Top :
          |  module Top :
          |    input clock : Clock
          |    input reset : UInt<1>
          |    output z : SInt<8>
          |    z <= SInt<8>(-5)""".stripMargin
    execute(input, check, Seq.empty)
  }

  "Registers with identical constant reset and connection" should "be replaced with that constant" in {
      val input =
        """circuit Top :
          |  module Top :
          |    input clock : Clock
          |    input reset : UInt<1>
          |    output z : UInt<8>
          |    reg r : UInt<8>, clock with : (reset => (reset, UInt<4>("hb")))
          |    r <= UInt<4>("hb")
          |    z <= r""".stripMargin
      val check =
        """circuit Top :
          |  module Top :
          |    input clock : Clock
          |    input reset : UInt<1>
          |    output z : UInt<8>
          |    z <= UInt<8>("hb")""".stripMargin
    execute(input, check, Seq.empty)
  }

  "Connections to a node reference" should "be replaced with the rhs of that node" in {
      val input =
        """circuit Top :
          |  module Top :
          |    input a : UInt<8>
          |    input b : UInt<8>
          |    input c : UInt<1>
          |    output z : UInt<8>
          |    node x = mux(c, a, b)
          |    z <= x""".stripMargin
      val check =
        """circuit Top :
          |  module Top :
          |    input a : UInt<8>
          |    input b : UInt<8>
          |    input c : UInt<1>
          |    output z : UInt<8>
          |    z <= mux(c, a, b)""".stripMargin
    execute(input, check, Seq.empty)
  }

  "Registers connected only to themselves" should "be replaced with zero" in {
      val input =
        """circuit Top :
          |  module Top :
          |    input clock : Clock
          |    output a : UInt<8>
          |    reg ra : UInt<8>, clock
          |    ra <= ra
          |    a <= ra
          |""".stripMargin
      val check =
        """circuit Top :
          |  module Top :
          |    input clock : Clock
          |    output a : UInt<8>
          |    a <= UInt<8>(0)
          |""".stripMargin
    execute(input, check, Seq.empty)
  }

  "Registers connected only to themselves from constant propagation" should "be replaced with zero" in {
      val input =
        """circuit Top :
          |  module Top :
          |    input clock : Clock
          |    output a : UInt<8>
          |    reg ra : UInt<8>, clock
          |    ra <= or(ra, UInt(0))
          |    a <= ra
          |""".stripMargin
      val check =
        """circuit Top :
          |  module Top :
          |    input clock : Clock
          |    output a : UInt<8>
          |    a <= UInt<8>(0)
          |""".stripMargin
    execute(input, check, Seq.empty)
  }

  "Temporary named port" should "not be declared as a node" in {
    val input =
      """circuit Top :
        |  module Top :
        |    input _T_61 : UInt<1>
        |    output z : UInt<1>
        |    node a = _T_61
        |    z <= a""".stripMargin
    val check =
      """circuit Top :
        |  module Top :
        |    input _T_61 : UInt<1>
        |    output z : UInt<1>
        |    z <= _T_61""".stripMargin
    execute(input, check, Seq.empty)
  }

  behavior of "ConstProp"

  it should "optimize shl of constants" in {
    val input =
      """circuit Top :
        |  module Top :
        |    output z : UInt<7>
        |    z <= shl(UInt(5), 4)
      """.stripMargin
    val check =
      """circuit Top :
        |  module Top :
        |    output z : UInt<7>
        |    z <= UInt<7>("h50")
      """.stripMargin
    execute(input, check, Seq.empty)
  }

  it should "optimize shr of constants" in {
    val input =
      """circuit Top :
        |  module Top :
        |    output z : UInt<1>
        |    z <= shr(UInt(5), 2)
      """.stripMargin
    val check =
      """circuit Top :
        |  module Top :
        |    output z : UInt<1>
        |    z <= UInt<1>("h1")
      """.stripMargin
    execute(input, check, Seq.empty)
  }

  // Due to #866, we need dshl optimized away or it'll become a dshlw and error in parsing
  // Include cat to verify width is correct
  it should "optimize dshl of constant" in {
    val input =
      """circuit Top :
        |  module Top :
        |    output z : UInt<8>
        |    node n = dshl(UInt<1>(0), UInt<2>(0))
        |    z <= cat(UInt<4>("hf"), n)
      """.stripMargin
    val check =
      """circuit Top :
        |  module Top :
        |    output z : UInt<8>
        |    z <= UInt<8>("hf0")
      """.stripMargin
    execute(input, check, Seq.empty)
  }

  // Include cat and constants to verify width is correct
  it should "optimize dshr of constant" in {
    val input =
      """circuit Top :
        |  module Top :
        |    output z : UInt<8>
        |    node n = dshr(UInt<4>(0), UInt<2>(2))
        |    z <= cat(UInt<4>("hf"), n)
      """.stripMargin
    val check =
      """circuit Top :
        |  module Top :
        |    output z : UInt<8>
        |    z <= UInt<8>("hf0")
      """.stripMargin
    execute(input, check, Seq.empty)
  }

  private def matchingArgs(op: String, iType: String, oType: String, result: String): Unit = {
    val input =
      s"""circuit Top :
         |  module Top :
         |    input i : ${iType}
         |    output o : ${oType}
         |    o <= ${op}(i, i)
      """.stripMargin
    val check =
      s"""circuit Top :
         |  module Top :
         |    input i : ${iType}
         |    output o : ${oType}
         |    o <= ${result}
      """.stripMargin
    execute(input, check, Seq.empty)
  }

  it should "optimize some binary operations when arguments match" in {
    // Signedness matters
    matchingArgs("sub", "UInt<8>", "UInt<8>", """ UInt<8>("h0")  """ )
    matchingArgs("sub", "SInt<8>", "SInt<8>", """ SInt<8>("h0")  """ )
    matchingArgs("div", "UInt<8>", "UInt<8>", """ UInt<8>("h1")  """ )
    matchingArgs("div", "SInt<8>", "SInt<8>", """ SInt<8>("h1")  """ )
    matchingArgs("rem", "UInt<8>", "UInt<8>", """ UInt<8>("h0")  """ )
    matchingArgs("rem", "SInt<8>", "SInt<8>", """ SInt<8>("h0")  """ )
    matchingArgs("and", "UInt<8>", "UInt<8>", """ i              """ )
    matchingArgs("and", "SInt<8>", "UInt<8>", """ asUInt(i)      """ )
    // Signedness doesn't matter
    matchingArgs("or",  "UInt<8>", "UInt<8>", """ i """ )
    matchingArgs("or",  "SInt<8>", "UInt<8>", """ asUInt(i) """ )
    matchingArgs("xor", "UInt<8>", "UInt<8>", """ UInt<8>("h0")  """ )
    matchingArgs("xor", "SInt<8>", "UInt<8>", """ UInt<8>("h0")  """ )
    // Always true
    matchingArgs("eq",  "UInt<8>", "UInt<1>", """ UInt<1>("h1")  """ )
    matchingArgs("leq", "UInt<8>", "UInt<1>", """ UInt<1>("h1")  """ )
    matchingArgs("geq", "UInt<8>", "UInt<1>", """ UInt<1>("h1")  """ )
    // Never true
    matchingArgs("neq", "UInt<8>", "UInt<1>", """ UInt<1>("h0")  """ )
    matchingArgs("lt",  "UInt<8>", "UInt<1>", """ UInt<1>("h0")  """ )
    matchingArgs("gt",  "UInt<8>", "UInt<1>", """ UInt<1>("h0")  """ )
  }

}


class ConstantPropagationEquivalenceSpec extends FirrtlFlatSpec {
  private val srcDir = "/constant_propagation_tests"
  private val transforms = Seq(new ConstantPropagation)

  "anything added to zero" should "be equal to itself" in {
    val input =
      s"""circuit AddZero :
         |  module AddZero :
         |    input in : UInt<5>
         |    output out1 : UInt<6>
         |    output out2 : UInt<6>
         |    out1 <= add(in, UInt<5>("h0"))
         |    out2 <= add(UInt<5>("h0"), in)""".stripMargin
    firrtlEquivalenceTest(input, transforms)
  }

  "constants added together" should "be propagated" in {
    val input =
      s"""circuit AddLiterals :
         |  module AddLiterals :
         |    input uin : UInt<5>
         |    input sin : SInt<5>
         |    output uout : UInt<6>
         |    output sout : SInt<6>
         |    node uconst = add(UInt<5>("h1"), UInt<5>("h2"))
         |    uout <= add(uconst, uin)
         |    node sconst = add(SInt<5>("h1"), SInt<5>("h-1"))
         |    sout <= add(sconst, sin)""".stripMargin
    firrtlEquivalenceTest(input, transforms)
  }

  "UInt addition" should "have the correct widths" in {
    val input =
      s"""circuit WidthsAddUInt :
         |  module WidthsAddUInt :
         |    input in : UInt<3>
         |    output out1 : UInt<10>
         |    output out2 : UInt<10>
         |    wire temp : UInt<5>
         |    temp <= add(in, UInt<1>("h0"))
         |    out1 <= cat(temp, temp)
         |    node const = add(UInt<4>("h1"), UInt<3>("h2"))
         |    out2 <= cat(const, const)""".stripMargin
    firrtlEquivalenceTest(input, transforms)
  }

  "SInt addition" should "have the correct widths" in {
    val input =
      s"""circuit WidthsAddSInt :
         |  module WidthsAddSInt :
         |    input in : SInt<3>
         |    output out1 : UInt<10>
         |    output out2 : UInt<10>
         |    wire temp : SInt<5>
         |    temp <= add(in, SInt<7>("h0"))
         |    out1 <= cat(temp, temp)
         |    node const = add(SInt<4>("h1"), SInt<3>("h-2"))
         |    out2 <= cat(const, const)""".stripMargin
    firrtlEquivalenceTest(input, transforms)
  }

  "addition by zero width wires" should "have the correct widths" in {
    val input =
      s"""circuit ZeroWidthAdd:
         |  module ZeroWidthAdd:
         |    input x: UInt<0>
         |    output y: UInt<7>
         |    node temp = add(x, UInt<9>("h0"))
         |    y <= cat(temp, temp)""".stripMargin
    firrtlEquivalenceTest(input, transforms)
  }

  "tail of constants" should "be propagated" in {
    val input =
      s"""circuit TailTester :
         |  module TailTester :
         |    output out : UInt<1>
         |    node temp = add(UInt<1>("h00"), UInt<5>("h017"))
         |    node tail_temp = tail(temp, 1)
         |    out <= tail_temp""".stripMargin
    firrtlEquivalenceTest(input, transforms)
  }

  "head of constants" should "be propagated" in {
    val input =
      s"""circuit TailTester :
         |  module TailTester :
         |    output out : UInt<1>
         |    node temp = add(UInt<1>("h00"), UInt<5>("h017"))
         |    node head_temp = head(temp, 3)
         |    out <= head_temp""".stripMargin
    firrtlEquivalenceTest(input, transforms)
  }
}<|MERGE_RESOLUTION|>--- conflicted
+++ resolved
@@ -5,11 +5,8 @@
 import firrtl._
 import firrtl.passes._
 import firrtl.transforms._
-<<<<<<< HEAD
 import firrtl.testutils._
-=======
 import firrtl.annotations.Annotation
->>>>>>> d0500b33
 
 class ConstantPropagationSpec extends FirrtlFlatSpec {
   val transforms = Seq(
