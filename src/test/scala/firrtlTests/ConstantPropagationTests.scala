// See LICENSE for license details.

package firrtlTests

import firrtl._
import firrtl.passes._
import firrtl.transforms._
import firrtl.testutils._
import firrtl.annotations.Annotation

class ConstantPropagationSpec extends FirrtlFlatSpec {
  val transforms: Seq[Transform] = Seq(
      ToWorkingIR,
      ResolveKinds,
      InferTypes,
      ResolveFlows,
      new InferWidths,
      new ConstantPropagation)
  protected def exec(input: String, annos: Seq[Annotation] = Nil) = {
    transforms.foldLeft(CircuitState(parse(input), UnknownForm, AnnotationSeq(annos))) {
      (c: CircuitState, t: Transform) => t.runTransform(c)
    }.circuit.serialize
  }
}

class ConstantPropagationMultiModule extends ConstantPropagationSpec {
   "ConstProp" should "propagate constant inputs" in {
      val input =
"""circuit Top :
  module Child :
    input in0 : UInt<1>
    input in1 : UInt<1>
    output out : UInt<1>
    out <= and(in0, in1)
  module Top :
    input x : UInt<1>
    output z : UInt<1>
    inst c of Child
    c.in0 <= x
    c.in1 <= UInt<1>(1)
    z <= c.out
"""
      val check =
"""circuit Top :
  module Child :
    input in0 : UInt<1>
    input in1 : UInt<1>
    output out : UInt<1>
    out <= in0
  module Top :
    input x : UInt<1>
    output z : UInt<1>
    inst c of Child
    c.in0 <= x
    c.in1 <= UInt<1>(1)
    z <= c.out
"""
      (parse(exec(input))) should be (parse(check))
    }

   "ConstProp" should "propagate constant inputs ONLY if ALL instance inputs get the same value" in {
      def circuit(allSame: Boolean) =
s"""circuit Top :
  module Bottom :
    input in : UInt<1>
    output out : UInt<1>
    out <= in
  module Child :
    output out : UInt<1>
    inst b0 of Bottom
    b0.in <= UInt(1)
    out <= b0.out
  module Top :
    input x : UInt<1>
    output z : UInt<1>

    inst c of Child

    inst b0 of Bottom
    b0.in <= ${if (allSame) "UInt(1)" else "x"}
    inst b1 of Bottom
    b1.in <= UInt(1)

    z <= and(and(b0.out, b1.out), c.out)
"""
      val resultFromAllSame =
"""circuit Top :
  module Bottom :
    input in : UInt<1>
    output out : UInt<1>
    out <= UInt(1)
  module Child :
    output out : UInt<1>
    inst b0 of Bottom
    b0.in <= UInt(1)
    out <= UInt(1)
  module Top :
    input x : UInt<1>
    output z : UInt<1>
    inst c of Child
    inst b0 of Bottom
    b0.in <= UInt(1)
    inst b1 of Bottom
    b1.in <= UInt(1)
    z <= UInt(1)
"""
      (parse(exec(circuit(false)))) should be (parse(circuit(false)))
      (parse(exec(circuit(true)))) should be (parse(resultFromAllSame))
    }

   // =============================
   "ConstProp" should "do nothing on unrelated modules" in {
      val input =
"""circuit foo :
  module foo :
    input dummy : UInt<1>
    skip

  module bar :
    input dummy : UInt<1>
    skip
"""
      val check = input
      (parse(exec(input))) should be (parse(check))
   }

   // =============================
   "ConstProp" should "propagate module chains not connected to the top" in {
      val input =
"""circuit foo :
  module foo :
    input dummy : UInt<1>
    skip

  module bar1 :
    output out : UInt<1>
    inst one of baz1
    inst zero of baz0
    out <= or(one.test, zero.test)

  module bar0 :
    output out : UInt<1>
    inst one of baz1
    inst zero of baz0
    out <= and(one.test, zero.test)

  module baz1 :
    output test : UInt<1>
    test <= UInt<1>(1)
  module baz0 :
    output test : UInt<1>
    test <= UInt<1>(0)
"""
      val check =
"""circuit foo :
  module foo :
    input dummy : UInt<1>
    skip

  module bar1 :
    output out : UInt<1>
    inst one of baz1
    inst zero of baz0
    out <= UInt<1>(1)

  module bar0 :
    output out : UInt<1>
    inst one of baz1
    inst zero of baz0
    out <= UInt<1>(0)

  module baz1 :
    output test : UInt<1>
    test <= UInt<1>(1)
  module baz0 :
    output test : UInt<1>
    test <= UInt<1>(0)
"""
      (parse(exec(input))) should be (parse(check))
   }
}

// Tests the following cases for constant propagation:
//   1) Unsigned integers are always greater than or
//        equal to zero
//   2) Values are always smaller than a number greater
//        than their maximum value
//   3) Values are always greater than a number smaller
//        than their minimum value
class ConstantPropagationSingleModule extends ConstantPropagationSpec {
   // =============================
   "The rule x >= 0 " should " always be true if x is a UInt" in {
      val input =
"""circuit Top :
  module Top :
    input x : UInt<5>
    output y : UInt<1>
    y <= geq(x, UInt(0))
"""
      val check =
"""circuit Top :
  module Top :
    input x : UInt<5>
    output y : UInt<1>
    y <= UInt<1>("h1")
"""
      (parse(exec(input))) should be (parse(check))
   }

   // =============================
   "The rule x < 0 " should " never be true if x is a UInt" in {
      val input =
"""circuit Top :
  module Top :
    input x : UInt<5>
    output y : UInt<1>
    y <= lt(x, UInt(0))
"""
      val check =
"""circuit Top :
  module Top :
    input x : UInt<5>
    output y : UInt<1>
    y <= UInt<1>(0)
"""
      (parse(exec(input))) should be (parse(check))
   }

   // =============================
   "The rule 0 <= x " should " always be true if x is a UInt" in {
      val input =
"""circuit Top :
  module Top :
    input x : UInt<5>
    output y : UInt<1>
    y <= leq(UInt(0),x)
"""
      val check =
"""circuit Top :
  module Top :
    input x : UInt<5>
    output y : UInt<1>
    y <= UInt<1>(1)
"""
      (parse(exec(input))) should be (parse(check))
   }

   // =============================
   "The rule 0 > x " should " never be true if x is a UInt" in {
      val input =
"""circuit Top :
  module Top :
    input x : UInt<5>
    output y : UInt<1>
    y <= gt(UInt(0),x)
"""
      val check =
"""circuit Top :
  module Top :
    input x : UInt<5>
    output y : UInt<1>
    y <= UInt<1>(0)
"""
      (parse(exec(input))) should be (parse(check))
   }

   // =============================
   "The rule 1 < 3 " should " always be true" in {
      val input =
"""circuit Top :
  module Top :
    input x : UInt<5>
    output y : UInt<1>
    y <= lt(UInt(0),UInt(3))
"""
      val check =
"""circuit Top :
  module Top :
    input x : UInt<5>
    output y : UInt<1>
    y <= UInt<1>(1)
"""
      (parse(exec(input))) should be (parse(check))
   }

   // =============================
   "The rule x < 8 " should " always be true if x only has 3 bits" in {
      val input =
"""circuit Top :
  module Top :
    input x : UInt<3>
    output y : UInt<1>
    y <= lt(x,UInt(8))
"""
      val check =
"""circuit Top :
  module Top :
    input x : UInt<3>
    output y : UInt<1>
    y <= UInt<1>(1)
"""
      (parse(exec(input))) should be (parse(check))
   }

   // =============================
   "The rule x <= 7 " should " always be true if x only has 3 bits" in {
      val input =
"""circuit Top :
  module Top :
    input x : UInt<3>
    output y : UInt<1>
    y <= leq(x,UInt(7))
"""
      val check =
"""circuit Top :
  module Top :
    input x : UInt<3>
    output y : UInt<1>
    y <= UInt<1>(1)
"""
      (parse(exec(input))) should be (parse(check))
   }

   // =============================
   "The rule 8 > x" should " always be true if x only has 3 bits" in {
      val input =
"""circuit Top :
  module Top :
    input x : UInt<3>
    output y : UInt<1>
    y <= gt(UInt(8),x)
"""
      val check =
"""circuit Top :
  module Top :
    input x : UInt<3>
    output y : UInt<1>
    y <= UInt<1>(1)
"""
      (parse(exec(input))) should be (parse(check))
   }

   // =============================
   "The rule 7 >= x" should " always be true if x only has 3 bits" in {
      val input =
"""circuit Top :
  module Top :
    input x : UInt<3>
    output y : UInt<1>
    y <= geq(UInt(7),x)
"""
      val check =
"""circuit Top :
  module Top :
    input x : UInt<3>
    output y : UInt<1>
    y <= UInt<1>(1)
"""
      (parse(exec(input))) should be (parse(check))
   }

   // =============================
   "The rule 10 == 10" should " always be true" in {
      val input =
"""circuit Top :
  module Top :
    input x : UInt<3>
    output y : UInt<1>
    y <= eq(UInt(10),UInt(10))
"""
      val check =
"""circuit Top :
  module Top :
    input x : UInt<3>
    output y : UInt<1>
    y <= UInt<1>(1)
"""
      (parse(exec(input))) should be (parse(check))
   }

   // =============================
   "The rule x == z " should " not be true even if they have the same number of bits" in {
      val input =
"""circuit Top :
  module Top :
    input x : UInt<3>
    input z : UInt<3>
    output y : UInt<1>
    y <= eq(x,z)
"""
      val check =
"""circuit Top :
  module Top :
    input x : UInt<3>
    input z : UInt<3>
    output y : UInt<1>
    y <= eq(x,z)
"""
      (parse(exec(input))) should be (parse(check))
   }

   // =============================
   "The rule 10 != 10 " should " always be false" in {
      val input =
"""circuit Top :
  module Top :
    output y : UInt<1>
    y <= neq(UInt(10),UInt(10))
"""
      val check =
"""circuit Top :
  module Top :
    output y : UInt<1>
    y <= UInt(0)
"""
      (parse(exec(input))) should be (parse(check))
   }
   // =============================
   "The rule 1 >= 3 " should " always be false" in {
      val input =
"""circuit Top :
  module Top :
    input x : UInt<5>
    output y : UInt<1>
    y <= geq(UInt(1),UInt(3))
"""
      val check =
"""circuit Top :
  module Top :
    input x : UInt<5>
    output y : UInt<1>
    y <= UInt<1>(0)
"""
      (parse(exec(input))) should be (parse(check))
   }

   // =============================
   "The rule x >= 8 " should " never be true if x only has 3 bits" in {
      val input =
"""circuit Top :
  module Top :
    input x : UInt<3>
    output y : UInt<1>
    y <= geq(x,UInt(8))
"""
      val check =
"""circuit Top :
  module Top :
    input x : UInt<3>
    output y : UInt<1>
    y <= UInt<1>(0)
"""
      (parse(exec(input))) should be (parse(check))
   }

   // =============================
   "The rule x > 7 " should " never be true if x only has 3 bits" in {
      val input =
"""circuit Top :
  module Top :
    input x : UInt<3>
    output y : UInt<1>
    y <= gt(x,UInt(7))
"""
      val check =
"""circuit Top :
  module Top :
    input x : UInt<3>
    output y : UInt<1>
    y <= UInt<1>(0)
"""
      (parse(exec(input))) should be (parse(check))
   }

   // =============================
   "The rule 8 <= x" should " never be true if x only has 3 bits" in {
      val input =
"""circuit Top :
  module Top :
    input x : UInt<3>
    output y : UInt<1>
    y <= leq(UInt(8),x)
"""
      val check =
"""circuit Top :
  module Top :
    input x : UInt<3>
    output y : UInt<1>
    y <= UInt<1>(0)
"""
      (parse(exec(input))) should be (parse(check))
   }

   // =============================
   "The rule 7 < x" should " never be true if x only has 3 bits" in {
      val input =
"""circuit Top :
  module Top :
    input x : UInt<3>
    output y : UInt<1>
    y <= lt(UInt(7),x)
"""
      val check =
"""circuit Top :
  module Top :
    input x : UInt<3>
    output y : UInt<1>
    y <= UInt<1>(0)
"""
      (parse(exec(input))) should be (parse(check))
   }

   // =============================
   "ConstProp" should "work across wires" in {
      val input =
"""circuit Top :
  module Top :
    input x : UInt<1>
    output y : UInt<1>
    wire z : UInt<1>
    y <= z
    z <= mux(x, UInt<1>(0), UInt<1>(0))
"""
      val check =
"""circuit Top :
  module Top :
    input x : UInt<1>
    output y : UInt<1>
    wire z : UInt<1>
    y <= UInt<1>(0)
    z <= UInt<1>(0)
"""
      (parse(exec(input))) should be (parse(check))
   }

   // =============================
   "ConstProp" should "swap named nodes with temporary nodes that drive them" in {
      val input =
"""circuit Top :
  module Top :
    input x : UInt<1>
    input y : UInt<1>
    output z : UInt<1>
    node _T_1 = and(x, y)
    node n = _T_1
    z <= and(n, x)
"""
      val check =
"""circuit Top :
  module Top :
    input x : UInt<1>
    input y : UInt<1>
    output z : UInt<1>
    node n = and(x, y)
    node _T_1 = n
    z <= and(n, x)
"""
      (parse(exec(input))) should be (parse(check))
   }

   // =============================
   "ConstProp" should "swap named nodes with temporary wires that drive them" in {
      val input =
"""circuit Top :
  module Top :
    input x : UInt<1>
    input y : UInt<1>
    output z : UInt<1>
    wire _T_1 : UInt<1>
    node n = _T_1
    z <= n
    _T_1 <= and(x, y)
"""
      val check =
"""circuit Top :
  module Top :
    input x : UInt<1>
    input y : UInt<1>
    output z : UInt<1>
    wire n : UInt<1>
    node _T_1 = n
    z <= n
    n <= and(x, y)
"""
      (parse(exec(input))) should be (parse(check))
   }

   // =============================
   "ConstProp" should "swap named nodes with temporary registers that drive them" in {
      val input =
"""circuit Top :
  module Top :
    input clock : Clock
    input x : UInt<1>
    output z : UInt<1>
    reg _T_1 : UInt<1>, clock with : (reset => (UInt<1>(0), _T_1))
    node n = _T_1
    z <= n
    _T_1 <= x
"""
      val check =
"""circuit Top :
  module Top :
    input clock : Clock
    input x : UInt<1>
    output z : UInt<1>
    reg n : UInt<1>, clock with : (reset => (UInt<1>(0), n))
    node _T_1 = n
    z <= n
    n <= x
"""
      (parse(exec(input))) should be (parse(check))
   }

   // =============================
   "ConstProp" should "only swap a given name with one other name" in {
      val input =
"""circuit Top :
  module Top :
    input x : UInt<1>
    input y : UInt<1>
    output z : UInt<3>
    node _T_1 = add(x, y)
    node n = _T_1
    node m = _T_1
    z <= add(n, m)
"""
      val check =
"""circuit Top :
  module Top :
    input x : UInt<1>
    input y : UInt<1>
    output z : UInt<3>
    node n = add(x, y)
    node _T_1 = n
    node m = n
    z <= add(n, n)
"""
      (parse(exec(input))) should be (parse(check))
   }

   "ConstProp" should "NOT swap wire names with node names" in {
      val input =
"""circuit Top :
  module Top :
    input clock : Clock
    input x : UInt<1>
    input y : UInt<1>
    output z : UInt<1>
    wire hit : UInt<1>
    node _T_1 = or(x, y)
    node _T_2 = eq(_T_1, UInt<1>(1))
    hit <= _T_2
    z <= hit
"""
      val check =
"""circuit Top :
  module Top :
    input clock : Clock
    input x : UInt<1>
    input y : UInt<1>
    output z : UInt<1>
    wire hit : UInt<1>
    node _T_1 = or(x, y)
    node _T_2 = _T_1
    hit <= or(x, y)
    z <= hit
"""
      (parse(exec(input))) should be (parse(check))
   }

   "ConstProp" should "propagate constant outputs" in {
      val input =
"""circuit Top :
  module Child :
    output out : UInt<1>
    out <= UInt<1>(0)
  module Top :
    input x : UInt<1>
    output z : UInt<1>
    inst c of Child
    z <= and(x, c.out)
"""
      val check =
"""circuit Top :
  module Child :
    output out : UInt<1>
    out <= UInt<1>(0)
  module Top :
    input x : UInt<1>
    output z : UInt<1>
    inst c of Child
    z <= UInt<1>(0)
"""
      (parse(exec(input))) should be (parse(check))
    }

   "ConstProp" should "propagate constant addition" in {
    val input =
      """circuit Top :
        |  module Top :
        |    input x : UInt<5>
        |    output z : UInt<5>
        |    node _T_1 = add(UInt<5>("h0"), UInt<5>("h1"))
        |    node _T_2 = add(_T_1, UInt<5>("h2"))
        |    z <= add(x, _T_2)
      """.stripMargin
    val check =
      """circuit Top :
        |  module Top :
        |    input x : UInt<5>
        |    output z : UInt<5>
        |    node _T_1 = UInt<6>("h1")
        |    node _T_2 = UInt<7>("h3")
        |    z <= add(x, UInt<7>("h3"))
      """.stripMargin
    (parse(exec(input))) should be(parse(check))
  }

   "ConstProp" should "propagate addition with zero" in {
    val input =
      """circuit Top :
        |  module Top :
        |    input x : UInt<5>
        |    output z : UInt<5>
        |    z <= add(x, UInt<5>("h0"))
      """.stripMargin
    val check =
      """circuit Top :
        |  module Top :
        |    input x : UInt<5>
        |    output z : UInt<5>
        |    z <= pad(x, 6)
      """.stripMargin
    (parse(exec(input))) should be(parse(check))
  }

  // Optimizing this mux gives: z <= pad(UInt<2>(0), 4)
  // Thus this checks that we then optimize that pad
  "ConstProp" should "optimize nested Expressions" in {
    val input =
      """circuit Top :
        |  module Top :
        |    output z : UInt<4>
        |    z <= mux(UInt(1), UInt<2>(0), UInt<4>(0))
      """.stripMargin
    val check =
      """circuit Top :
        |  module Top :
        |    output z : UInt<4>
        |    z <= UInt<4>("h0")
      """.stripMargin
    (parse(exec(input))) should be(parse(check))
  }

  "ConstProp" should "NOT touch self-inits" in {
    val input =
      """circuit Top :
        |  module Top :
        |    input clk : Clock
        |    input rst : UInt<1>
        |    output z : UInt<4>
        |    reg selfinit : UInt<1>, clk with : (reset => (UInt<1>(0), selfinit))
        |    selfinit <= UInt<1>(0)
        |    z <= mux(UInt(1), UInt<2>(0), UInt<4>(0))
     """.stripMargin
    val check =
      """circuit Top :
        |  module Top :
        |    input clk : Clock
        |    input rst : UInt<1>
        |    output z : UInt<4>
        |    reg selfinit : UInt<1>, clk with : (reset => (UInt<1>(0), selfinit))
        |    selfinit <= UInt<1>(0)
        |    z <= UInt<4>(0)
     """.stripMargin
    (parse(exec(input, Seq(NoDCEAnnotation)))) should be(parse(check))
  }

  def castCheck(tpe: String, cast: String): Unit = {
    val input =
     s"""circuit Top :
        |  module Top :
        |    input  x : $tpe
        |    output z : $tpe
        |    z <= $cast(x)
      """.stripMargin
    val check =
     s"""circuit Top :
        |  module Top :
        |    input  x : $tpe
        |    output z : $tpe
        |    z <= x
      """.stripMargin
    (parse(exec(input)).serialize) should be (parse(check).serialize)
  }
  it should "optimize unnecessary casts" in {
    castCheck("UInt<4>", "asUInt")
    castCheck("SInt<4>", "asSInt")
    castCheck("Clock", "asClock")
    castCheck("AsyncReset", "asAsyncReset")
  }
}

// More sophisticated tests of the full compiler
class ConstantPropagationIntegrationSpec extends LowTransformSpec {
  def transform = new LowFirrtlOptimization

  "ConstProp" should "NOT optimize across dontTouch on nodes" in {
      val input =
        """circuit Top :
          |  module Top :
          |    input x : UInt<1>
          |    output y : UInt<1>
          |    node z = x
          |    y <= z""".stripMargin
      val check = input
    execute(input, check, Seq(dontTouch("Top.z")))
  }

  it should "NOT optimize across nodes marked dontTouch by other annotations" in {
      val input =
        """circuit Top :
          |  module Top :
          |    input x : UInt<1>
          |    output y : UInt<1>
          |    node z = x
          |    y <= z""".stripMargin
      val check = input
      val dontTouchRT = annotations.ModuleTarget("Top", "Top").ref("z")
    execute(input, check, Seq(AnnotationWithDontTouches(dontTouchRT)))
  }

  it should "NOT optimize across dontTouch on registers" in {
      val input =
        """circuit Top :
          |  module Top :
          |    input clk : Clock
          |    input reset : UInt<1>
          |    output y : UInt<1>
          |    reg z : UInt<1>, clk
          |    y <= z
          |    z <= mux(reset, UInt<1>("h0"), z)""".stripMargin
      val check = input
    execute(input, check, Seq(dontTouch("Top.z")))
  }


  it should "NOT optimize across dontTouch on wires" in {
      val input =
        """circuit Top :
          |  module Top :
          |    input x : UInt<1>
          |    output y : UInt<1>
          |    wire z : UInt<1>
          |    y <= z
          |    z <= x""".stripMargin
      val check =
        """circuit Top :
          |  module Top :
          |    input x : UInt<1>
          |    output y : UInt<1>
          |    node z = x
          |    y <= z""".stripMargin
    execute(input, check, Seq(dontTouch("Top.z")))
  }

  it should "NOT optimize across dontTouch on output ports" in {
    val input =
      """circuit Top :
         |  module Child :
         |    output out : UInt<1>
         |    out <= UInt<1>(0)
         |  module Top :
         |    input x : UInt<1>
         |    output z : UInt<1>
         |    inst c of Child
         |    z <= and(x, c.out)""".stripMargin
      val check = input
    execute(input, check, Seq(dontTouch("Child.out")))
  }

  it should "NOT optimize across dontTouch on input ports" in {
    val input =
      """circuit Top :
         |  module Child :
         |    input in0 : UInt<1>
         |    input in1 : UInt<1>
         |    output out : UInt<1>
         |    out <= and(in0, in1)
         |  module Top :
         |    input x : UInt<1>
         |    output z : UInt<1>
         |    inst c of Child
         |    z <= c.out
         |    c.in0 <= x
         |    c.in1 <= UInt<1>(1)""".stripMargin
      val check = input
    execute(input, check, Seq(dontTouch("Child.in1")))
  }

  it should "still propagate constants even when there is name swapping" in {
      val input =
        """circuit Top :
          |  module Top :
          |    input x : UInt<1>
          |    input y : UInt<1>
          |    output z : UInt<1>
          |    node _T_1 = and(and(x, y), UInt<1>(0))
          |    node n = _T_1
          |    z <= n""".stripMargin
      val check =
        """circuit Top :
          |  module Top :
          |    input x : UInt<1>
          |    input y : UInt<1>
          |    output z : UInt<1>
          |    z <= UInt<1>(0)""".stripMargin
    execute(input, check, Seq.empty)
  }

  it should "pad constant connections to wires when propagating" in {
      val input =
        """circuit Top :
          |  module Top :
          |    output z : UInt<16>
          |    wire w : { a : UInt<8>, b : UInt<8> }
          |    w.a <= UInt<2>("h3")
          |    w.b <= UInt<2>("h3")
          |    z <= cat(w.a, w.b)""".stripMargin
      val check =
        """circuit Top :
          |  module Top :
          |    output z : UInt<16>
          |    z <= UInt<16>("h303")""".stripMargin
    execute(input, check, Seq.empty)
  }

  it should "pad constant connections to registers when propagating" in {
      val input =
        """circuit Top :
          |  module Top :
          |    input clock : Clock
          |    output z : UInt<16>
          |    reg r : { a : UInt<8>, b : UInt<8> }, clock
          |    r.a <= UInt<2>("h3")
          |    r.b <= UInt<2>("h3")
          |    z <= cat(r.a, r.b)""".stripMargin
      val check =
        """circuit Top :
          |  module Top :
          |    input clock : Clock
          |    output z : UInt<16>
          |    z <= UInt<16>("h303")""".stripMargin
    execute(input, check, Seq.empty)
  }

  it should "pad zero when constant propping a register replaced with zero" in {
      val input =
        """circuit Top :
          |  module Top :
          |    input clock : Clock
          |    output z : UInt<16>
          |    reg r : UInt<8>, clock
          |    r <= or(r, UInt(0))
          |    node n = UInt("hab")
          |    z <= cat(n, r)""".stripMargin
      val check =
        """circuit Top :
          |  module Top :
          |    input clock : Clock
          |    output z : UInt<16>
          |    z <= UInt<16>("hab00")""".stripMargin
    execute(input, check, Seq.empty)
  }

  it should "pad constant connections to outputs when propagating" in {
      val input =
        """circuit Top :
          |  module Child :
          |    output x : UInt<8>
          |    x <= UInt<2>("h3")
          |  module Top :
          |    output z : UInt<16>
          |    inst c of Child
          |    z <= cat(UInt<2>("h3"), c.x)""".stripMargin
      val check =
        """circuit Top :
          |  module Top :
          |    output z : UInt<16>
          |    z <= UInt<16>("h303")""".stripMargin
    execute(input, check, Seq.empty)
  }

  it should "pad constant connections to submodule inputs when propagating" in {
      val input =
        """circuit Top :
          |  module Child :
          |    input x : UInt<8>
          |    output y : UInt<16>
          |    y <= cat(UInt<2>("h3"), x)
          |  module Top :
          |    output z : UInt<16>
          |    inst c of Child
          |    c.x <= UInt<2>("h3")
          |    z <= c.y""".stripMargin
      val check =
        """circuit Top :
          |  module Top :
          |    output z : UInt<16>
          |    z <= UInt<16>("h303")""".stripMargin
    execute(input, check, Seq.empty)
  }

  it should "remove pads if the width is <= the width of the argument" in {
    def input(w: Int) =
     s"""circuit Top :
        |  module Top :
        |    input x : UInt<8>
        |    output z : UInt<8>
        |    z <= pad(x, $w)""".stripMargin
    val check =
      """circuit Top :
        |  module Top :
        |    input x : UInt<8>
        |    output z : UInt<8>
        |    z <= x""".stripMargin
    execute(input(6), check, Seq.empty)
    execute(input(8), check, Seq.empty)
  }


  "Registers with no reset or connections" should "be replaced with constant zero" in {
      val input =
        """circuit Top :
          |  module Top :
          |    input clock : Clock
          |    output z : UInt<8>
          |    reg r : UInt<8>, clock
          |    z <= r""".stripMargin
      val check =
        """circuit Top :
          |  module Top :
          |    input clock : Clock
          |    output z : UInt<8>
          |    z <= UInt<8>(0)""".stripMargin
    execute(input, check, Seq.empty)
  }

  "Registers with ONLY constant reset" should "be replaced with that constant" in {
      val input =
        """circuit Top :
          |  module Top :
          |    input clock : Clock
          |    input reset : UInt<1>
          |    output z : UInt<8>
          |    reg r : UInt<8>, clock with : (reset => (reset, UInt<4>("hb")))
          |    z <= r""".stripMargin
      val check =
        """circuit Top :
          |  module Top :
          |    input clock : Clock
          |    input reset : UInt<1>
          |    output z : UInt<8>
          |    z <= UInt<8>("hb")""".stripMargin
    execute(input, check, Seq.empty)
  }

  "Registers async reset and a constant connection" should "NOT be removed" in {
      val input =
        """circuit Top :
          |  module Top :
          |    input clock : Clock
          |    input reset : AsyncReset
          |    input en : UInt<1>
          |    output z : UInt<8>
          |    reg r : UInt<8>, clock with : (reset => (reset, UInt<4>("hb")))
          |    when en :
          |      r <= UInt<4>("h0")
          |    z <= r""".stripMargin
      val check =
        """circuit Top :
          |  module Top :
          |    input clock : Clock
          |    input reset : AsyncReset
          |    input en : UInt<1>
          |    output z : UInt<8>
          |    reg r : UInt<8>, clock with :
          |      reset => (reset, UInt<8>("hb"))
          |    z <= r
          |    r <= mux(en, UInt<8>("h0"), r)""".stripMargin
    execute(input, check, Seq.empty)
  }

  "Registers with constant reset and connection to the same constant" should "be replaced with that constant" in {
      val input =
        """circuit Top :
          |  module Top :
          |    input clock : Clock
          |    input reset : UInt<1>
          |    input cond : UInt<1>
          |    output z : UInt<8>
          |    reg r : UInt<8>, clock with : (reset => (reset, UInt<4>("hb")))
          |    when cond :
          |      r <= UInt<4>("hb")
          |    z <= r""".stripMargin
      val check =
        """circuit Top :
          |  module Top :
          |    input clock : Clock
          |    input reset : UInt<1>
          |    input cond : UInt<1>
          |    output z : UInt<8>
          |    z <= UInt<8>("hb")""".stripMargin
    execute(input, check, Seq.empty)
  }

  "Const prop of registers" should "do limited speculative expansion of optimized muxes to absorb bigger cones" in {
      val input =
        """circuit Top :
          |  module Top :
          |    input clock : Clock
          |    input en : UInt<1>
          |    output out : UInt<1>
          |    reg r1 : UInt<1>, clock
          |    reg r2 : UInt<1>, clock
          |    when en :
          |      r1 <= UInt<1>(1)
          |    r2 <= UInt<1>(0)
          |    when en :
          |      r2 <= r2
          |    out <= xor(r1, r2)""".stripMargin
      val check =
        """circuit Top :
          |  module Top :
          |    input clock : Clock
          |    input en : UInt<1>
          |    output out : UInt<1>
          |    out <= UInt<1>("h1")""".stripMargin
    execute(input, check, Seq.empty)
  }

  "A register with constant reset and all connection to either itself or the same constant" should "be replaced with that constant" in {
      val input =
        """circuit Top :
          |  module Top :
          |    input clock : Clock
          |    input reset : UInt<1>
          |    input cmd : UInt<3>
          |    output z : UInt<8>
          |    reg r : UInt<8>, clock with : (reset => (reset, UInt<4>("h7")))
          |    r <= r
          |    when eq(cmd, UInt<3>("h0")) :
          |      r <= UInt<3>("h7")
          |    else :
          |      when eq(cmd, UInt<3>("h1")) :
          |        r <= r
          |      else :
          |        when eq(cmd, UInt<3>("h2")) :
          |          r <= UInt<4>("h7")
          |        else :
          |          r <= r
          |    z <= r""".stripMargin
      val check =
        """circuit Top :
          |  module Top :
          |    input clock : Clock
          |    input reset : UInt<1>
          |    input cmd : UInt<3>
          |    output z : UInt<8>
          |    z <= UInt<8>("h7")""".stripMargin
    execute(input, check, Seq.empty)
  }

  "Registers with ONLY constant connection" should "be replaced with that constant" in {
      val input =
        """circuit Top :
          |  module Top :
          |    input clock : Clock
          |    input reset : UInt<1>
          |    output z : SInt<8>
          |    reg r : SInt<8>, clock
          |    r <= SInt<4>(-5)
          |    z <= r""".stripMargin
      val check =
        """circuit Top :
          |  module Top :
          |    input clock : Clock
          |    input reset : UInt<1>
          |    output z : SInt<8>
          |    z <= SInt<8>(-5)""".stripMargin
    execute(input, check, Seq.empty)
  }

  "Registers with identical constant reset and connection" should "be replaced with that constant" in {
      val input =
        """circuit Top :
          |  module Top :
          |    input clock : Clock
          |    input reset : UInt<1>
          |    output z : UInt<8>
          |    reg r : UInt<8>, clock with : (reset => (reset, UInt<4>("hb")))
          |    r <= UInt<4>("hb")
          |    z <= r""".stripMargin
      val check =
        """circuit Top :
          |  module Top :
          |    input clock : Clock
          |    input reset : UInt<1>
          |    output z : UInt<8>
          |    z <= UInt<8>("hb")""".stripMargin
    execute(input, check, Seq.empty)
  }

  "Connections to a node reference" should "be replaced with the rhs of that node" in {
      val input =
        """circuit Top :
          |  module Top :
          |    input a : UInt<8>
          |    input b : UInt<8>
          |    input c : UInt<1>
          |    output z : UInt<8>
          |    node x = mux(c, a, b)
          |    z <= x""".stripMargin
      val check =
        """circuit Top :
          |  module Top :
          |    input a : UInt<8>
          |    input b : UInt<8>
          |    input c : UInt<1>
          |    output z : UInt<8>
          |    z <= mux(c, a, b)""".stripMargin
    execute(input, check, Seq.empty)
  }

  "Registers connected only to themselves" should "be replaced with zero" in {
      val input =
        """circuit Top :
          |  module Top :
          |    input clock : Clock
          |    output a : UInt<8>
          |    reg ra : UInt<8>, clock
          |    ra <= ra
          |    a <= ra
          |""".stripMargin
      val check =
        """circuit Top :
          |  module Top :
          |    input clock : Clock
          |    output a : UInt<8>
          |    a <= UInt<8>(0)
          |""".stripMargin
    execute(input, check, Seq.empty)
  }

  "Registers connected only to themselves from constant propagation" should "be replaced with zero" in {
      val input =
        """circuit Top :
          |  module Top :
          |    input clock : Clock
          |    output a : UInt<8>
          |    reg ra : UInt<8>, clock
          |    ra <= or(ra, UInt(0))
          |    a <= ra
          |""".stripMargin
      val check =
        """circuit Top :
          |  module Top :
          |    input clock : Clock
          |    output a : UInt<8>
          |    a <= UInt<8>(0)
          |""".stripMargin
    execute(input, check, Seq.empty)
  }

  "Temporary named port" should "not be declared as a node" in {
    val input =
      """circuit Top :
        |  module Top :
        |    input _T_61 : UInt<1>
        |    output z : UInt<1>
        |    node a = _T_61
        |    z <= a""".stripMargin
    val check =
      """circuit Top :
        |  module Top :
        |    input _T_61 : UInt<1>
        |    output z : UInt<1>
        |    z <= _T_61""".stripMargin
    execute(input, check, Seq.empty)
  }

  behavior of "ConstProp"

  it should "optimize shl of constants" in {
    val input =
      """circuit Top :
        |  module Top :
        |    output z : UInt<7>
        |    z <= shl(UInt(5), 4)
      """.stripMargin
    val check =
      """circuit Top :
        |  module Top :
        |    output z : UInt<7>
        |    z <= UInt<7>("h50")
      """.stripMargin
    execute(input, check, Seq.empty)
  }

  it should "optimize shr of constants" in {
    val input =
      """circuit Top :
        |  module Top :
        |    output z : UInt<1>
        |    z <= shr(UInt(5), 2)
      """.stripMargin
    val check =
      """circuit Top :
        |  module Top :
        |    output z : UInt<1>
        |    z <= UInt<1>("h1")
      """.stripMargin
    execute(input, check, Seq.empty)
  }

  // Due to #866, we need dshl optimized away or it'll become a dshlw and error in parsing
  // Include cat to verify width is correct
  it should "optimize dshl of constant" in {
    val input =
      """circuit Top :
        |  module Top :
        |    output z : UInt<8>
        |    node n = dshl(UInt<1>(0), UInt<2>(0))
        |    z <= cat(UInt<4>("hf"), n)
      """.stripMargin
    val check =
      """circuit Top :
        |  module Top :
        |    output z : UInt<8>
        |    z <= UInt<8>("hf0")
      """.stripMargin
    execute(input, check, Seq.empty)
  }

  // Include cat and constants to verify width is correct
  it should "optimize dshr of constant" in {
    val input =
      """circuit Top :
        |  module Top :
        |    output z : UInt<8>
        |    node n = dshr(UInt<4>(0), UInt<2>(2))
        |    z <= cat(UInt<4>("hf"), n)
      """.stripMargin
    val check =
      """circuit Top :
        |  module Top :
        |    output z : UInt<8>
        |    z <= UInt<8>("hf0")
      """.stripMargin
    execute(input, check, Seq.empty)
  }

  private def matchingArgs(op: String, iType: String, oType: String, result: String): Unit = {
    val input =
      s"""circuit Top :
         |  module Top :
         |    input i : ${iType}
         |    output o : ${oType}
         |    o <= ${op}(i, i)
      """.stripMargin
    val check =
      s"""circuit Top :
         |  module Top :
         |    input i : ${iType}
         |    output o : ${oType}
         |    o <= ${result}
      """.stripMargin
    execute(input, check, Seq.empty)
  }

  it should "optimize some binary operations when arguments match" in {
    // Signedness matters
    matchingArgs("sub", "UInt<8>", "UInt<8>", """ UInt<8>("h0")  """ )
    matchingArgs("sub", "SInt<8>", "SInt<8>", """ SInt<8>("h0")  """ )
    matchingArgs("div", "UInt<8>", "UInt<8>", """ UInt<8>("h1")  """ )
    matchingArgs("div", "SInt<8>", "SInt<8>", """ SInt<8>("h1")  """ )
    matchingArgs("rem", "UInt<8>", "UInt<8>", """ UInt<8>("h0")  """ )
    matchingArgs("rem", "SInt<8>", "SInt<8>", """ SInt<8>("h0")  """ )
    matchingArgs("and", "UInt<8>", "UInt<8>", """ i              """ )
    matchingArgs("and", "SInt<8>", "UInt<8>", """ asUInt(i)      """ )
    // Signedness doesn't matter
    matchingArgs("or",  "UInt<8>", "UInt<8>", """ i """ )
    matchingArgs("or",  "SInt<8>", "UInt<8>", """ asUInt(i) """ )
    matchingArgs("xor", "UInt<8>", "UInt<8>", """ UInt<8>("h0")  """ )
    matchingArgs("xor", "SInt<8>", "UInt<8>", """ UInt<8>("h0")  """ )
    // Always true
    matchingArgs("eq",  "UInt<8>", "UInt<1>", """ UInt<1>("h1")  """ )
    matchingArgs("leq", "UInt<8>", "UInt<1>", """ UInt<1>("h1")  """ )
    matchingArgs("geq", "UInt<8>", "UInt<1>", """ UInt<1>("h1")  """ )
    // Never true
    matchingArgs("neq", "UInt<8>", "UInt<1>", """ UInt<1>("h0")  """ )
    matchingArgs("lt",  "UInt<8>", "UInt<1>", """ UInt<1>("h0")  """ )
    matchingArgs("gt",  "UInt<8>", "UInt<1>", """ UInt<1>("h0")  """ )
  }

  behavior of "Reduction operators"

  it should "optimize andr of a literal" in {
    val input =
      s"""|circuit Foo:
          |  module Foo:
          |    output _4b0: UInt<1>
          |    output _4b15: UInt<1>
          |    output _4b7: UInt<1>
          |    output _4b1: UInt<1>
          |    output _0b0: UInt<1>
          |    _4b0 <= andr(UInt<4>(0))
          |    _4b15 <= andr(UInt<4>(15))
          |    _4b7 <= andr(UInt<4>(7))
          |    _4b1 <= andr(UInt<4>(1))
          |    wire _0bI: UInt<0>
          |    _0bI is invalid
          |    _0b0 <= andr(_0bI)
          |""".stripMargin
    val check =
      s"""|circuit Foo:
          |  module Foo:
          |    output _4b0: UInt<1>
          |    output _4b15: UInt<1>
          |    output _4b7: UInt<1>
          |    output _4b1: UInt<1>
          |    output _0b0: UInt<1>
          |    _4b0 <= UInt<1>(0)
          |    _4b15 <= UInt<1>(1)
          |    _4b7 <= UInt<1>(0)
          |    _4b1 <= UInt<1>(0)
          |    _0b0 <= UInt<1>(1)
          |""".stripMargin
    execute(input, check, Seq.empty)
  }

  it should "optimize orr of a literal" in {
    val input =
      s"""|circuit Foo:
          |  module Foo:
          |    output _4b0: UInt<1>
          |    output _4b15: UInt<1>
          |    output _4b7: UInt<1>
          |    output _4b1: UInt<1>
          |    output _0b0: UInt<1>
          |    _4b0 <= orr(UInt<4>(0))
          |    _4b15 <= orr(UInt<4>(15))
          |    _4b7 <= orr(UInt<4>(7))
          |    _4b1 <= orr(UInt<4>(1))
          |    wire _0bI: UInt<0>
          |    _0bI is invalid
          |    _0b0 <= orr(_0bI)
          |""".stripMargin
    val check =
      s"""|circuit Foo:
          |  module Foo:
          |    output _4b0: UInt<1>
          |    output _4b15: UInt<1>
          |    output _4b7: UInt<1>
          |    output _4b1: UInt<1>
          |    output _0b0: UInt<1>
          |    _4b0 <= UInt<1>(0)
          |    _4b15 <= UInt<1>(1)
          |    _4b7 <= UInt<1>(1)
          |    _4b1 <= UInt<1>(1)
          |    _0b0 <= UInt<1>(0)
          |""".stripMargin
    execute(input, check, Seq.empty)
  }

  it should "optimize xorr of a literal" in {
    val input =
      s"""|circuit Foo:
          |  module Foo:
          |    output _4b0: UInt<1>
          |    output _4b15: UInt<1>
          |    output _4b7: UInt<1>
          |    output _4b1: UInt<1>
          |    output _0b0: UInt<1>
          |    _4b0 <= xorr(UInt<4>(0))
          |    _4b15 <= xorr(UInt<4>(15))
          |    _4b7 <= xorr(UInt<4>(7))
          |    _4b1 <= xorr(UInt<4>(1))
          |    wire _0bI: UInt<0>
          |    _0bI is invalid
          |    _0b0 <= xorr(_0bI)
          |""".stripMargin
    val check =
      s"""|circuit Foo:
          |  module Foo:
          |    output _4b0: UInt<1>
          |    output _4b15: UInt<1>
          |    output _4b7: UInt<1>
          |    output _4b1: UInt<1>
          |    output _0b0: UInt<1>
          |    _4b0 <= UInt<1>(0)
          |    _4b15 <= UInt<1>(0)
          |    _4b7 <= UInt<1>(1)
          |    _4b1 <= UInt<1>(1)
          |    _0b0 <= UInt<1>(0)
          |""".stripMargin
    execute(input, check, Seq.empty)
  }

  it should "optimize bitwise operations of signed literals" in {
    val input =
      s"""|circuit Foo:
          |  module Foo:
          |    output out1: UInt<2>
          |    output out2: UInt<2>
          |    output out3: UInt<2>
          |    out1 <= xor(SInt<2>(-1), SInt<2>(1))
          |    out2 <= or(SInt<2>(-1), SInt<2>(1))
          |    out3 <= and(SInt<2>(-1), SInt<2>(-2))
          |""".stripMargin
    val check =
      s"""|circuit Foo:
          |  module Foo:
          |    output out1: UInt<2>
          |    output out2: UInt<2>
          |    output out3: UInt<2>
          |    out1 <= UInt<2>(2)
          |    out2 <= UInt<2>(3)
          |    out3 <= UInt<2>(2)
          |""".stripMargin
    execute(input, check, Seq.empty)
  }

}


class ConstantPropagationEquivalenceSpec extends FirrtlFlatSpec {
  private val srcDir = "/constant_propagation_tests"
  private val transforms = Seq(new ConstantPropagation)

  "anything added to zero" should "be equal to itself" in {
    val input =
      s"""circuit AddZero :
         |  module AddZero :
         |    input in : UInt<5>
         |    output out1 : UInt<6>
         |    output out2 : UInt<6>
         |    out1 <= add(in, UInt<5>("h0"))
         |    out2 <= add(UInt<5>("h0"), in)""".stripMargin
    firrtlEquivalenceTest(input, transforms)
  }

  "constants added together" should "be propagated" in {
    val input =
      s"""circuit AddLiterals :
         |  module AddLiterals :
         |    input uin : UInt<5>
         |    input sin : SInt<5>
         |    output uout : UInt<6>
         |    output sout : SInt<6>
         |    node uconst = add(UInt<5>("h1"), UInt<5>("h2"))
         |    uout <= add(uconst, uin)
         |    node sconst = add(SInt<5>("h1"), SInt<5>("h-1"))
         |    sout <= add(sconst, sin)""".stripMargin
    firrtlEquivalenceTest(input, transforms)
  }

  "UInt addition" should "have the correct widths" in {
    val input =
      s"""circuit WidthsAddUInt :
         |  module WidthsAddUInt :
         |    input in : UInt<3>
         |    output out1 : UInt<10>
         |    output out2 : UInt<10>
         |    wire temp : UInt<5>
         |    temp <= add(in, UInt<1>("h0"))
         |    out1 <= cat(temp, temp)
         |    node const = add(UInt<4>("h1"), UInt<3>("h2"))
         |    out2 <= cat(const, const)""".stripMargin
    firrtlEquivalenceTest(input, transforms)
  }

  "SInt addition" should "have the correct widths" in {
    val input =
      s"""circuit WidthsAddSInt :
         |  module WidthsAddSInt :
         |    input in : SInt<3>
         |    output out1 : UInt<10>
         |    output out2 : UInt<10>
         |    wire temp : SInt<5>
         |    temp <= add(in, SInt<7>("h0"))
         |    out1 <= cat(temp, temp)
         |    node const = add(SInt<4>("h1"), SInt<3>("h-2"))
         |    out2 <= cat(const, const)""".stripMargin
    firrtlEquivalenceTest(input, transforms)
  }

  "addition by zero width wires" should "have the correct widths" in {
    val input =
      s"""circuit ZeroWidthAdd:
         |  module ZeroWidthAdd:
         |    input x: UInt<0>
         |    output y: UInt<7>
         |    node temp = add(x, UInt<9>("h0"))
         |    y <= cat(temp, temp)""".stripMargin
    firrtlEquivalenceTest(input, transforms)
  }

  "tail of constants" should "be propagated" in {
    val input =
      s"""circuit TailTester :
         |  module TailTester :
         |    output out : UInt<1>
         |    node temp = add(UInt<1>("h00"), UInt<5>("h017"))
         |    node tail_temp = tail(temp, 1)
         |    out <= tail_temp""".stripMargin
    firrtlEquivalenceTest(input, transforms)
  }

  "head of constants" should "be propagated" in {
    val input =
      s"""circuit TailTester :
         |  module TailTester :
         |    output out : UInt<1>
         |    node temp = add(UInt<1>("h00"), UInt<5>("h017"))
         |    node head_temp = head(temp, 3)
         |    out <= head_temp""".stripMargin
    firrtlEquivalenceTest(input, transforms)
  }

<<<<<<< HEAD
  "reduction of literals" should "be propagated" in {
    val input =
      s"""circuit ConstPropReductionTester :
         |  module ConstPropReductionTester :
         |    output out1 : UInt<1>
         |    output out2 : UInt<1>
         |    output out3 : UInt<1>
         |    out1 <= xorr(SInt<2>(-1))
         |    out2 <= andr(SInt<2>(-1))
         |    out3 <= orr(SInt<2>(-1))""".stripMargin
    firrtlEquivalenceTest(input, transforms)
  }
=======
   "addition of negative literals" should "be propagated" in {
     val input =
       s"""circuit AddTester :
          |  module AddTester :
          |    output ref : SInt<2>
          |    ref <= add(SInt<1>("h-1"), SInt<1>("h-1"))
          |""".stripMargin
     firrtlEquivalenceTest(input, transforms)
   }
>>>>>>> 1927dc65
}<|MERGE_RESOLUTION|>--- conflicted
+++ resolved
@@ -1629,7 +1629,6 @@
     firrtlEquivalenceTest(input, transforms)
   }
 
-<<<<<<< HEAD
   "reduction of literals" should "be propagated" in {
     val input =
       s"""circuit ConstPropReductionTester :
@@ -1642,7 +1641,7 @@
          |    out3 <= orr(SInt<2>(-1))""".stripMargin
     firrtlEquivalenceTest(input, transforms)
   }
-=======
+
    "addition of negative literals" should "be propagated" in {
      val input =
        s"""circuit AddTester :
@@ -1652,5 +1651,4 @@
           |""".stripMargin
      firrtlEquivalenceTest(input, transforms)
    }
->>>>>>> 1927dc65
 }