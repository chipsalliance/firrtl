// See LICENSE for license details.

package firrtlTests

import org.scalatest._
import firrtl.{Parser, CircuitState, UnknownForm, Transform}
import firrtl.ir.Circuit
import firrtl.passes.{Pass,ToWorkingIR,CheckHighForm,ResolveKinds,InferTypes,CheckTypes,PassException,InferWidths,CheckWidths,ResolveFlows,CheckFlows}

class CheckSpec extends FlatSpec with Matchers {
  val defaultPasses = Seq(ToWorkingIR, CheckHighForm)
  def checkHighInput(input: String) = {
    defaultPasses.foldLeft(Parser.parse(input.split("\n").toIterator)) {
      (c: Circuit, p: Pass) => p.run(c)
    }
  }

  "CheckHighForm" should "disallow Chirrtl-style memories" in {
    val input =
      """circuit foo :
        |  module foo :
        |    input clock : Clock
        |    input addr : UInt<2>
        |    smem mem : UInt<1>[4]""".stripMargin
    intercept[CheckHighForm.IllegalChirrtlMemException] {
      checkHighInput(input)
    }
  }

  "Memories with flip in the data type" should "throw an exception" in {
    val input =
      """circuit Unit :
        |  module Unit :
        |    mem m :
        |      data-type => {a : {b : {flip c : UInt<32>}}}
        |      depth => 32
        |      read-latency => 0
        |      write-latency => 1""".stripMargin
    intercept[CheckHighForm.MemWithFlipException] {
      checkHighInput(input)
    }
  }

  "Memories with zero write latency" should "throw an exception" in {
    val passes = Seq(
      ToWorkingIR,
      CheckHighForm)
    val input =
      """circuit Unit :
        |  module Unit :
        |    mem m :
        |      data-type => UInt<32>
        |      depth => 32
        |      read-latency => 0
        |      write-latency => 0""".stripMargin
    intercept[CheckHighForm.IllegalMemLatencyException] {
      passes.foldLeft(Parser.parse(input.split("\n").toIterator)) {
        (c: Circuit, p: Pass) => p.run(c)
      }
    }
  }

  "Registers with flip in the type" should "throw an exception" in {
    val input =
      """circuit Unit :
        |  module Unit :
        |    input clk : Clock
        |    input in : UInt<32>
        |    output out : UInt<32>
        |    reg r : {a : UInt<32>, flip b : UInt<32>}, clk
        |    out <= in""".stripMargin
    intercept[CheckHighForm.RegWithFlipException] {
      checkHighInput(input)
    }
  }

  "Instance loops a -> b -> a" should "be detected" in {
    val input =
      """
        |circuit Foo :
        |  module Foo :
        |    input a : UInt<32>
        |    output b : UInt<32>
        |    inst bar of Bar
        |    bar.a <= a
        |    b <= bar.b
        |
        |  module Bar :
        |    input a : UInt<32>
        |    output b : UInt<32>
        |    inst foo of Foo
        |    foo.a <= a
        |    b <= foo.b
      """.stripMargin
    intercept[CheckHighForm.InstanceLoop] {
      checkHighInput(input)
    }
  }

  "Instance loops a -> b -> c -> a" should "be detected" in {
    val input =
      """
        |circuit Dog :
        |  module Dog :
        |    input a : UInt<32>
        |    output b : UInt<32>
        |    inst bar of Cat
        |    bar.a <= a
        |    b <= bar.b
        |
        |  module Cat :
        |    input a : UInt<32>
        |    output b : UInt<32>
        |    inst ik of Ik
        |    ik.a <= a
        |    b <= ik.b
        |
        |  module Ik :
        |    input a : UInt<32>
        |    output b : UInt<32>
        |    inst foo of Dog
        |    foo.a <= a
        |    b <= foo.b
        |      """.stripMargin
    intercept[CheckHighForm.InstanceLoop] {
      checkHighInput(input)
    }
  }

  "Instance loops a -> a" should "be detected" in {
    val input =
      """
        |circuit Apple :
        |  module Apple :
        |    input a : UInt<32>
        |    output b : UInt<32>
        |    inst recurse_foo of Apple
        |    recurse_foo.a <= a
        |    b <= recurse_foo.b
        |      """.stripMargin
    intercept[CheckHighForm.InstanceLoop] {
      checkHighInput(input)
    }
  }

  "Instance loops should not have false positives" should "be detected" in {
    val input =
      """
        |circuit Hammer :
        |  module Hammer :
        |    input a : UInt<32>
        |    output b : UInt<32>
        |    inst bar of Chisel
        |    bar.a <= a
        |    b <= bar.b
        |
        |  module Chisel :
        |    input a : UInt<32>
        |    output b : UInt<32>
        |    inst ik of Saw
        |    ik.a <= a
        |    b <= ik.b
        |
        |  module Saw :
        |    input a : UInt<32>
        |    output b : UInt<32>
        |    b <= a
        |      """.stripMargin
    checkHighInput(input)
  }

  "Clock Types" should "be connectable" in {
    val passes = Seq(
      ToWorkingIR,
      CheckHighForm,
      ResolveKinds,
      InferTypes,
      CheckTypes,
<<<<<<< HEAD
      ResolveGenders,
      CheckGenders,
      new InferWidths(),
=======
      ResolveFlows,
      CheckFlows,
      new InferWidths,
>>>>>>> 621c5689
      CheckWidths)
    val input =
      """
          |circuit TheRealTop :
          |
          |  module Top :
          |    output io : {flip debug_clk : Clock}
          |
          |  extmodule BlackBoxTop :
          |    input jtag : {TCK : Clock}
          |
          |  module TheRealTop :
          |    input clock : Clock
          |    input reset : UInt<1>
          |    output io : {flip jtag : {TCK : Clock}}
          |
          |    io is invalid
          |    inst sub of Top
          |    sub.io is invalid
          |    inst bb of BlackBoxTop
          |    bb.jtag is invalid
          |    bb.jtag <- io.jtag
          |
          |    sub.io.debug_clk <= io.jtag.TCK
          |
          |""".stripMargin
    passes.foldLeft(CircuitState(Parser.parse(input.split("\n").toIterator), UnknownForm)) {
      (c: CircuitState, p: Transform) => p.runTransform(c)
    }
  }

  "Clocks with types other than ClockType" should "throw an exception" in {
    val passes = Seq(
      ToWorkingIR,
      CheckHighForm,
      ResolveKinds,
      InferTypes,
      CheckTypes)
    val input =
      """
          |circuit Top :
          |
          |  module Top :
          |    input clk : UInt<1>
          |    input i : UInt<1>
          |    output o : UInt<1>
          |
          |    reg r : UInt<1>, clk
          |    r <= i
          |    o <= r
          |
          |""".stripMargin
    intercept[CheckTypes.RegReqClk] {
      passes.foldLeft(Parser.parse(input.split("\n").toIterator)) {
        (c: Circuit, p: Pass) => p.run(c)
      }
    }
  }

  "Illegal reset type" should "throw an exception" in {
    val passes = Seq(
      ToWorkingIR,
      CheckHighForm,
      ResolveKinds,
      InferTypes,
      CheckTypes)
    val input =
      """
          |circuit Top :
          |
          |  module Top :
          |    input clk : Clock
          |    input reset : UInt<2>
          |    input i : UInt<1>
          |    output o : UInt<1>
          |
          |    reg r : UInt<1>, clk with : (reset => (reset, UInt<1>("h00")))
          |    r <= i
          |    o <= r
          |
          |""".stripMargin
    intercept[CheckTypes.IllegalResetType] {
      passes.foldLeft(Parser.parse(input.split("\n").toIterator)) {
        (c: Circuit, p: Pass) => p.run(c)
      }
    }
  }

  for (op <- List("shl", "shr")) {
    s"$op by negative amount" should "result in an error" in {
      val amount = -1
      val input =
        s"""circuit Unit :
           |  module Unit :
           |    input x: UInt<3>
           |    output z: UInt
           |    z <= $op(x, $amount)""".stripMargin
      val exception = intercept[PassException] {
        checkHighInput(input)
      }
      exception.getMessage should include (s"Primop $op argument $amount < 0")
    }
  }

  "LSB larger than MSB in bits" should "throw an exception" in {
    val input =
      """|circuit bar :
         |  module bar :
         |    input in : UInt<8>
         |    output foo : UInt
         |    foo <= bits(in, 3, 4)
         |      """.stripMargin
    val exception = intercept[PassException] {
      checkHighInput(input)
    }
  }

  behavior of "Uniqueness"
  for ((description, input) <- CheckSpec.nonUniqueExamples) {
    it should s"be asserted for $description" in {
      assertThrows[CheckHighForm.NotUniqueException] {
        Seq(ToWorkingIR, CheckHighForm).foldLeft(Parser.parse(input)){ case (c, tx) => tx.run(c) }
      }
    }
  }
}

object CheckSpec {
  val nonUniqueExamples = List(
    ("two ports with the same name",
     """|circuit Top:
        |  module Top:
        |    input a: UInt<1>
        |    input a: UInt<1>""".stripMargin),
    ("two nodes with the same name",
     """|circuit Top:
        |  module Top:
        |    node a = UInt<1>("h0")
        |    node a = UInt<1>("h0")""".stripMargin),
    ("a port and a node with the same name",
     """|circuit Top:
        |  module Top:
        |    input a: UInt<1>
        |    node a = UInt<1>("h0") """.stripMargin) )
  }<|MERGE_RESOLUTION|>--- conflicted
+++ resolved
@@ -176,15 +176,9 @@
       ResolveKinds,
       InferTypes,
       CheckTypes,
-<<<<<<< HEAD
-      ResolveGenders,
-      CheckGenders,
-      new InferWidths(),
-=======
       ResolveFlows,
       CheckFlows,
       new InferWidths,
->>>>>>> 621c5689
       CheckWidths)
     val input =
       """
