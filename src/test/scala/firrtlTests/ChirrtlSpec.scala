// See LICENSE for license details.

package firrtlTests

import firrtl._
import firrtl.passes._

class ChirrtlSpec extends FirrtlFlatSpec {
  def transforms = Seq(
    CheckHighForm,
    CInferTypes,
    CInferMDir,
    RemoveCHIRRTL,
    ToWorkingIR,
    CheckHighForm,
    ResolveKinds,
    InferTypes,
    CheckTypes,
    ResolveGenders,
    CheckGenders,
<<<<<<< HEAD
    new InferWidths(),
=======
    new InferWidths,
>>>>>>> 7e39ea8e
    CheckWidths,
    PullMuxes,
    ExpandConnects,
    RemoveAccesses,
    ExpandWhens,
    CheckInitialization
  )

  "Chirrtl memories" should "allow ports with clocks defined after the memory" in {
    val input =
     """circuit Unit :
       |  module Unit :
       |    input clock : Clock
       |    smem ram : UInt<32>[128]
       |    node newClock = clock
       |    infer mport x = ram[UInt(2)], newClock
       |    x <= UInt(3)
       |    when UInt(1) :
       |      infer mport y = ram[UInt(4)], newClock
       |      y <= UInt(5)
       """.stripMargin
    val circuit = Parser.parse(input.split("\n").toIterator)
    transforms.foldLeft(CircuitState(circuit, UnknownForm)) {
      (c: CircuitState, p: Transform) => p.runTransform(c)
    }
  }

  "Chirrtl" should "catch undeclared wires" in {
    val input =
     """circuit Unit :
       |  module Unit :
       |    input clock : Clock
       |    smem ram : UInt<32>[128]
       |    node newClock = clock
       |    infer mport x = ram[UInt(2)], newClock
       |    x <= UInt(3)
       |    when UInt(1) :
       |      infer mport y = ram[UInt(4)], newClock
       |      y <= z
       """.stripMargin
    intercept[PassException] {
      val circuit = Parser.parse(input.split("\n").toIterator)
      transforms.foldLeft(CircuitState(circuit, UnknownForm)) {
        (c: CircuitState, p: Transform) => p.runTransform(c)
      }
    }
  }

  behavior of "Uniqueness"
  for ((description, input) <- CheckSpec.nonUniqueExamples) {
    it should s"be asserted for $description" in {
      assertThrows[CheckHighForm.NotUniqueException] {
        Seq(ToWorkingIR, CheckHighForm).foldLeft(Parser.parse(input)){ case (c, tx) => tx.run(c) }
      }
    }
  }
}

class ChirrtlMemsExecutionTest extends ExecutionTest("ChirrtlMems", "/features")
class EmptyChirrtlMemCompilationTest extends CompilationTest("EmptyChirrtlMem", "/features")
class NodeTypeCompilationTest extends CompilationTest("NodeType", "/features")<|MERGE_RESOLUTION|>--- conflicted
+++ resolved
@@ -7,7 +7,7 @@
 
 class ChirrtlSpec extends FirrtlFlatSpec {
   def transforms = Seq(
-    CheckHighForm,
+    CheckChirrtl,
     CInferTypes,
     CInferMDir,
     RemoveCHIRRTL,
@@ -18,11 +18,7 @@
     CheckTypes,
     ResolveGenders,
     CheckGenders,
-<<<<<<< HEAD
-    new InferWidths(),
-=======
     new InferWidths,
->>>>>>> 7e39ea8e
     CheckWidths,
     PullMuxes,
     ExpandConnects,
@@ -74,8 +70,8 @@
   behavior of "Uniqueness"
   for ((description, input) <- CheckSpec.nonUniqueExamples) {
     it should s"be asserted for $description" in {
-      assertThrows[CheckHighForm.NotUniqueException] {
-        Seq(ToWorkingIR, CheckHighForm).foldLeft(Parser.parse(input)){ case (c, tx) => tx.run(c) }
+      assertThrows[CheckChirrtl.NotUniqueException] {
+        Seq(ToWorkingIR, CheckChirrtl).foldLeft(Parser.parse(input)){ case (c, tx) => tx.run(c) }
       }
     }
   }
