--- conflicted
+++ resolved
@@ -138,7 +138,6 @@
     FromProto.convert(ToProto.convert(slit).build) should equal (slit)
   }
 
-<<<<<<< HEAD
   // Backwards compatibility
   it should "support mems using old uint32 and new BigInt" in {
     val size = 128
@@ -157,10 +156,10 @@
     // But they both deserialize to the original!
     defaultMem should equal (mem)
     oldMem should equal (mem)
-=======
+  }
+
   it should "support AsyncResetTypes" in {
     val port = ir.Port(ir.NoInfo, "reset", ir.Input, ir.AsyncResetType)
     FromProto.convert(ToProto.convert(port).build) should equal (port)
->>>>>>> bf66997b
   }
 }