// See LICENSE for license details.

package firrtlTests

import java.io._

import com.typesafe.scalalogging.LazyLogging

import scala.sys.process._
import org.scalatest._
import org.scalatest.prop._

import scala.io.Source
import firrtl._
import firrtl.ir._
import firrtl.Parser.{IgnoreInfo, UseInfo}
<<<<<<< HEAD
import firrtl.analyses.{GetNamespace, InstanceGraph}
import firrtl.annotations._
import firrtl.transforms.{DontTouchAnnotation, ModuleNamespaceAnnotation, NoDedupAnnotation, RenameModules}
=======
import firrtl.analyses.{GetNamespace, InstanceGraph, ModuleNamespaceAnnotation}
import firrtl.annotations._
import firrtl.transforms.{DontTouchAnnotation, NoDedupAnnotation, RenameModules}
>>>>>>> 7dff9278
import firrtl.util.BackendCompilationUtilities

import scala.collection.mutable

trait FirrtlRunners extends BackendCompilationUtilities {

  val cppHarnessResourceName: String = "/firrtl/testTop.cpp"

  private class RenameTop(newTopPrefix: String) extends Transform {
    def inputForm: LowForm.type = LowForm
    def outputForm: LowForm.type = LowForm

    def execute(state: CircuitState): CircuitState = {
      val namespace = state.annotations.collectFirst {
        case m: ModuleNamespaceAnnotation => m
      }.get.namespace

      val newTopName = namespace.newName(newTopPrefix)
      val modulesx = state.circuit.modules.map {
        case mod: Module if mod.name == state.circuit.main => mod.mapString(_ => newTopName)
        case other => other
      }

      state.copy(circuit = state.circuit.copy(main = newTopName, modules = modulesx))
    }
  }

  /** Check equivalence of Firrtl transforms using yosys
    *
    * @param input string containing Firrtl source
    * @param customTransforms Firrtl transforms to test for equivalence
    * @param customAnnotations Optional Firrtl annotations
    * @param resets tell yosys which signals to set for SAT, format is (timestep, signal, value)
    */
  def firrtlEquivalenceTest(input: String,
                            customTransforms: Seq[Transform] = Seq.empty,
                            customAnnotations: AnnotationSeq = Seq.empty,
                            resets: Seq[(Int, String, Int)] = Seq.empty): Unit = {
    val circuit = Parser.parse(input.split("\n").toIterator)
    val compiler = new MinimumVerilogCompiler
    val prefix = circuit.main
    val testDir = createTestDirectory(prefix + "_equivalence_test")
<<<<<<< HEAD
    val firrtlWriter = new PrintWriter(s"${testDir.getAbsolutePath}/$prefix.fir")
    firrtlWriter.write(input)
    firrtlWriter.close()
=======
>>>>>>> 7dff9278

    val customVerilog = compiler.compileAndEmit(CircuitState(circuit, HighForm, customAnnotations),
      new GetNamespace +: new RenameTop(s"${prefix}_custom") +: customTransforms)
    val namespaceAnnotation = customVerilog.annotations.collectFirst { case m: ModuleNamespaceAnnotation => m }.get
    val customTop = customVerilog.circuit.main
    val customFile = new PrintWriter(s"${testDir.getAbsolutePath}/$customTop.v")
    customFile.write(customVerilog.getEmittedCircuit.value)
    customFile.close()

    val referenceVerilog = compiler.compileAndEmit(CircuitState(circuit, HighForm, Seq(namespaceAnnotation)),
      Seq(new RenameModules, new RenameTop(s"${prefix}_reference")))
    val referenceTop = referenceVerilog.circuit.main
    val referenceFile = new PrintWriter(s"${testDir.getAbsolutePath}/$referenceTop.v")
    referenceFile.write(referenceVerilog.getEmittedCircuit.value)
    referenceFile.close()

    assert(yosysExpectSuccess(customTop, referenceTop, testDir, resets))
  }

  /** Compiles input Firrtl to Verilog */
  def compileToVerilog(input: String, annotations: AnnotationSeq = Seq.empty): String = {
    val circuit = Parser.parse(input.split("\n").toIterator)
    val compiler = new VerilogCompiler
    val res = compiler.compileAndEmit(CircuitState(circuit, HighForm, annotations))
    res.getEmittedCircuit.value
  }
  /** Compile a Firrtl file
    *
    * @param prefix is the name of the Firrtl file without path or file extension
    * @param srcDir directory where all Resources for this test are located
    * @param annotations Optional Firrtl annotations
    */
  def compileFirrtlTest(
      prefix: String,
      srcDir: String,
      customTransforms: Seq[Transform] = Seq.empty,
      annotations: AnnotationSeq = Seq.empty): File = {
    val testDir = createTestDirectory(prefix)
    copyResourceToFile(s"${srcDir}/${prefix}.fir", new File(testDir, s"${prefix}.fir"))

    val optionsManager = new ExecutionOptionsManager(prefix) with HasFirrtlOptions {
      commonOptions = CommonOptions(topName = prefix, targetDirName = testDir.getPath)
      firrtlOptions = FirrtlExecutionOptions(
                        infoModeName = "ignore",
                        customTransforms = customTransforms,
                        annotations = annotations.toList)
    }
    firrtl.Driver.execute(optionsManager)

    testDir
  }
  /** Execute a Firrtl Test
    *
    * @param prefix is the name of the Firrtl file without path or file extension
    * @param srcDir directory where all Resources for this test are located
    * @param verilogPrefixes names of option Verilog resources without path or file extension
    * @param annotations Optional Firrtl annotations
    */
  def runFirrtlTest(
      prefix: String,
      srcDir: String,
      verilogPrefixes: Seq[String] = Seq.empty,
      customTransforms: Seq[Transform] = Seq.empty,
      annotations: AnnotationSeq = Seq.empty) = {
    val testDir = compileFirrtlTest(prefix, srcDir, customTransforms, annotations)
    val harness = new File(testDir, s"top.cpp")
    copyResourceToFile(cppHarnessResourceName, harness)

    // Note file copying side effect
    val verilogFiles = verilogPrefixes map { vprefix =>
      val file = new File(testDir, s"$vprefix.v")
      copyResourceToFile(s"$srcDir/$vprefix.v", file)
      file
    }

    verilogToCpp(prefix, testDir, verilogFiles, harness).!
    cppToExe(prefix, testDir).!
    assert(executeExpectingSuccess(prefix, testDir))
  }
}

trait FirrtlMatchers extends Matchers {
  def dontTouch(path: String): Annotation = {
    val parts = path.split('.')
    require(parts.size >= 2, "Must specify both module and component!")
    val name = ComponentName(parts.tail.mkString("."), ModuleName(parts.head, CircuitName("Top")))
    DontTouchAnnotation(name)
  }
  def dontDedup(mod: String): Annotation = {
    require(mod.split('.').size == 1, "Can only specify a Module, not a component or instance")
    NoDedupAnnotation(ModuleName(mod, CircuitName("Top")))
  }
  // Replace all whitespace with a single space and remove leading and
  //   trailing whitespace
  // Note this is intended for single-line strings, no newlines
  def normalized(s: String): String = {
    require(!s.contains("\n"))
    s.replaceAll("\\s+", " ").trim
  }
  /** Helper to make circuits that are the same appear the same */
  def canonicalize(circuit: Circuit): Circuit = {
    import firrtl.Mappers._
    def onModule(mod: DefModule) = mod.map(firrtl.Utils.squashEmpty)
    circuit.map(onModule)
  }
  def parse(str: String) = Parser.parse(str.split("\n").toIterator, UseInfo)
  /** Helper for executing tests
    * compiler will be run on input then emitted result will each be split into
    * lines and normalized.
    */
  def executeTest(
      input: String,
      expected: Seq[String],
      compiler: Compiler,
      annotations: Seq[Annotation] = Seq.empty) = {
    val finalState = compiler.compileAndEmit(CircuitState(parse(input), ChirrtlForm, annotations))
    val lines = finalState.getEmittedCircuit.value split "\n" map normalized
    for (e <- expected) {
      lines should contain (e)
    }
  }
}

object FirrtlCheckers extends FirrtlMatchers {
  import matchers._
  implicit class TestingFunctionsOnCircuitState(val state: CircuitState) extends AnyVal {
    def search(pf: PartialFunction[Any, Boolean]): Boolean = state.circuit.search(pf)
  }
  implicit class TestingFunctionsOnCircuit(val circuit: Circuit) extends AnyVal {
    def search(pf: PartialFunction[Any, Boolean]): Boolean = {
      val f = pf.lift
      def rec(node: Any): Boolean = {
        f(node) match {
          // If the partial function is defined on this node, return its result
          case Some(res) => res
          // Otherwise keep digging
          case None =>
            require(node.isInstanceOf[Product] || !node.isInstanceOf[FirrtlNode],
                    "Error! Unexpected FirrtlNode that does not implement Product!")
            val iter = node match {
              case p: Product => p.productIterator
              case i: Iterable[Any] => i.iterator
              case _ => Iterator.empty
            }
            iter.foldLeft(false) {
              case (res, elt) => if (res) res else rec(elt)
            }
        }
      }
      rec(circuit)
    }
  }

  /** Checks that the emitted circuit has the expected line, both will be normalized */
  def containLine(expectedLine: String) = new CircuitStateStringMatcher(expectedLine)

  class CircuitStateStringMatcher(expectedLine: String) extends Matcher[CircuitState] {
    override def apply(state: CircuitState): MatchResult = {
      val emitted = state.getEmittedCircuit.value
      MatchResult(
        emitted.split("\n").map(normalized).contains(normalized(expectedLine)),
        emitted + "\n did not contain \"" + expectedLine + "\"",
        s"${state.circuit.main} contained $expectedLine"
      )
    }
  }

  def containTree(pf: PartialFunction[Any, Boolean]) = new CircuitStatePFMatcher(pf)

  class CircuitStatePFMatcher(pf: PartialFunction[Any, Boolean]) extends Matcher[CircuitState] {
    override def apply(state: CircuitState): MatchResult = {
      MatchResult(
        state.search(pf),
        state.circuit.serialize + s"\n did not contain $pf",
        s"${state.circuit.main} contained $pf"
      )
    }
  }
}

abstract class FirrtlPropSpec extends PropSpec with PropertyChecks with FirrtlRunners with LazyLogging

abstract class FirrtlFlatSpec extends FlatSpec with FirrtlRunners with FirrtlMatchers with LazyLogging

// Who tests the testers?
class TestFirrtlFlatSpec extends FirrtlFlatSpec {
  import FirrtlCheckers._

  val c = parse("""
    |circuit Test:
    |  module Test :
    |    input in : UInt<8>
    |    output out : UInt<8>
    |    out <= in
    |""".stripMargin)
  val state = CircuitState(c, ChirrtlForm)
  val compiled = (new LowFirrtlCompiler).compileAndEmit(state, List.empty)

  // While useful, ScalaTest helpers should be used over search
  behavior of "Search"

  it should "be supported on Circuit" in {
    assert(c search {
      case Connect(_, Reference("out",_), Reference("in",_)) => true
    })
  }
  it should "be supported on CircuitStates" in {
    assert(state search {
      case Connect(_, Reference("out",_), Reference("in",_)) => true
    })
  }
  it should "be supported on the results of compilers" in {
    assert(compiled search {
      case Connect(_, WRef("out",_,_,_), WRef("in",_,_,_)) => true
    })
  }

  // Use these!!!
  behavior of "ScalaTest helpers"

  they should "work for lines of emitted text" in {
    compiled should containLine (s"input in : UInt<8>")
    compiled should containLine (s"output out : UInt<8>")
    compiled should containLine (s"out <= in")
  }

  they should "work for partial functions matching on subtrees" in {
    val UInt8 = UIntType(IntWidth(8)) // BigInt unapply is weird
    compiled should containTree { case Port(_, "in", Input, UInt8) => true }
    compiled should containTree { case Port(_, "out", Output, UInt8) => true }
    compiled should containTree { case Connect(_, WRef("out",_,_,_), WRef("in",_,_,_)) => true }
  }
}

/** Super class for execution driven Firrtl tests */
abstract class ExecutionTest(name: String, dir: String, vFiles: Seq[String] = Seq.empty) extends FirrtlPropSpec {
  property(s"$name should execute correctly") {
    runFirrtlTest(name, dir, vFiles)
  }
}
/** Super class for compilation driven Firrtl tests */
abstract class CompilationTest(name: String, dir: String) extends FirrtlPropSpec {
  property(s"$name should compile correctly") {
    compileFirrtlTest(name, dir)
  }
}<|MERGE_RESOLUTION|>--- conflicted
+++ resolved
@@ -14,15 +14,9 @@
 import firrtl._
 import firrtl.ir._
 import firrtl.Parser.{IgnoreInfo, UseInfo}
-<<<<<<< HEAD
-import firrtl.analyses.{GetNamespace, InstanceGraph}
-import firrtl.annotations._
-import firrtl.transforms.{DontTouchAnnotation, ModuleNamespaceAnnotation, NoDedupAnnotation, RenameModules}
-=======
 import firrtl.analyses.{GetNamespace, InstanceGraph, ModuleNamespaceAnnotation}
 import firrtl.annotations._
 import firrtl.transforms.{DontTouchAnnotation, NoDedupAnnotation, RenameModules}
->>>>>>> 7dff9278
 import firrtl.util.BackendCompilationUtilities
 
 import scala.collection.mutable
@@ -65,12 +59,9 @@
     val compiler = new MinimumVerilogCompiler
     val prefix = circuit.main
     val testDir = createTestDirectory(prefix + "_equivalence_test")
-<<<<<<< HEAD
     val firrtlWriter = new PrintWriter(s"${testDir.getAbsolutePath}/$prefix.fir")
     firrtlWriter.write(input)
     firrtlWriter.close()
-=======
->>>>>>> 7dff9278
 
     val customVerilog = compiler.compileAndEmit(CircuitState(circuit, HighForm, customAnnotations),
       new GetNamespace +: new RenameTop(s"${prefix}_custom") +: customTransforms)
