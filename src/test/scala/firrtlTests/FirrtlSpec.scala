--- conflicted
+++ resolved
@@ -16,12 +16,10 @@
 import firrtl.util.BackendCompilationUtilities
 
 trait FirrtlRunners extends BackendCompilationUtilities {
-<<<<<<< HEAD
+
   def parse(str: String) = Parser.parse(str.split("\n").toIterator, IgnoreInfo)
   val cppHarnessResourceName: String = "/firrtl/testTop.cpp"
-=======
-  lazy val cppHarness = new File(s"/top.cpp")
->>>>>>> 1c42e87b
+
   /** Compiles input Firrtl to Verilog */
   def compileToVerilog(input: String, annotations: AnnotationMap = AnnotationMap(Seq.empty)): String = {
     val circuit = Parser.parse(input.split("\n").toIterator)
