// See LICENSE for license details.

package firrtlTests

import java.io._
import org.scalatest._
import org.scalatest.prop._
import firrtl._
import firrtl.annotations._
import firrtl.ir.Circuit
import firrtl.passes._
import firrtl.Parser.IgnoreInfo

class InoutVerilogSpec extends FirrtlFlatSpec {

  behavior of "Analog"

  it should "attach a module input source directly" in {
    val compiler = new VerilogCompiler
    val input =
     """circuit Attaching :
        |  module Attaching :
        |    input an: Analog<3>
        |    inst a of A
        |    inst b of B
        |    attach (an, a.an1, b.an2)
        |  module A:
        |    input an1: Analog<3>
        |  module B:
        |    input an2: Analog<3> """.stripMargin
    val check =
     """module Attaching(
       |  inout  [2:0] an
       |);
       |  A a (
       |    .an1(an)
       |  );
       |  B b (
       |    .an2(an)
       |  );
       |endmodule
       |module A(
       |  inout  [2:0] an1
       |);
       |endmodule
       |module B(
       |  inout  [2:0] an2
       |);
       |endmodule
       |""".stripMargin.split("\n") map normalized
    executeTest(input, check, compiler, Seq(dontDedup("A"), dontDedup("B")))
  }

  it should "attach two instances" in {
    val compiler = new VerilogCompiler
    val input =
     """circuit Attaching :
        |  module Attaching :
        |    inst a of A
        |    inst b of B
        |    attach (a.an, b.an)
        |  module A:
        |    input an: Analog<3>
        |  module B:
        |    input an: Analog<3>""".stripMargin
    val check =
     """module Attaching(
       |);
       |  wire [2:0] _GEN_0;
       |  A a (
       |    .an(_GEN_0)
       |  );
       |  B b (
       |    .an(_GEN_0)
       |  );
       |endmodule
       |module A(
       |  inout  [2:0] an
       |);
       |module B(
       |  inout  [2:0] an
       |);
       |endmodule
       |""".stripMargin.split("\n") map normalized
    executeTest(input, check, compiler, Seq(dontTouch("A.an"), dontDedup("A")))
  }

  it should "attach a wire source" in {
    val compiler = new VerilogCompiler
    val input =
      """circuit Attaching :
         |  module Attaching :
         |    wire x: Analog
         |    inst a of A
         |    attach (x, a.an)
         |  module A:
         |    input an: Analog<3> """.stripMargin
    val check =
      """module Attaching(
        |);
        |  wire [2:0] x;
        |  A a (
        |    .an(x)
        |  );
        |endmodule
        |""".stripMargin.split("\n") map normalized
    executeTest(input, check, compiler, Seq(dontTouch("Attaching.x")))
  }

  it should "attach port to submodule port through a wire" in {
    val compiler = new VerilogCompiler
    val input =
      """circuit Attaching :
         |  module Attaching :
         |    input an: Analog<3>
         |    wire x: Analog
         |    inst a of A
         |    attach (x, a.an)
         |    attach (x, an)
         |  module A:
         |    input an: Analog<3> """.stripMargin
    val check =
      """module Attaching(
        |  inout [2:0] an
        |);
        |  A a (
        |    .an(an)
        |  );
        |endmodule
        |""".stripMargin.split("\n") map normalized
    executeTest(input, check, compiler, Seq(dontTouch("Attaching.x")))
  }


  it should "attach multiple sources" in {
    val compiler = new VerilogCompiler
    val input =
      """circuit Attaching :
         |  module Attaching :
         |    input a1 : Analog<3>
         |    input a2 : Analog<3>
         |    wire x: Analog<3>
         |    attach (x, a1, a2)""".stripMargin
    val check =
      """module Attaching(
        |  inout  [2:0] a1,
        |  inout  [2:0] a2
        |);
        |  `ifdef SYNTHESIS
        |    assign a1 = a2;
        |    assign a2 = a1;
        |  `elsif verilator
        |    `error "Verilator does not support alias and thus cannot arbirarily connect bidirectional wires and ports"
        |  `else
        |    alias a1 = a2;
        |  `endif
        |endmodule
        |""".stripMargin.split("\n") map normalized
    executeTest(input, check, compiler)
  }

  it should "work in partial connect" in {
    val compiler = new VerilogCompiler
    val input =
      """circuit Attaching :
         |  module Attaching :
         |    input foo : { b : UInt<3>, a : Analog<3> }
         |    output bar : { b : UInt<3>, a : Analog<3> }
         |    bar <- foo""".stripMargin
    // Omitting `ifdef SYNTHESIS and `elsif verilator since it's tested above
    val check =
      """module Attaching(
        |  input  [2:0] foo_b,
        |  inout  [2:0] foo_a,
        |  output  [2:0] bar_b,
        |  inout  [2:0] bar_a
        |);
        |  assign bar_b = foo_b;
        |  alias bar_a = foo_a;
        |endmodule
        |""".stripMargin.split("\n") map normalized
    executeTest(input, check, compiler)
  }

  it should "preserve attach order" in {
    val compiler = new VerilogCompiler
    val input =
      """circuit Attaching :
         |  module Attaching :
         |    input a : Analog<32>
         |    input b : Analog<32>
         |    input c : Analog<32>
         |    input d : Analog<32>
         |    attach (a, b)
         |    attach (c, b)
         |    attach (a, d)""".stripMargin
    val check =
      """module Attaching(
        |  inout  [31:0] a,
        |  inout  [31:0] b,
        |  inout  [31:0] c,
        |  inout  [31:0] d
        |);
        |    alias a = b = c = d;
        |endmodule
        |""".stripMargin.split("\n") map normalized
    executeTest(input, check, compiler)

    val input2 =
      """circuit Attaching :
         |  module Attaching :
         |    input a : Analog<32>
         |    input b : Analog<32>
         |    input c : Analog<32>
         |    input d : Analog<32>
         |    attach (a, b)
         |    attach (c, d)
         |    attach (d, a)""".stripMargin
    val check2 =
      """module Attaching(
        |  inout  [31:0] a,
        |  inout  [31:0] b,
        |  inout  [31:0] c,
        |  inout  [31:0] d
        |);
        |    alias a = b = c = d;
        |endmodule
        |""".stripMargin.split("\n") map normalized
    executeTest(input2, check2, compiler)
  }

  it should "infer widths" in {
    val compiler = new VerilogCompiler
    val input =
     """circuit Attaching :
        |  module Attaching :
        |    input an: Analog
        |    inst a of A
        |    attach (an, a.an1)
        |  module A:
        |    input an1: Analog<3>""".stripMargin
    val check =
     """module Attaching(
       |  inout  [2:0] an
       |);
       |  A a (
       |    .an1(an)
       |  );
       |endmodule
       |module A(
       |  inout  [2:0] an1
       |);
       |endmodule""".stripMargin.split("\n") map normalized
    executeTest(input, check, compiler)
  }

  it should "not error if not isinvalid" in {
    val compiler = new VerilogCompiler
    val input =
     """circuit Attaching :
        |  module Attaching :
        |    output an: Analog<3>
        |""".stripMargin
    val check =
     """module Attaching(
       |  inout  [2:0] an
       |);
       |endmodule""".stripMargin.split("\n") map normalized
    executeTest(input, check, compiler)
  }
  it should "not error if isinvalid" in {
    val compiler = new VerilogCompiler
    val input =
     """circuit Attaching :
        |  module Attaching :
        |    output an: Analog<3>
        |    an is invalid
        |""".stripMargin
    val check =
     """module Attaching(
       |  inout  [2:0] an
       |);
       |endmodule""".stripMargin.split("\n") map normalized
    executeTest(input, check, compiler)
  }
}

class AttachAnalogSpec extends FirrtlFlatSpec {
  private def executeTest(input: String, expected: Seq[String], passes: Seq[Pass]) = {
    val c = passes.foldLeft(Parser.parse(input.split("\n").toIterator)) {
      (c: Circuit, p: Pass) => p.run(c)
    }
    val lines = c.serialize.split("\n") map normalized

    expected foreach { e =>
      lines should contain(e)
    }
  }

  "Connecting analog types" should "throw an exception" in {
    val passes = Seq(
      ToWorkingIR,
      CheckHighForm,
      ResolveKinds,
      InferTypes,
      CheckTypes)
    val input =
      """circuit Unit :
        |  module Unit :
        |    input y: Analog<1>
        |    output x: Analog<1>
        |    x <= y""".stripMargin
    intercept[CheckTypes.InvalidConnect] {
      passes.foldLeft(parse(input)) {
        (c: Circuit, p: Pass) => p.run(c)
      }
    }
  }

  "Declaring register with analog types" should "throw an exception" in {
    val passes = Seq(
      ToWorkingIR,
      CheckHighForm,
      ResolveKinds,
      InferTypes,
      CheckTypes)
    val input =
      """circuit Unit :
        |  module Unit :
        |    input clk: Clock
        |    reg r: Analog<2>, clk""".stripMargin
    intercept[CheckTypes.IllegalAnalogDeclaration] {
      passes.foldLeft(parse(input)) {
        (c: Circuit, p: Pass) => p.run(c)
      }
    }
  }

  "Declaring memory with analog types" should "throw an exception" in {
    val passes = Seq(
      ToWorkingIR,
      CheckHighForm,
      ResolveKinds,
      InferTypes,
      CheckTypes)
    val input =
      """circuit Unit :
        |  module Unit :
        |    input clock: Clock
        |    mem m:
        |      data-type => Analog<2>
        |      depth => 4
        |      read-latency => 0
        |      write-latency => 1
        |      read-under-write => undefined""".stripMargin
    intercept[CheckTypes.IllegalAnalogDeclaration] {
      passes.foldLeft(parse(input)) {
        (c: Circuit, p: Pass) => p.run(c)
      }
    }
  }

  "Declaring node with analog types" should "throw an exception" in {
    val passes = Seq(
      ToWorkingIR,
      CheckHighForm,
      ResolveKinds,
      InferTypes,
      CheckTypes)
    val input =
      """circuit Unit :
        |  module Unit :
        |    input in: Analog<2>
        |    node n = in """.stripMargin
    intercept[CheckTypes.IllegalAnalogDeclaration] {
      passes.foldLeft(parse(input)) {
        (c: Circuit, p: Pass) => p.run(c)
      }
    }
  }

  "Attaching a non-analog expression" should "not be ok" in {
    val passes = Seq(
      ToWorkingIR,
      CheckHighForm,
      ResolveKinds,
      InferTypes,
      CheckTypes)
    val input =
      """circuit Unit :
        |  module Unit :
        |    input source: UInt<2>
        |    inst a of A
        |    inst b of B
        |    attach (source, a.o, b.o)
        |  extmodule A :
        |    output o: Analog<2>
        |  extmodule B:
        |    input o: Analog<2>""".stripMargin
    intercept[CheckTypes.OpNotAnalog] {
      passes.foldLeft(parse(input)) {
        (c: Circuit, p: Pass) => p.run(c)
      }
    }
  }

  "Inequal attach widths" should "throw an exception" in {
    val passes = Seq(
      ToWorkingIR,
      CheckHighForm,
      ResolveKinds,
      InferTypes,
      CheckTypes,
<<<<<<< HEAD
      new InferWidths(),
=======
      new InferWidths,
>>>>>>> 621c5689
      CheckWidths)
    val input =
      """circuit Unit :
        |  module Unit :
        |    input i: Analog<3>
        |    inst a of A
        |    attach (i, a.o)
        |  extmodule A :
        |    output o: Analog<2> """.stripMargin
    intercept[CheckWidths.AttachWidthsNotEqual] {
      passes.foldLeft(CircuitState(parse(input), UnknownForm)) {
        (c: CircuitState, p: Transform) => p.runTransform(c)
      }
    }
  }
}<|MERGE_RESOLUTION|>--- conflicted
+++ resolved
@@ -411,11 +411,7 @@
       ResolveKinds,
       InferTypes,
       CheckTypes,
-<<<<<<< HEAD
-      new InferWidths(),
-=======
       new InferWidths,
->>>>>>> 621c5689
       CheckWidths)
     val input =
       """circuit Unit :
