--- conflicted
+++ resolved
@@ -28,15 +28,9 @@
       ResolveKinds,
       InferTypes,
       CheckTypes,
-<<<<<<< HEAD
-      ResolveGenders,
-      CheckGenders,
-      new InferWidths(),
-=======
-      ResolveFlows,
-      CheckFlows,
-      new InferWidths,
->>>>>>> 621c5689
+      ResolveFlows,
+      CheckFlows,
+      new InferWidths,
       CheckWidths)
     val input =
       """circuit Unit :
@@ -64,15 +58,9 @@
       ResolveKinds,
       InferTypes,
       CheckTypes,
-<<<<<<< HEAD
-      ResolveGenders,
-      CheckGenders,
-      new InferWidths(),
-=======
-      ResolveFlows,
-      CheckFlows,
-      new InferWidths,
->>>>>>> 621c5689
+      ResolveFlows,
+      CheckFlows,
+      new InferWidths,
       CheckWidths)
     val input =
       """circuit Unit :
@@ -96,15 +84,9 @@
       ResolveKinds,
       InferTypes,
       CheckTypes,
-<<<<<<< HEAD
-      ResolveGenders,
-      CheckGenders,
-      new InferWidths(),
-=======
-      ResolveFlows,
-      CheckFlows,
-      new InferWidths,
->>>>>>> 621c5689
+      ResolveFlows,
+      CheckFlows,
+      new InferWidths,
       CheckWidths)
     val input =
       """circuit Unit :
@@ -128,15 +110,9 @@
       ResolveKinds,
       InferTypes,
       CheckTypes,
-<<<<<<< HEAD
-      ResolveGenders,
-      CheckGenders,
-      new InferWidths(),
-=======
-      ResolveFlows,
-      CheckFlows,
-      new InferWidths,
->>>>>>> 621c5689
+      ResolveFlows,
+      CheckFlows,
+      new InferWidths,
       CheckWidths)
     val input =
       """circuit Unit :
@@ -160,15 +136,9 @@
       ResolveKinds,
       InferTypes,
       CheckTypes,
-<<<<<<< HEAD
-      ResolveGenders,
-      CheckGenders,
-      new InferWidths(),
-=======
-      ResolveFlows,
-      CheckFlows,
-      new InferWidths,
->>>>>>> 621c5689
+      ResolveFlows,
+      CheckFlows,
+      new InferWidths,
       CheckWidths)
     val input =
       """circuit Unit :
@@ -192,15 +162,9 @@
       ResolveKinds,
       InferTypes,
       CheckTypes,
-<<<<<<< HEAD
-      ResolveGenders,
-      CheckGenders,
-      new InferWidths(),
-=======
-      ResolveFlows,
-      CheckFlows,
-      new InferWidths,
->>>>>>> 621c5689
+      ResolveFlows,
+      CheckFlows,
+      new InferWidths,
       CheckWidths)
     val input =
       """circuit Unit :
@@ -224,15 +188,9 @@
       ResolveKinds,
       InferTypes,
       CheckTypes,
-<<<<<<< HEAD
-      ResolveGenders,
-      CheckGenders,
-      new InferWidths(),
-=======
-      ResolveFlows,
-      CheckFlows,
-      new InferWidths,
->>>>>>> 621c5689
+      ResolveFlows,
+      CheckFlows,
+      new InferWidths,
       CheckWidths)
     val input =
       """circuit Unit :
@@ -270,15 +228,9 @@
       ResolveKinds,
       InferTypes,
       CheckTypes,
-<<<<<<< HEAD
-      ResolveGenders,
-      CheckGenders,
-      new InferWidths(),
-=======
-      ResolveFlows,
-      CheckFlows,
-      new InferWidths,
->>>>>>> 621c5689
+      ResolveFlows,
+      CheckFlows,
+      new InferWidths,
       CheckWidths)
     val input =
       """circuit Unit :
@@ -302,15 +254,9 @@
       ResolveKinds,
       InferTypes,
       CheckTypes,
-<<<<<<< HEAD
-      ResolveGenders,
-      CheckGenders,
-      new InferWidths(),
-=======
-      ResolveFlows,
-      CheckFlows,
-      new InferWidths,
->>>>>>> 621c5689
+      ResolveFlows,
+      CheckFlows,
+      new InferWidths,
       CheckWidths,
       ConvertFixedToSInt)
     val input =
