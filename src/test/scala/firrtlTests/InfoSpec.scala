// See LICENSE for license details.

package firrtlTests

import firrtl._
import firrtl.ir._
import firrtl.testutils._
import FirrtlCheckers._
import firrtl.Parser.AppendInfo

class InfoSpec extends FirrtlFlatSpec with FirrtlMatchers {
  def compile(input: String): CircuitState =
    (new VerilogCompiler).compileAndEmit(CircuitState(parse(input), ChirrtlForm), List.empty)
  def compileBody(body: String) = {
    val str = """
      |circuit Test :
      |  module Test :
      |""".stripMargin + body.split("\n").mkString("    ", "\n    ", "")
    compile(str)
  }

  // Some useful constants to use and look for
  val Info1 = FileInfo(StringLit("Source.scala 1:4"))
  val Info2 = FileInfo(StringLit("Source.scala 2:4"))
  val Info3 = FileInfo(StringLit("Source.scala 3:4"))
  val Info4 = FileInfo(StringLit("Source.scala 4:4"))

  "Source locators on module ports" should "be propagated to Verilog" in {
    val result = compileBody(s"""
      |input x : UInt<8> $Info1
      |output y : UInt<8> $Info2
      |y <= x""".stripMargin
    )
    result should containTree { case Port(Info1, "x", Input, _) => true }
    result should containLine (s"input [7:0] x, //$Info1")
    result should containTree { case Port(Info2, "y", Output, _) => true }
    result should containLine (s"output [7:0] y //$Info2")
  }

  "Source locators on aggregates" should "be propagated to Verilog" in {
    val result = compileBody(s"""
      |input io : { x : UInt<8>, flip y : UInt<8> } $Info1
      |io.y <= io.x""".stripMargin
    )
    result should containTree { case Port(Info1, "io_x", Input, _) => true }
    result should containLine (s"input [7:0] io_x, //$Info1")
    result should containTree { case Port(Info1, "io_y", Output, _) => true }
    result should containLine (s"output [7:0] io_y //$Info1")
  }

  "Source locators" should "be propagated on declarations" in {
    val result = compileBody(s"""
      |input clock : Clock
      |input x : UInt<8>
      |output y : UInt<8>
      |reg r : UInt<8>, clock $Info1
      |wire w : UInt<8> $Info2
      |node n = or(w, x) $Info3
      |w <= and(x, r)
      |r <= or(n, r)
      |y <= r""".stripMargin
    )
    result should containTree { case DefRegister(Info1, "r", _,_,_,_) => true }
    result should containLine (s"reg [7:0] r; //$Info1")
    result should containTree { case DefNode(Info2, "w", _) => true }
    result should containLine (s"wire [7:0] w = x & r; //$Info2") // Node "w" declaration in Verilog
    result should containTree { case DefNode(Info3, "n", _) => true }
    result should containLine (s"wire [7:0] n = w | x; //$Info3")
  }

  it should "be propagated on memories" in {
    val result = compileBody(s"""
      |input clock : Clock
      |input addr : UInt<5>
      |output z : UInt<8>
      |mem m: $Info1
      |  data-type => UInt<8>
      |  depth => 32
      |  read-latency => 0
      |  write-latency => 1
      |  reader => r
      |  writer => w
      |m.r.clk <= clock
      |m.r.addr <= addr
      |m.r.en <= UInt(1)
      |m.w.clk <= clock
      |m.w.addr <= addr
      |m.w.en <= UInt(0)
      |m.w.data <= UInt(0)
      |m.w.mask <= UInt(0)
      |z <= m.r.data
      |""".stripMargin
    )

    result should containTree { case DefMemory(Info1, "m", _,_,_,_,_,_,_,_) => true }
    result should containLine (s"reg [7:0] m [0:31]; //$Info1")
    result should containLine (s"wire [7:0] m_r_data; //$Info1")
    result should containLine (s"wire [4:0] m_r_addr; //$Info1")
    result should containLine (s"wire [7:0] m_w_data; //$Info1")
    result should containLine (s"wire [4:0] m_w_addr; //$Info1")
    result should containLine (s"wire  m_w_mask; //$Info1")
    result should containLine (s"wire  m_w_en; //$Info1")
    result should containLine (s"assign m_r_data = m[m_r_addr]; //$Info1")
    result should containLine (s"m[m_w_addr] <= m_w_data; //$Info1")
  }

  it should "be propagated on instances" in {
    val result = compile(s"""
      |circuit Test :
      |  module Child :
      |    output io : { flip in : UInt<8>, out : UInt<8> }
      |    io.out <= io.in
      |  module Test :
      |    output io : { flip in : UInt<8>, out : UInt<8> }
      |    inst c of Child $Info1
      |    io <= c.io
      |""".stripMargin
    )
    result should containTree { case WDefInstance(Info1, "c", "Child", _) => true }
    result should containLine (s"Child c ( //$Info1")
  }

  it should "be propagated across direct node assignments and connections" in {
    val result = compile(s"""
      |circuit Test :
      |  module Test :
      |    input in : UInt<8>
      |    output out : UInt<8>
      |    node a = in $Info1
      |    node b = a
      |    out <= b
      |""".stripMargin
    )
    result should containTree { case Connect(Info1, Reference("out", _,_,_), Reference("in", _,_,_)) => true }
    result should containLine (s"assign out = in; //$Info1")
  }

  "source locators" should "be propagated through ExpandWhens" in {
    val input = """
     |;buildInfoPackage: chisel3, version: 3.1-SNAPSHOT, scalaVersion: 2.11.7, sbtVersion: 0.13.11, builtAtString: 2016-11-26 18:48:38.030, builtAtMillis: 1480186118030
     |circuit GCD :
     |  module GCD :
     |    input clock : Clock
     |    input reset : UInt<1>
     |    output io : {flip a : UInt<32>, flip b : UInt<32>, flip e : UInt<1>, z : UInt<32>, v : UInt<1>}
     |
     |    io is invalid
     |    io is invalid
     |    reg x : UInt<32>, clock @[GCD.scala 15:14]
     |    reg y : UInt<32>, clock @[GCD.scala 16:14]
     |    node _T_14 = gt(x, y) @[GCD.scala 17:11]
     |    when _T_14 : @[GCD.scala 17:18]
     |      node _T_15 = sub(x, y) @[GCD.scala 17:27]
     |      node _T_16 = tail(_T_15, 1) @[GCD.scala 17:27]
     |      x <= _T_16 @[GCD.scala 17:22]
     |      skip @[GCD.scala 17:18]
     |    node _T_18 = eq(_T_14, UInt<1>("h00")) @[GCD.scala 17:18]
     |    when _T_18 : @[GCD.scala 18:18]
     |      node _T_19 = sub(y, x) @[GCD.scala 18:27]
     |      node _T_20 = tail(_T_19, 1) @[GCD.scala 18:27]
     |      y <= _T_20 @[GCD.scala 18:22]
     |      skip @[GCD.scala 18:18]
     |    when io.e : @[GCD.scala 19:15]
     |      x <= io.a @[GCD.scala 19:19]
     |      y <= io.b @[GCD.scala 19:30]
     |      skip @[GCD.scala 19:15]
     |    io.z <= x @[GCD.scala 20:8]
     |    node _T_22 = eq(y, UInt<1>("h00")) @[GCD.scala 21:13]
     |    io.v <= _T_22 @[GCD.scala 21:8]
     |
      """.stripMargin

    val result = (new LowFirrtlCompiler).compileAndEmit(CircuitState(parse(input), ChirrtlForm), List.empty)
    result should containLine ("node _GEN_0 = mux(_T_14, _T_16, x) @[GCD.scala 17:18 GCD.scala 17:22 GCD.scala 15:14]")
    result should containLine ("node _GEN_2 = mux(io_e, io_a, _GEN_0) @[GCD.scala 19:15 GCD.scala 19:19]")
    result should containLine ("x <= _GEN_2")
    result should containLine ("node _GEN_1 = mux(_T_18, _T_20, y) @[GCD.scala 18:18 GCD.scala 18:22 GCD.scala 16:14]")
    result should containLine ("node _GEN_3 = mux(io_e, io_b, _GEN_1) @[GCD.scala 19:15 GCD.scala 19:30]")
    result should containLine ("y <= _GEN_3")
  }

  "source locators for append option" should "use multiinfo" in {
    val input = """circuit Top :
                  |  module Top :
                  |    input clock : Clock
                  |    input in: UInt<32>
                  |    output out: UInt<32>
                  |    out <= in @[Top.scala 15:14]
                  |""".stripMargin
    val circuit = firrtl.Parser.parse(input.split("\n").toIterator, AppendInfo("myfile.fir"))
    val circuitState = CircuitState(circuit, UnknownForm)
    val expectedInfos = Seq(FileInfo(StringLit("Top.scala 15:14")), FileInfo(StringLit("myfile.fir 6:4")))
    circuitState should containTree { case MultiInfo(`expectedInfos`) => true }
  }

<<<<<<< HEAD
  "source locators for basic register updates" should "be propagated to Verilog" in {
    val result = compileBody(s"""
      |input clock : Clock
      |input reset : UInt<1>
      |output io : { flip in : UInt<8>, out : UInt<8>}
      |reg r : UInt<8>, clock
      |r <= io.in $Info1
      |io.out <= r
      |""".stripMargin
    )
    result should containLine (s"r <= io_in; //$Info1")
  }

  "source locators for register reset" should "be propagated to Verilog" in {
    val result = compileBody(s"""
      |input clock : Clock
      |input reset : UInt<1>
      |output io : { flip in : UInt<8>, out : UInt<8>}
      |reg r : UInt<8>, clock with : (reset => (reset, UInt<8>("h0"))) $Info3
      |r <= io.in $Info1
      |io.out <= r
      |""".stripMargin
    )
    result should containLine (s"if (reset) begin //$Info3")
    result should containLine (s"r <= 8'h0; //$Info3")
    result should containLine (s"r <= io_in; //$Info1")
  }

  "source locators for complex register updates" should "be propagated to Verilog" in {
    val result = compileBody(s"""
      |input clock : Clock
      |input reset : UInt<1>
      |output io : { flip in : UInt<8>, flip a : UInt<1>, out : UInt<8>}
      |reg r : UInt<8>, clock with : (reset => (reset, UInt<8>("h0"))) $Info1
      |r <= UInt<2>(2) $Info2
      |when io.a : $Info3
      |  r <= io.in $Info4
      |io.out <= r
      |""".stripMargin
    )
    result should containLine (s"if (reset) begin //$Info1")
    result should containLine (s"r <= 8'h0; //$Info1")
    result should containLine (s"end else if (io_a) begin //$Info3")
    result should containLine (s"r <= io_in; //$Info4")
    result should containLine (s"r <= 8'h2; //$Info2")
  }
=======
  "FileInfo" should "be able to contain a escaped characters" in {
    def input(info: String): String =
      s"""circuit m: @[$info]
        |  module m:
        |    skip
        |""".stripMargin
    def parseInfo(info: String): FileInfo = {
      firrtl.Parser.parse(input(info)).info.asInstanceOf[FileInfo]
    }

    parseInfo("test\\ntest").escaped should be ("test\\ntest")
    parseInfo("test\\ntest").unescaped should be ("test\ntest")
    parseInfo("test\\ttest").escaped should be ("test\\ttest")
    parseInfo("test\\ttest").unescaped should be ("test\ttest")
    parseInfo("test\\\\test").escaped should be ("test\\\\test")
    parseInfo("test\\\\test").unescaped should be ("test\\test")
    parseInfo("test\\]test").escaped should be ("test\\]test")
    parseInfo("test\\]test").unescaped should be ("test]test")
    parseInfo("test[\\][\\]test").escaped should be ("test[\\][\\]test")
    parseInfo("test[\\][\\]test").unescaped should be ("test[][]test")
  }

>>>>>>> 24be0ac3
}<|MERGE_RESOLUTION|>--- conflicted
+++ resolved
@@ -193,7 +193,6 @@
     circuitState should containTree { case MultiInfo(`expectedInfos`) => true }
   }
 
-<<<<<<< HEAD
   "source locators for basic register updates" should "be propagated to Verilog" in {
     val result = compileBody(s"""
       |input clock : Clock
@@ -240,7 +239,7 @@
     result should containLine (s"r <= io_in; //$Info4")
     result should containLine (s"r <= 8'h2; //$Info2")
   }
-=======
+
   "FileInfo" should "be able to contain a escaped characters" in {
     def input(info: String): String =
       s"""circuit m: @[$info]
@@ -263,5 +262,4 @@
     parseInfo("test[\\][\\]test").unescaped should be ("test[][]test")
   }
 
->>>>>>> 24be0ac3
 }