// See LICENSE for license details.

package firrtlTests.transforms

import firrtl.annotations.{Annotation, CircuitName, ModuleName}
import firrtl.transforms._
import firrtl.{FIRRTLException, Transform, VerilogCompiler, VerilogEmitter}
import firrtlTests.{HighTransformSpec, LowTransformSpec}
import org.scalacheck.Test.Failed
import org.scalatest.{FreeSpec, Matchers, Succeeded}


class BlacklBoxSourceHelperTransformSpec extends LowTransformSpec {
   def transform: Transform = new BlackBoxSourceHelper

  private val moduleName = ModuleName("Top", CircuitName("Top"))
  private val input = """
                        |circuit Top :
                        |
                        |  extmodule AdderExtModule :
                        |    input foo : UInt<16>
                        |    output bar : UInt<16>
                        |
                        |    defname = BBFAdd
                        |
                        |  module Top :
                        |   input x : UInt<16>
                        |   output y : UInt<16>
                        |
                        |   inst a1 of AdderExtModule
                        |   a1.foo <= x
                        |   y <= a1.bar
                      """.stripMargin
  private val output = """
                        |circuit Top :
                        |
                        |  extmodule AdderExtModule :
                        |    input foo : UInt<16>
                        |    output bar : UInt<16>
                        |
                        |    defname = BBFAdd
                        |
                        |  module Top :
                        |   input x : UInt<16>
                        |   output y : UInt<16>
                        |
                        |   inst a1 of AdderExtModule
                        |   y <= a1.bar
                        |   a1.foo <= x
                      """.stripMargin

  "annotated external modules with absolute path" should "appear in output directory" in {

    val absPath = new java.io.File("src/test/resources/blackboxes/AdderExtModule.v").getCanonicalPath
    val annos = Seq(
      BlackBoxTargetDirAnno("test_run_dir"),
      BlackBoxPathAnno(moduleName, absPath)
    )

    execute(input, output, annos)

    val module = new java.io.File("test_run_dir/AdderExtModule.v")
    val fileList = new java.io.File(s"test_run_dir/${BlackBoxSourceHelper.fileListName}")

    module.exists should be (true)
    fileList.exists should be (true)

    module.delete()
    fileList.delete()
  }

  "annotated external modules with relative path" should "appear in output directory" in {

    val annos = Seq(
      BlackBoxTargetDirAnno("test_run_dir"),
      BlackBoxPathAnno(moduleName, "src/test/resources/blackboxes/AdderExtModule.v")
    )

    execute(input, output, annos)

    val module = new java.io.File("test_run_dir/AdderExtModule.v")
    val fileList = new java.io.File(s"test_run_dir/${BlackBoxSourceHelper.fileListName}")

    module.exists should be (true)
    fileList.exists should be (true)

    module.delete()
    fileList.delete()
  }

  "annotated external modules" should "appear in output directory" in {

    val annos = Seq(
      BlackBoxTargetDirAnno("test_run_dir"),
      BlackBoxResourceAnno(moduleName, "/blackboxes/AdderExtModule.v")
    )

    execute(input, output, annos)

    new java.io.File("test_run_dir/AdderExtModule.v").exists should be (true)
    new java.io.File(s"test_run_dir/${BlackBoxSourceHelper.fileListName}").exists should be (true)
  }

  "verilog compiler" should "have BlackBoxSourceHelper transform" in {
    val verilogCompiler = new VerilogEmitter
    verilogCompiler.transforms.map { x => x.getClass } should contain (classOf[BlackBoxSourceHelper])
  }

<<<<<<< HEAD
  "verilog header files" should "be available but not mentioned in the file list" in {
    // Issue #917 - We don't want to list Verilog header files ("*.vh") in our file list.
    // We don't actually verify that the generated verilog code works,
    //  we just ensure that the correct files end up where they're expected.

    // We're taking the liberty of recycling the above code with a few minor edits to change the external module name.
    val sourceModuleName = "AdderExtModule"
    val replacedModuleName = "ParameterizedViaHeaderAdderExtModule"
    val pInput = input.replaceAll(sourceModuleName, replacedModuleName)
    val pOutput = output.replaceAll(sourceModuleName, replacedModuleName)

    // We'll copy the following resources to the test_run_dir via BlackBoxResourceAnno's
    val resourceNames = Seq("ParameterizedViaHeaderAdderExtModule.v", "VerilogHeaderFile.vh")

    val annos = Seq(
      BlackBoxTargetDirAnno("test_run_dir")) ++ resourceNames.map{ n => BlackBoxResourceAnno(moduleName, "/blackboxes/" + n)}

    execute(pInput, pOutput, annos)

    // Our resource files should exist in the test_run_dir,
    for (n <- resourceNames)
      new java.io.File("test_run_dir/" + n).exists should be (true)

    //  but our file list should not include the verilog header file.
    val fileListFile = new java.io.File(s"test_run_dir/${BlackBoxSourceHelper.fileListName}")
    fileListFile.exists should be (true)
    val fileListFileSource = io.Source.fromFile(fileListFile)
    val fileList = fileListFileSource.getLines.mkString
    fileListFileSource.close()
    fileList.contains("ParameterizedViaHeaderAdderExtModule.v") should be (true)
    fileList.contains("VerilogHeaderFile.vh") should be (false)
  }
}
=======
  behavior of "BlackBox resources that do not exist"

  it should "provide a useful error message for BlackBoxResourceAnno" in {
    val annos = Seq( BlackBoxTargetDirAnno("test_run_dir"),
                     BlackBoxResourceAnno(moduleName, "/blackboxes/IDontExist.v") )

    (the [BlackBoxNotFoundException] thrownBy { execute(input, "", annos) })
      .getMessage should include ("Did you misspell it?")
  }

  it should "provide a useful error message for BlackBoxPathAnno" in {
    val absPath = new java.io.File("src/test/resources/blackboxes/IDontExist.v").getCanonicalPath
    val annos = Seq( BlackBoxTargetDirAnno("test_run_dir"),
                     BlackBoxPathAnno(moduleName, absPath) )

    (the [BlackBoxNotFoundException] thrownBy { execute(input, "", annos) })
      .getMessage should include ("Did you misspell it?")
  }

}
>>>>>>> 92600f1a
<|MERGE_RESOLUTION|>--- conflicted
+++ resolved
@@ -106,7 +106,6 @@
     verilogCompiler.transforms.map { x => x.getClass } should contain (classOf[BlackBoxSourceHelper])
   }
 
-<<<<<<< HEAD
   "verilog header files" should "be available but not mentioned in the file list" in {
     // Issue #917 - We don't want to list Verilog header files ("*.vh") in our file list.
     // We don't actually verify that the generated verilog code works,
@@ -139,8 +138,7 @@
     fileList.contains("ParameterizedViaHeaderAdderExtModule.v") should be (true)
     fileList.contains("VerilogHeaderFile.vh") should be (false)
   }
-}
-=======
+
   behavior of "BlackBox resources that do not exist"
 
   it should "provide a useful error message for BlackBoxResourceAnno" in {
@@ -160,5 +158,4 @@
       .getMessage should include ("Did you misspell it?")
   }
 
-}
->>>>>>> 92600f1a
+}