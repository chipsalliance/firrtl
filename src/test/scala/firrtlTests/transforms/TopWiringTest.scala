--- conflicted
+++ resolved
@@ -6,21 +6,9 @@
 import java.io._
 
 import firrtl._
-<<<<<<< HEAD
-import firrtl.ir.{Circuit, GroundType, IntWidth, Type}
+import firrtl.ir.{GroundType, IntWidth, Type}
 import firrtl.Parser
-import firrtl.passes.PassExceptions
-import firrtl.annotations.{Annotation, CircuitName, ComponentName, ModuleName, Named, ReferenceTarget, Target}
-=======
-import firrtl.ir.{Type, GroundType, IntWidth}
-import firrtl.Parser
-import firrtl.annotations.{
-   CircuitName,
-   ModuleName,
-   ComponentName,
-   Target
-}
->>>>>>> 0c40f2b3
+import firrtl.annotations.{CircuitName, ComponentName, ModuleName, ReferenceTarget, Target}
 import firrtl.transforms.TopWiring._
 
 
