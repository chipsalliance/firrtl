// See LICENSE for license details

package firrtlTests.options

import firrtl.AnnotationSeq
import firrtl.annotations.{Annotation, NoTargetAnnotation}
import firrtl.options.{DoNotTerminateOnExit, DuplicateHandling, ExceptOnError, OptionsException}

import scopt.OptionParser

import org.scalatest.flatspec.AnyFlatSpec
import org.scalatest.matchers.should.Matchers

<<<<<<< HEAD
class OptionParserSpec extends AnyFlatSpec with Matchers with firrtlTests.Utils {
=======
class OptionParserSpec extends FlatSpec with Matchers with firrtl.testutils.Utils {
>>>>>>> 2d39db76

  case class IntAnnotation(x: Int) extends NoTargetAnnotation {
    def extract: Int = x
  }

  /* An option parser that prepends to a Seq[Int] */
  class IntParser extends OptionParser[AnnotationSeq]("Int Parser") {
    opt[Int]("integer").abbr("n").unbounded.action( (x, c) => IntAnnotation(x) +: c )
    help("help")
  }

  trait DuplicateShortOption { this: OptionParser[AnnotationSeq] =>
    opt[Int]("not-an-integer").abbr("n").unbounded.action( (x, c) => IntAnnotation(x) +: c )
  }

  trait DuplicateLongOption { this: OptionParser[AnnotationSeq] =>
      opt[Int]("integer").abbr("m").unbounded.action( (x, c) => IntAnnotation(x) +: c )
  }

  trait WithIntParser { val parser = new IntParser }

  behavior of "A default OptionsParser"

  it should "call sys.exit if terminate is called" in new WithIntParser {
    info("exit status of 1 for failure")
    catchStatus { parser.terminate(Left("some message")) } should be (Left(1))

    info("exit status of 0 for success")
    catchStatus { parser.terminate(Right(Unit)) } should be (Left(0))
  }

  it should "print to stderr on an invalid option" in new WithIntParser {
    grabStdOutErr{ parser.parse(Array("--foo"), Seq[Annotation]()) }._2 should include ("Unknown option --foo")
  }

  behavior of "An OptionParser with DoNotTerminateOnExit mixed in"

  it should "disable sys.exit for terminate method" in {
    val parser = new IntParser with DoNotTerminateOnExit

    info("no exit for failure")
    catchStatus { parser.terminate(Left("some message")) } should be (Right(()))

    info("no exit for success")
    catchStatus { parser.terminate(Right(Unit)) } should be (Right(()))
  }

  behavior of "An OptionParser with DuplicateHandling mixed in"

  it should "detect short duplicates" in {
    val parser = new IntParser with DuplicateHandling with DuplicateShortOption
    intercept[OptionsException] { parser.parse(Array[String](), Seq[Annotation]()) }
      .getMessage should startWith ("Duplicate short option")
  }

  it should "detect long duplicates" in {
    val parser = new IntParser with DuplicateHandling with DuplicateLongOption
    intercept[OptionsException] { parser.parse(Array[String](), Seq[Annotation]()) }
      .getMessage should startWith ("Duplicate long option")
  }

  behavior of "An OptionParser with ExceptOnError mixed in"

  it should "cause an OptionsException on an invalid option" in {
    val parser = new IntParser with ExceptOnError
    intercept[OptionsException] { parser.parse(Array("--foo"), Seq[Annotation]()) }
      .getMessage should include ("Unknown option")
  }

}<|MERGE_RESOLUTION|>--- conflicted
+++ resolved
@@ -11,11 +11,7 @@
 import org.scalatest.flatspec.AnyFlatSpec
 import org.scalatest.matchers.should.Matchers
 
-<<<<<<< HEAD
-class OptionParserSpec extends AnyFlatSpec with Matchers with firrtlTests.Utils {
-=======
-class OptionParserSpec extends FlatSpec with Matchers with firrtl.testutils.Utils {
->>>>>>> 2d39db76
+class OptionParserSpec extends AnyFlatSpec with Matchers with firrtl.testutils.Utils {
 
   case class IntAnnotation(x: Int) extends NoTargetAnnotation {
     def extract: Int = x
