--- conflicted
+++ resolved
@@ -298,9 +298,6 @@
 
 }
 
-<<<<<<< HEAD
-class PhaseManagerSpec extends AnyFlatSpec with Matchers {
-=======
 object CustomAfterOptimizationFixture {
 
   class Root extends IdentityPhase with PreservesAll[Phase]
@@ -385,8 +382,7 @@
 
 }
 
-class PhaseManagerSpec extends FlatSpec with Matchers {
->>>>>>> d0500b33
+class PhaseManagerSpec extends AnyFlatSpec with Matchers {
 
   def writeGraphviz(pm: PhaseManager, dir: String): Unit = {
 
