// See LICENSE for license details.

package firrtlTests.options.phases


import java.io.{File, PrintWriter}

import firrtl.AnnotationSeq
import firrtl.annotations.{AnnotationFileNotFoundException, JsonProtocol,
  NoTargetAnnotation}
import firrtl.options.phases.GetIncludes
import firrtl.options.{InputAnnotationFileAnnotation, Phase}
import firrtl.util.BackendCompilationUtilities
import org.scalatest.flatspec.AnyFlatSpec
import org.scalatest.matchers.should.Matchers

case object A extends NoTargetAnnotation
case object B extends NoTargetAnnotation
case object C extends NoTargetAnnotation
case object D extends NoTargetAnnotation
case object E extends NoTargetAnnotation

<<<<<<< HEAD
class GetIncludesSpec extends AnyFlatSpec with Matchers with BackendCompilationUtilities with firrtlTests.Utils {
=======
class GetIncludesSpec extends FlatSpec with Matchers with BackendCompilationUtilities with firrtl.testutils.Utils {
>>>>>>> 2d39db76

  val dir = new File("test_run_dir/GetIncludesSpec")
  dir.mkdirs()

  def ref(filename: String): InputAnnotationFileAnnotation = InputAnnotationFileAnnotation(s"$dir/$filename.anno.json")

  def checkAnnos(a: AnnotationSeq, b: AnnotationSeq): Unit = {
    info("read the expected number of annotations")
    a.size should be (b.size)

    info("annotations match exact order")
    a.zip(b).foreach{ case (ax, bx) => ax should be (bx) }
  }

  val files = Seq(
    new File(dir + "/a.anno.json") -> Seq(A, ref("b")),
    new File(dir + "/b.anno.json") -> Seq(B, ref("c"), ref("a")),
    new File(dir + "/c.anno.json") -> Seq(C, ref("d"), ref("e")),
    new File(dir + "/d.anno.json") -> Seq(D),
    new File(dir + "/e.anno.json") -> Seq(E)
  )

  files.foreach{ case (file, annotations) =>
    val pw = new PrintWriter(file)
    pw.write(JsonProtocol.serialize(annotations))
    pw.close()
  }

  class Fixture { val phase: Phase = new GetIncludes }

  behavior of classOf[GetIncludes].toString

  it should "throw an exception if the annotation file doesn't exit" in new Fixture {
    intercept[AnnotationFileNotFoundException]{ phase.transform(Seq(ref("f"))) }
      .getMessage should startWith("Annotation file")
  }

  it should "read annotations from a file" in new Fixture {
    val e = ref("e")
    val in = Seq(e)
    val expect = Seq(E)
    val out = phase.transform(in)

    checkAnnos(out, expect)
  }

  it should "read annotations from multiple files, but not reading duplicates" in new Fixture {
    val Seq(d, e) = Seq("d", "e").map(ref)
    val in = Seq(d, e, e, d)
    val expect = Seq(D, E)
    val (stdout, _, out) = grabStdOutErr { phase.transform(in) }

    checkAnnos(out, expect)

    Seq("d", "e").foreach{ x =>
      info(s"a warning about '$x.anno.json' was printed")
      stdout should include (s"Warning: Annotation file ($dir/$x.anno.json) already included!")
    }
  }

  it should "handle recursive references gracefully, but show a warning" in new Fixture {
    val Seq(a, b, c, d, e) = Seq("a", "b", "c", "d", "e").map(ref)
    val in = Seq(a)
    val expect = Seq(A, B, C, D, E)
    val (stdout, _, out) = grabStdOutErr { phase.transform(in) }

    checkAnnos(out, expect)

    info("a warning about 'a.anno.json' was printed")
    stdout should include (s"Warning: Annotation file ($dir/a.anno.json)")
  }

}<|MERGE_RESOLUTION|>--- conflicted
+++ resolved
@@ -20,11 +20,7 @@
 case object D extends NoTargetAnnotation
 case object E extends NoTargetAnnotation
 
-<<<<<<< HEAD
-class GetIncludesSpec extends AnyFlatSpec with Matchers with BackendCompilationUtilities with firrtlTests.Utils {
-=======
 class GetIncludesSpec extends FlatSpec with Matchers with BackendCompilationUtilities with firrtl.testutils.Utils {
->>>>>>> 2d39db76
 
   val dir = new File("test_run_dir/GetIncludesSpec")
   dir.mkdirs()
