// See LICENSE for license details.

package firrtlTests

import firrtl._
import firrtl.ir.Circuit
import firrtl.Parser.IgnoreInfo
import firrtl.passes._
import firrtl.transforms._

class ReplaceAccessesSpec extends FirrtlFlatSpec {
  val transforms = Seq(
    ToWorkingIR,
    ResolveKinds,
    InferTypes,
<<<<<<< HEAD
    ResolveGenders,
    new InferWidths(),
=======
    ResolveFlows,
    new InferWidths,
>>>>>>> 621c5689
    ReplaceAccesses)
  protected def exec(input: String) = {
    transforms.foldLeft(CircuitState(parse(input), UnknownForm)) {
      (c: CircuitState, t: Transform) => t.runTransform(c)
    }.circuit.serialize
  }
}

class ReplaceAccessesMultiDim extends ReplaceAccessesSpec {
  "ReplacesAccesses" should "replace constant accesses with fixed indices" in {
    val input =
      """circuit Top :
  module Top :
    input clock : Clock
    output out : UInt<1>
    reg r_vec : UInt<1>[4][2], clock
    out <= r_vec[UInt<2>(2)][UInt<1>(1)]
"""
    val check =
      """circuit Top :
  module Top :
    input clock : Clock
    output out : UInt<1>
    reg r_vec : UInt<1>[4][2], clock with :
      reset => (UInt<1>(0), r_vec)
    out <= r_vec[2][1]
"""
    (parse(exec(input))) should be (parse(check))
  }
}<|MERGE_RESOLUTION|>--- conflicted
+++ resolved
@@ -13,13 +13,8 @@
     ToWorkingIR,
     ResolveKinds,
     InferTypes,
-<<<<<<< HEAD
-    ResolveGenders,
-    new InferWidths(),
-=======
     ResolveFlows,
     new InferWidths,
->>>>>>> 621c5689
     ReplaceAccesses)
   protected def exec(input: String) = {
     transforms.foldLeft(CircuitState(parse(input), UnknownForm)) {
