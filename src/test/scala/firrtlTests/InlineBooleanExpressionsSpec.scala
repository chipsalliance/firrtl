--- conflicted
+++ resolved
@@ -242,7 +242,6 @@
     firrtlEquivalenceTest(input, Seq(new InlineBooleanExpressions))
   }
 
-<<<<<<< HEAD
   it should "emit parentheses in the correct places" in {
     // should fail if any of these sub-expressions does not have parentheses
     val input =
@@ -266,7 +265,8 @@
       |    out[11] <= and(in[0], xor(in[1], in[2]))
       |    out[12] <= xor(in[0], or(in[1], in[2]))
     """.stripMargin
-=======
+  }
+
   it should "avoid inlining when it would create context-sensitivity bugs" in {
     val input =
       """circuit AddNot:
@@ -275,7 +275,6 @@
         |    input b: UInt<1>
         |    output o: UInt<2>
         |    o <= add(a, not(b))""".stripMargin
->>>>>>> 505fc533
     firrtlEquivalenceTest(input, Seq(new InlineBooleanExpressions))
   }
 }