// See LICENSE for license details.

package firrtlTests

import org.scalatest.{FlatSpec, Matchers}

import firrtl._
import firrtl.passes
import firrtl.options.Dependency
import firrtl.stage.{Forms, TransformManager}
import firrtl.transforms.IdentityTransform

sealed trait PatchAction { val line: Int }

case class Add(line: Int, transforms: Seq[Dependency[Transform]]) extends PatchAction
case class Del(line: Int) extends PatchAction

object Transforms {
  class IdentityTransformDiff(val inputForm: CircuitForm, val outputForm: CircuitForm) extends Transform {
    override def execute(state: CircuitState): CircuitState = state
    override def name: String = s">>>>> $inputForm -> $outputForm <<<<<"
  }
  import firrtl.{ChirrtlForm => C, HighForm => H, MidForm => M, LowForm => L, UnknownForm => U}
  class ChirrtlToChirrtl extends IdentityTransformDiff(C, C)
  class HighToChirrtl    extends IdentityTransformDiff(H, C)
  class HighToHigh       extends IdentityTransformDiff(H, H)
  class MidToMid         extends IdentityTransformDiff(M, M)
  class MidToChirrtl     extends IdentityTransformDiff(M, C)
  class MidToHigh        extends IdentityTransformDiff(M, H)
  class LowToChirrtl     extends IdentityTransformDiff(L, C)
  class LowToHigh        extends IdentityTransformDiff(L, H)
  class LowToMid         extends IdentityTransformDiff(L, M)
  class LowToLow         extends IdentityTransformDiff(L, L)
}

class LoweringCompilersSpec extends FlatSpec with Matchers {

  def legacyTransforms(a: CoreTransform): Seq[Transform] = a match {
    case _: ChirrtlToHighFirrtl => Seq(
      passes.CheckChirrtl,
      passes.CInferTypes,
      passes.CInferMDir,
      passes.RemoveCHIRRTL)
    case _: IRToWorkingIR => Seq(passes.ToWorkingIR)
    case _: ResolveAndCheck => Seq(
      passes.CheckHighForm,
      passes.ResolveKinds,
      passes.InferTypes,
      passes.CheckTypes,
      passes.Uniquify,
      passes.ResolveKinds,
      passes.InferTypes,
      passes.ResolveFlows,
      passes.CheckFlows,
      new passes.InferBinaryPoints,
      new passes.TrimIntervals,
      new passes.InferWidths,
      passes.CheckWidths,
      new firrtl.transforms.InferResets)
    case _: HighFirrtlToMiddleFirrtl => Seq(
      passes.PullMuxes,
      passes.ReplaceAccesses,
      passes.ExpandConnects,
      passes.ZeroLengthVecs,
      passes.RemoveAccesses,
      passes.Uniquify,
      passes.ExpandWhens,
      passes.CheckInitialization,
      passes.ResolveKinds,
      passes.InferTypes,
      passes.CheckTypes,
      passes.ResolveFlows,
      new passes.InferWidths,
      passes.CheckWidths,
      new passes.RemoveIntervals,
      passes.ConvertFixedToSInt,
      passes.ZeroWidth,
      passes.InferTypes)
    case _: MiddleFirrtlToLowFirrtl => Seq(
      passes.LowerTypes,
      passes.ResolveKinds,
      passes.InferTypes,
      passes.ResolveFlows,
      new passes.InferWidths,
      passes.Legalize,
      firrtl.transforms.RemoveReset,
      passes.ResolveFlows,
      new firrtl.transforms.CheckCombLoops,
      new checks.CheckResets,
      new firrtl.transforms.RemoveWires)
    case _: LowFirrtlOptimization => Seq(
      passes.RemoveValidIf,
      new firrtl.transforms.ConstantPropagation,
      passes.PadWidths,
      new firrtl.transforms.ConstantPropagation,
      passes.Legalize,
      passes.memlib.VerilogMemDelays, // TODO move to Verilog emitter
      new firrtl.transforms.ConstantPropagation,
      passes.SplitExpressions,
      new firrtl.transforms.CombineCats,
      passes.CommonSubexpressionElimination,
      new firrtl.transforms.DeadCodeElimination)
    case _: MinimumLowFirrtlOptimization => Seq(
      passes.RemoveValidIf,
      passes.PadWidths,
      passes.Legalize,
      passes.memlib.VerilogMemDelays, // TODO move to Verilog emitter
      passes.SplitExpressions)
  }

  def compare(a: Seq[Transform], b: TransformManager, patches: Seq[PatchAction] = Seq.empty): Unit = {
    info(s"""Transform Order:\n${b.prettyPrint("    ")}""")

    val m = new scala.collection.mutable.HashMap[Int, Seq[Dependency[Transform]]].withDefault(_ => Seq.empty)
    a.map(Dependency.fromTransform).zipWithIndex.foreach{ case (t, idx) => m(idx) = Seq(t) }

    patches.foreach {
      case Add(line, txs) => m(line - 1) = m(line - 1) ++ txs
      case Del(line)      => m.remove(line - 1)
    }

    val patched = scala.collection.immutable.TreeMap(m.toArray:_*).values.flatten

    patched
      .zip(b.flattenedTransformOrder.map(Dependency.fromTransform))
      .foreach{ case (aa, bb) => bb should be (aa) }

    info(s"found ${b.flattenedTransformOrder.size} transforms")
    patched.size should be (b.flattenedTransformOrder.size)
  }

  behavior of "ChirrtlToHighFirrtl"

  it should "replicate the old order" in {
    val tm = new TransformManager(Forms.MinimalHighForm, Forms.ChirrtlForm)
    compare(legacyTransforms(new firrtl.ChirrtlToHighFirrtl), tm)
  }

  behavior of "IRToWorkingIR"

  it should "replicate the old order" in {
    val tm = new TransformManager(Forms.WorkingIR, Forms.MinimalHighForm)
    compare(legacyTransforms(new firrtl.IRToWorkingIR), tm)
  }

  behavior of "ResolveAndCheck"

  it should "replicate the old order" in {
    val tm = new TransformManager(Forms.Resolved, Forms.WorkingIR)
    val patches = Seq(
      Add(14, Seq(Dependency.fromTransform(firrtl.passes.CheckTypes)))
    )
    compare(legacyTransforms(new ResolveAndCheck), tm, patches)
  }

  behavior of "HighFirrtlToMiddleFirrtl"

  it should "replicate the old order" in {
    val tm = new TransformManager(Forms.MidForm, Forms.Deduped)
    val patches = Seq(
      Add(4, Seq(Dependency(firrtl.passes.ResolveFlows))),
      Add(5, Seq(Dependency(firrtl.passes.ResolveKinds))),
      Add(6, Seq(Dependency(firrtl.passes.ResolveKinds),
                 Dependency(firrtl.passes.InferTypes),
                 Dependency(firrtl.passes.ResolveFlows))),
      Del(7),
      Del(8),
      Add(7, Seq(Dependency[firrtl.passes.ExpandWhensAndCheck])),
      Del(11),
      Del(12),
      Del(13),
      Add(12, Seq(Dependency(firrtl.passes.ResolveFlows),
                  Dependency[firrtl.passes.InferWidths])),
      Del(14),
<<<<<<< HEAD
      Add(17, Seq(Dependency[firrtl.transforms.formal.AssertSubmoduleAssumptions]))
=======
      Add(15, Seq(Dependency(firrtl.passes.ResolveKinds),
                  Dependency(firrtl.passes.InferTypes)))
>>>>>>> 732d0876
    )
    compare(legacyTransforms(new HighFirrtlToMiddleFirrtl), tm, patches)
  }

  behavior of "MiddleFirrtlToLowFirrtl"

  it should "replicate the old order" in {
    val tm = new TransformManager(Forms.LowForm, Forms.MidForm)
    compare(legacyTransforms(new MiddleFirrtlToLowFirrtl), tm)
  }

  behavior of "MinimumLowFirrtlOptimization"

  it should "replicate the old order" in {
    val tm = new TransformManager(Forms.LowFormMinimumOptimized, Forms.LowForm)
    val patches = Seq(
      Add(4, Seq(Dependency(firrtl.passes.ResolveFlows))),
      Add(5, Seq(Dependency(firrtl.passes.ResolveKinds)))
    )
    compare(legacyTransforms(new MinimumLowFirrtlOptimization), tm, patches)
  }

  behavior of "LowFirrtlOptimization"

  it should "replicate the old order" in {
    val tm = new TransformManager(Forms.LowFormOptimized, Forms.LowForm)
    val patches = Seq(
      Add(6, Seq(Dependency(firrtl.passes.ResolveFlows))),
      Add(7, Seq(Dependency(firrtl.passes.Legalize))),
      Add(8, Seq(Dependency(firrtl.passes.ResolveKinds)))
    )
    compare(legacyTransforms(new LowFirrtlOptimization), tm, patches)
  }

  behavior of "VerilogMinimumOptimized"

  it should "replicate the old order" in {
    val legacy = Seq(
      new firrtl.transforms.BlackBoxSourceHelper,
      new firrtl.transforms.FixAddingNegativeLiterals,
      new firrtl.transforms.ReplaceTruncatingArithmetic,
      new firrtl.transforms.InlineBitExtractionsTransform,
      new firrtl.transforms.PropagatePresetAnnotations,
      new firrtl.transforms.InlineCastsTransform,
      new firrtl.transforms.LegalizeClocksTransform,
      new firrtl.transforms.FlattenRegUpdate,
      firrtl.passes.VerilogModulusCleanup,
      new firrtl.transforms.VerilogRename,
      firrtl.passes.VerilogPrep,
      new firrtl.AddDescriptionNodes)
    val tm = new TransformManager(Forms.VerilogMinimumOptimized, (new firrtl.VerilogEmitter).prerequisites)
    compare(legacy, tm)
  }

  behavior of "VerilogOptimized"

  it should "replicate the old order" in {
    val legacy = Seq(
      new firrtl.transforms.BlackBoxSourceHelper,
      new firrtl.transforms.FixAddingNegativeLiterals,
      new firrtl.transforms.ReplaceTruncatingArithmetic,
      new firrtl.transforms.InlineBitExtractionsTransform,
      new firrtl.transforms.PropagatePresetAnnotations,
      new firrtl.transforms.InlineCastsTransform,
      new firrtl.transforms.LegalizeClocksTransform,
      new firrtl.transforms.FlattenRegUpdate,
      new firrtl.transforms.DeadCodeElimination,
      firrtl.passes.VerilogModulusCleanup,
      new firrtl.transforms.VerilogRename,
      firrtl.passes.VerilogPrep,
      new firrtl.AddDescriptionNodes)
    val tm = new TransformManager(Forms.VerilogOptimized, Forms.LowFormOptimized)
    compare(legacy, tm)
  }

  behavior of "Legacy Custom Transforms"

  it should "work for Chirrtl -> Chirrtl" in {
    val expected = new Transforms.ChirrtlToChirrtl :: new firrtl.ChirrtlEmitter :: Nil
    val tm = new TransformManager(Dependency[firrtl.ChirrtlEmitter] :: Dependency[Transforms.ChirrtlToChirrtl] :: Nil)
    compare(expected, tm)
  }

  it should "work for High -> High" in {
    val expected =
      new TransformManager(Forms.HighForm).flattenedTransformOrder ++
        Some(new Transforms.HighToHigh) ++
        (new TransformManager(Forms.MidForm, Forms.HighForm).flattenedTransformOrder)
    val tm = new TransformManager(Forms.MidForm :+ Dependency[Transforms.HighToHigh])
    compare(expected, tm)
  }

  it should "work for High -> Chirrtl" in {
    val expected =
      new TransformManager(Forms.HighForm).flattenedTransformOrder ++
        Some(new Transforms.HighToChirrtl) ++
        (new TransformManager(Forms.HighForm, Forms.ChirrtlForm).flattenedTransformOrder)
    val tm = new TransformManager(Forms.HighForm :+ Dependency[Transforms.HighToChirrtl])
    compare(expected, tm)
  }

  it should "work for Mid -> Mid" in {
    val expected =
      new TransformManager(Forms.MidForm).flattenedTransformOrder ++
        Some(new Transforms.MidToMid) ++
        (new TransformManager(Forms.LowForm, Forms.MidForm).flattenedTransformOrder)
    val tm = new TransformManager(Forms.LowForm :+ Dependency[Transforms.MidToMid])
    compare(expected, tm)
  }

  it should "work for Mid -> High" in {
    val expected =
      new TransformManager(Forms.MidForm).flattenedTransformOrder ++
        Some(new Transforms.MidToHigh) ++
        (new TransformManager(Forms.LowForm, Forms.MinimalHighForm).flattenedTransformOrder)
    val tm = new TransformManager(Forms.LowForm :+ Dependency[Transforms.MidToHigh])
    compare(expected, tm)
  }

  it should "work for Mid -> Chirrtl" in {
    val expected =
      new TransformManager(Forms.MidForm).flattenedTransformOrder ++
        Some(new Transforms.MidToChirrtl) ++
        (new TransformManager(Forms.LowForm, Forms.ChirrtlForm).flattenedTransformOrder)
    val tm = new TransformManager(Forms.LowForm :+ Dependency[Transforms.MidToChirrtl])
    compare(expected, tm)
  }

  it should "work for Low -> Low" in {
    val expected =
      new TransformManager(Forms.LowFormOptimized).flattenedTransformOrder ++
        Seq(new Transforms.LowToLow)
    val tm = new TransformManager(Forms.LowFormOptimized :+ Dependency[Transforms.LowToLow])
    compare(expected, tm)
  }

  it should "work for Low -> Mid" in {
    val expected =
      new TransformManager(Forms.LowFormOptimized).flattenedTransformOrder ++
        Seq(new Transforms.LowToMid) ++
        (new TransformManager(Forms.LowFormOptimized, Forms.MidForm).flattenedTransformOrder)
    val tm = new TransformManager(Forms.LowFormOptimized :+ Dependency[Transforms.LowToMid])
    compare(expected, tm)
  }

  it should "work for Low -> High" in {
    val expected =
      new TransformManager(Forms.LowFormOptimized).flattenedTransformOrder ++
        Seq(new Transforms.LowToHigh) ++
        (new TransformManager(Forms.LowFormOptimized, Forms.MinimalHighForm).flattenedTransformOrder)
    val tm = new TransformManager(Forms.LowFormOptimized :+ Dependency[Transforms.LowToHigh])
    compare(expected, tm)
  }

  it should "work for Low -> Chirrtl" in {
    val expected =
      new TransformManager(Forms.LowFormOptimized).flattenedTransformOrder ++
        Seq(new Transforms.LowToChirrtl) ++
        (new TransformManager(Forms.LowFormOptimized, Forms.ChirrtlForm).flattenedTransformOrder)
    val tm = new TransformManager(Forms.LowFormOptimized :+ Dependency[Transforms.LowToChirrtl])
    compare(expected, tm)
  }

  it should "schedule inputForm=LowForm after MiddleFirrtlToLowFirrtl for the LowFirrtlEmitter" in {
    val expected =
      new TransformManager(Forms.LowForm).flattenedTransformOrder ++
        Seq(new Transforms.LowToLow, new firrtl.LowFirrtlEmitter)
    val tm = (new TransformManager(Seq(Dependency[firrtl.LowFirrtlEmitter], Dependency[Transforms.LowToLow])))
    compare(expected, tm)
  }

  it should "schedule inputForm=LowForm after MinimumLowFirrtlOptimizations for the MinimalVerilogEmitter" in {
    val expected =
      new TransformManager(Forms.LowFormMinimumOptimized).flattenedTransformOrder ++
        Seq(new Transforms.LowToLow, new firrtl.MinimumVerilogEmitter)
    val tm = (new TransformManager(Seq(Dependency[firrtl.MinimumVerilogEmitter], Dependency[Transforms.LowToLow])))
    val patches = Seq(
<<<<<<< HEAD
      Add(61, Seq(
        Dependency[firrtl.transforms.formal.RemoveVerificationStatements],
        Dependency[firrtl.transforms.LegalizeAndReductionsTransform]))
=======
      Add(62, Seq(Dependency[firrtl.transforms.LegalizeAndReductionsTransform]))
>>>>>>> 732d0876
    )
    compare(expected, tm, patches)
  }

  it should "schedule inputForm=LowForm after LowFirrtlOptimizations for the VerilogEmitter" in {
    val expected =
      new TransformManager(Forms.LowFormOptimized).flattenedTransformOrder ++
        Seq(new Transforms.LowToLow, new firrtl.VerilogEmitter)
    val tm = (new TransformManager(Seq(Dependency[firrtl.VerilogEmitter], Dependency[Transforms.LowToLow])))
    val patches = Seq(
<<<<<<< HEAD
      Add(68, Seq(
        Dependency[firrtl.transforms.formal.RemoveVerificationStatements],
        Dependency[firrtl.transforms.LegalizeAndReductionsTransform]))
=======
      Add(69, Seq(Dependency[firrtl.transforms.LegalizeAndReductionsTransform]))
>>>>>>> 732d0876
    )
    compare(expected, tm, patches)
  }

}<|MERGE_RESOLUTION|>--- conflicted
+++ resolved
@@ -172,12 +172,10 @@
       Add(12, Seq(Dependency(firrtl.passes.ResolveFlows),
                   Dependency[firrtl.passes.InferWidths])),
       Del(14),
-<<<<<<< HEAD
+      Add(15, Seq(Dependency(firrtl.passes.ResolveKinds),
+                  Dependency(firrtl.passes.InferTypes))),
+      // TODO
       Add(17, Seq(Dependency[firrtl.transforms.formal.AssertSubmoduleAssumptions]))
-=======
-      Add(15, Seq(Dependency(firrtl.passes.ResolveKinds),
-                  Dependency(firrtl.passes.InferTypes)))
->>>>>>> 732d0876
     )
     compare(legacyTransforms(new HighFirrtlToMiddleFirrtl), tm, patches)
   }
@@ -355,13 +353,9 @@
         Seq(new Transforms.LowToLow, new firrtl.MinimumVerilogEmitter)
     val tm = (new TransformManager(Seq(Dependency[firrtl.MinimumVerilogEmitter], Dependency[Transforms.LowToLow])))
     val patches = Seq(
-<<<<<<< HEAD
-      Add(61, Seq(
+      Add(63, Seq(
         Dependency[firrtl.transforms.formal.RemoveVerificationStatements],
         Dependency[firrtl.transforms.LegalizeAndReductionsTransform]))
-=======
-      Add(62, Seq(Dependency[firrtl.transforms.LegalizeAndReductionsTransform]))
->>>>>>> 732d0876
     )
     compare(expected, tm, patches)
   }
@@ -372,13 +366,9 @@
         Seq(new Transforms.LowToLow, new firrtl.VerilogEmitter)
     val tm = (new TransformManager(Seq(Dependency[firrtl.VerilogEmitter], Dependency[Transforms.LowToLow])))
     val patches = Seq(
-<<<<<<< HEAD
-      Add(68, Seq(
+      Add(70, Seq(
         Dependency[firrtl.transforms.formal.RemoveVerificationStatements],
         Dependency[firrtl.transforms.LegalizeAndReductionsTransform]))
-=======
-      Add(69, Seq(Dependency[firrtl.transforms.LegalizeAndReductionsTransform]))
->>>>>>> 732d0876
     )
     compare(expected, tm, patches)
   }
