// SPDX-License-Identifier: Apache-2.0

import mill._
import mill.scalalib._
import mill.scalalib.publish._
import mill.modules.Util
import $ivy.`com.lihaoyi::mill-contrib-buildinfo:$MILL_VERSION`
import mill.contrib.buildinfo.BuildInfo

object firrtl extends mill.Cross[firrtlCrossModule]("2.12.12", "2.13.2")

class firrtlCrossModule(val crossScalaVersion: String) extends CrossSbtModule with PublishModule with BuildInfo {
  override def millSourcePath = super.millSourcePath / os.up

  // 2.12.12 -> Array("2", "12", "12") -> "12" -> 12
  private def majorVersion = crossScalaVersion.split('.')(1).toInt

  def publishVersion = "1.5-SNAPSHOT"

  override def mainClass = T {
    Some("firrtl.stage.FirrtlMain")
  }

<<<<<<< HEAD
  private def javacCrossOptions = majorVersion match {
    case i if i < 12 => Seq("-source", "1.7", "-target", "1.7")
    case _           => Seq("-source", "1.8", "-target", "1.8")
  }
=======
  private def javacCrossOptions = Seq("-source", "1.8", "-target", "1.8")
>>>>>>> 94d1bee4

  override def scalacOptions = T {
    super.scalacOptions() ++ Seq(
      "-deprecation",
      "-unchecked",
      "-Yrangepos" // required by SemanticDB compiler plugin
    )
  }

  override def javacOptions = T {
    super.javacOptions() ++ javacCrossOptions
  }

  override def ivyDeps = T {
    super.ivyDeps() ++ Agg(
      ivy"${scalaOrganization()}:scala-reflect:${scalaVersion()}",
      ivy"com.github.scopt::scopt:3.7.1",
      ivy"net.jcazevedo::moultingyaml:0.4.2",
      ivy"org.json4s::json4s-native:3.6.9",
      ivy"org.apache.commons:commons-text:1.8",
      ivy"org.antlr:antlr4-runtime:$antlr4Version",
      ivy"com.google.protobuf:protobuf-java:$protocVersion"
    ) ++ {
      if (majorVersion > 12)
        Agg(ivy"org.scala-lang.modules::scala-parallel-collections:0.2.0")
      else
        Agg()
    }
  }

  object test extends Tests {
<<<<<<< HEAD
    private def ivyCrossDeps = majorVersion match {
      case i if i < 12 => Agg(ivy"junit:junit:4.13.1")
      case _           => Agg()
    }

=======
>>>>>>> 94d1bee4
    override def ivyDeps = T {
      Agg(
        ivy"org.scalatest::scalatest:3.2.0",
        ivy"org.scalatestplus::scalacheck-1-14:3.1.3.0"
      )
    }

    def testFrameworks = T {
      Seq("org.scalatest.tools.Framework")
    }

    // a sbt-like testOnly command.
    // for example, mill -i "firrtl[2.12.12].test.testOnly" "firrtlTests.AsyncResetSpec"
    def testOnly(args: String*) = T.command {
      super.runMain("org.scalatest.run", args: _*)
    }
  }

  override def buildInfoPackageName = Some("firrtl")

  override def buildInfoMembers: T[Map[String, String]] = T {
    Map(
      "buildInfoPackage" -> artifactName(),
      "version" -> publishVersion(),
      "scalaVersion" -> scalaVersion()
    )
  }

  override def generatedSources = T {
    generatedAntlr4Source() ++ generatedProtoSources() :+ generatedBuildInfo()._2
  }

  /* antlr4 */
  def antlr4Version = "4.8"

  def antlrSource = T.source {
    millSourcePath / "src" / "main" / "antlr4" / "FIRRTL.g4"
  }

  def downloadAntlr4Jar = T.persistent {
    Util.download(s"https://www.antlr.org/download/antlr-$antlr4Version-complete.jar")
  }

  def generatedAntlr4Source = T.sources {
    os.proc(
      "java",
      "-jar",
      downloadAntlr4Jar().path.toString,
      "-o",
      T.ctx.dest.toString,
      "-lib",
      antlrSource().path.toString,
      "-package",
      "firrtl.antlr",
      "-no-listener",
      "-visitor",
      antlrSource().path.toString
    ).call()
    T.ctx.dest
  }

  /* protoc */
  def protocVersion = "3.5.1"

  def protobufSource = T.source {
    millSourcePath / "src" / "main" / "proto" / "firrtl.proto"
  }

  def downloadProtocJar = T.persistent {
    Util.download(
      s"https://repo.maven.apache.org/maven2/com/github/os72/protoc-jar/$protocVersion/protoc-jar-$protocVersion.jar"
    )
  }

  def generatedProtoSources = T.sources {
    os.proc(
      "java",
      "-jar",
      downloadProtocJar().path.toString,
      "-I",
      protobufSource().path / os.up,
      s"--java_out=${T.ctx.dest.toString}",
      protobufSource().path.toString()
    ).call()
    T.ctx.dest / "firrtl"
  }

  def pomSettings = T {
    PomSettings(
      description = artifactName(),
      organization = "edu.berkeley.cs",
      url = "https://github.com/freechipsproject/firrtl",
      licenses = Seq(License.`BSD-3-Clause`),
      versionControl = VersionControl.github("freechipsproject", "firrtl"),
      developers = Seq(
        Developer("jackbackrack", "Jonathan Bachrach", "https://eecs.berkeley.edu/~jrb/")
      )
    )
  }

  // make mill publish sbt compatible package
  override def artifactName = "firrtl"
}<|MERGE_RESOLUTION|>--- conflicted
+++ resolved
@@ -21,14 +21,7 @@
     Some("firrtl.stage.FirrtlMain")
   }
 
-<<<<<<< HEAD
-  private def javacCrossOptions = majorVersion match {
-    case i if i < 12 => Seq("-source", "1.7", "-target", "1.7")
-    case _           => Seq("-source", "1.8", "-target", "1.8")
-  }
-=======
   private def javacCrossOptions = Seq("-source", "1.8", "-target", "1.8")
->>>>>>> 94d1bee4
 
   override def scalacOptions = T {
     super.scalacOptions() ++ Seq(
@@ -60,14 +53,6 @@
   }
 
   object test extends Tests {
-<<<<<<< HEAD
-    private def ivyCrossDeps = majorVersion match {
-      case i if i < 12 => Agg(ivy"junit:junit:4.13.1")
-      case _           => Agg()
-    }
-
-=======
->>>>>>> 94d1bee4
     override def ivyDeps = T {
       Agg(
         ivy"org.scalatest::scalatest:3.2.0",
