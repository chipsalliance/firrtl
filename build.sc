// Build script for mill 0.6.0
import mill._
import mill.scalalib._
import mill.scalalib.publish._
import mill.modules.Util

object firrtl extends mill.Cross[firrtlCrossModule]("2.11.12", "2.12.11")

class firrtlCrossModule(crossVersion: String) extends ScalaModule with SbtModule with PublishModule {
  // different scala version shares same sources
  // mill use foo/2.11.12 foo/2.12.11 as millSourcePath by default
  override def millSourcePath = super.millSourcePath / os.up / os.up

  def scalaVersion = crossVersion

  // 2.12.11 -> Array("2", "12", "10") -> "12" -> 12
  private def majorVersion = crossVersion.split('.')(1).toInt

  def publishVersion = "1.3-SNAPSHOT"

  def antlr4Version = "4.7.1"

  def protocVersion = "3.5.1"

  def mainClass = Some("firrtl.stage.FirrtlMain")
  
  private def scalacCrossOptions = majorVersion match {
    case i if i < 12 => Seq()
    case _ => Seq("-Xsource:2.11")
  }

  private def javacCrossOptions = majorVersion match {
    case i if i < 12 => Seq("-source", "1.7", "-target", "1.7")
    case _ => Seq("-source", "1.8", "-target", "1.8")
  }

  override def scalacOptions = super.scalacOptions() ++ Seq(
    "-deprecation",
    "-unchecked",
    "-Yrangepos", // required by SemanticDB compiler plugin
  ) ++ scalacCrossOptions
  
  override def javacOptions = super.javacOptions() ++ javacCrossOptions

  override def ivyDeps = super.ivyDeps() ++ Agg(
    ivy"${scalaOrganization()}:scala-reflect:${scalaVersion()}",
    ivy"com.github.scopt::scopt:3.7.1",
<<<<<<< HEAD
    ivy"net.jcazevedo::moultingyaml:0.4.1",
    ivy"org.json4s::json4s-native:3.6.8",
=======
    ivy"net.jcazevedo::moultingyaml:0.4.2",
    ivy"org.json4s::json4s-native:3.6.7",
>>>>>>> d7631649
    ivy"org.apache.commons:commons-text:1.7",
    ivy"org.antlr:antlr4-runtime:4.7.1",
    ivy"com.google.protobuf:protobuf-java:3.5.1"
  )
  
  object test extends Tests {
    private def ivyCrossDeps = majorVersion match {
      case i if i < 12 => Agg(ivy"junit:junit:4.12")
      case _ => Agg()
    }

    def ivyDeps = Agg(
      ivy"org.scalatest::scalatest:3.1.1",
      ivy"org.scalatestplus::scalacheck-1-14:3.1.0.1"
    ) ++ ivyCrossDeps

    def testFrameworks = Seq("org.scalatest.tools.Framework")

    // a sbt-like testOnly command.
    // for example, mill -i "firrtl[2.12.11].test.testOnly" "firrtlTests.AsyncResetSpec"
    def testOnly(args: String*) = T.command {
      super.runMain("org.scalatest.run", args: _*)
    }
  }

  override def generatedSources = T {
    generatedAntlr4Source() ++ generatedProtoSources()
  }

  /** antlr4 */

  def antlrSource = T.source {
    millSourcePath / 'src / 'main / 'antlr4 / "FIRRTL.g4"
  }

  def downloadAntlr4Jar = T {
    Util.download(s"https://www.antlr.org/download/antlr-$antlr4Version-complete.jar")
  }

  def generatedAntlr4Source = T.sources {
    os.proc("java",
      "-jar", downloadAntlr4Jar().path.toString,
      "-o", T.ctx.dest.toString,
      "-lib", antlrSource().path.toString,
      "-package", "firrtl.antlr",
      "-no-listener", "-visitor",
      antlrSource().path.toString
    ).call()
    T.ctx.dest
  }

  /** protoc */

  def protobufSource = T.source {
    millSourcePath / 'src / 'main / 'proto / "firrtl.proto"
  }

  def downloadProtocJar = T {
    Util.download(s"https://repo.maven.apache.org/maven2/com/github/os72/protoc-jar/$protocVersion/protoc-jar-$protocVersion.jar")
  }

  def generatedProtoSources = T.sources {
    os.proc("java",
      "-jar", downloadProtocJar().path.toString,
      "-I", protobufSource().path / os.up,
      s"--java_out=${T.ctx.dest.toString}",
      protobufSource().path.toString()
    ).call()
    T.ctx.dest / "firrtl"
  }

  def pomSettings = PomSettings(
    description = artifactName(),
    organization = "edu.berkeley.cs",
    url = "https://github.com/freechipsproject/firrtl",
    licenses = Seq(License.`BSD-3-Clause`),
    versionControl = VersionControl.github("freechipsproject", "firrtl"),
    developers = Seq(
      Developer("jackbackrack", "Jonathan Bachrach", "https://eecs.berkeley.edu/~jrb/")
    )
  )
  // make mill publish sbt compatible package
  def artifactName = "firrtl"
}<|MERGE_RESOLUTION|>--- conflicted
+++ resolved
@@ -45,13 +45,8 @@
   override def ivyDeps = super.ivyDeps() ++ Agg(
     ivy"${scalaOrganization()}:scala-reflect:${scalaVersion()}",
     ivy"com.github.scopt::scopt:3.7.1",
-<<<<<<< HEAD
-    ivy"net.jcazevedo::moultingyaml:0.4.1",
+    ivy"net.jcazevedo::moultingyaml:0.4.2",
     ivy"org.json4s::json4s-native:3.6.8",
-=======
-    ivy"net.jcazevedo::moultingyaml:0.4.2",
-    ivy"org.json4s::json4s-native:3.6.7",
->>>>>>> d7631649
     ivy"org.apache.commons:commons-text:1.7",
     ivy"org.antlr:antlr4-runtime:4.7.1",
     ivy"com.google.protobuf:protobuf-java:3.5.1"
