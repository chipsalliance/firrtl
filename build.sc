--- conflicted
+++ resolved
@@ -59,19 +59,12 @@
       case _ => Agg()
     }
 
-<<<<<<< HEAD
-    def ivyDeps = Agg(
-      ivy"org.scalatest::scalatest:3.2.1",
-      ivy"org.scalatestplus::scalacheck-1-14:3.1.4.0"
-    ) ++ ivyCrossDeps
-=======
     override def ivyDeps = T {
       Agg(
         ivy"org.scalatest::scalatest:3.2.0",
         ivy"org.scalatestplus::scalacheck-1-14:3.1.3.0"
       ) ++ ivyCrossDeps
     }
->>>>>>> 76c7e654
 
     def testFrameworks = T {
       Seq("org.scalatest.tools.Framework")
