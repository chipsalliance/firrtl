--- conflicted
+++ resolved
@@ -47,13 +47,8 @@
       ivy"${scalaOrganization()}:scala-reflect:${scalaVersion()}",
       ivy"com.github.scopt::scopt:3.7.1",
       ivy"net.jcazevedo::moultingyaml:0.4.2",
-<<<<<<< HEAD
-      ivy"org.json4s::json4s-native:4.0.5",
+      ivy"org.json4s::json4s-native:4.0.6",
       ivy"org.apache.commons:commons-text:1.10.0",
-=======
-      ivy"org.json4s::json4s-native:4.0.6",
-      ivy"org.apache.commons:commons-text:1.9",
->>>>>>> a72029b7
       ivy"io.github.alexarchambault::data-class:0.2.5",
       ivy"org.antlr:antlr4-runtime:$antlr4Version",
       ivy"com.google.protobuf:protobuf-java:$protocVersion",
