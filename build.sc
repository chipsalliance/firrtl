--- conflicted
+++ resolved
@@ -60,13 +60,8 @@
   object test extends Tests {
     override def ivyDeps = T {
       Agg(
-<<<<<<< HEAD
-        ivy"org.scalatest::scalatest:3.2.8",
-        ivy"org.scalatestplus::scalacheck-1-14:3.1.4.0"
-=======
         ivy"org.scalatest::scalatest:3.2.9",
         ivy"org.scalatestplus::scalacheck-1-14:3.1.3.0"
->>>>>>> 62fdb87e
       )
     }
 
