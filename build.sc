// SPDX-License-Identifier: Apache-2.0

import mill._
import mill.scalalib._
import mill.scalalib.publish._
import mill.scalalib.scalafmt._
import mill.modules.Util
import $ivy.`com.lihaoyi::mill-contrib-buildinfo:$MILL_VERSION`
import mill.contrib.buildinfo.BuildInfo

object firrtl extends mill.Cross[firrtlCrossModule]("2.12.13", "2.13.4")

class firrtlCrossModule(val crossScalaVersion: String) extends CrossSbtModule with ScalafmtModule with PublishModule with BuildInfo {
  override def millSourcePath = super.millSourcePath / os.up

  // 2.12.12 -> Array("2", "12", "12") -> "12" -> 12
  private def majorVersion = crossScalaVersion.split('.')(1).toInt

  def publishVersion = "1.5-SNAPSHOT"

  override def mainClass = T {
    Some("firrtl.stage.FirrtlMain")
  }

  private def javacCrossOptions = Seq("-source", "1.8", "-target", "1.8")

  override def scalacOptions = T {
    super.scalacOptions() ++ Seq(
      "-deprecation",
      "-unchecked",
      "-Yrangepos" // required by SemanticDB compiler plugin
    ) ++ (if (majorVersion == 13) Seq("-Ymacro-annotations") else Nil)
  }

  override def javacOptions = T {
    super.javacOptions() ++ javacCrossOptions
  }

  override def ivyDeps = T {
    super.ivyDeps() ++ Agg(
      ivy"${scalaOrganization()}:scala-reflect:${scalaVersion()}",
      ivy"com.github.scopt::scopt:3.7.1",
      ivy"net.jcazevedo::moultingyaml:0.4.2",
      ivy"org.json4s::json4s-native:3.6.9",
      ivy"org.apache.commons:commons-text:1.8",
      ivy"io.github.alexarchambault::data-class:0.2.5",
      ivy"org.antlr:antlr4-runtime:$antlr4Version",
      ivy"com.google.protobuf:protobuf-java:$protocVersion"
    ) ++ {
      if (majorVersion == 13)
        Agg(ivy"org.scala-lang.modules::scala-parallel-collections:1.0.2")
      else
        Agg()
    }
  }

  override def scalacPluginIvyDeps = if (majorVersion == 12) Agg(ivy"org.scalamacros:::paradise:2.1.1") else super.scalacPluginIvyDeps

  object test extends Tests {
    override def ivyDeps = T {
      Agg(
<<<<<<< HEAD
        ivy"org.scalatest::scalatest:3.2.0",
        ivy"org.scalatestplus::scalacheck-1-14:3.1.4.0"
=======
        ivy"org.scalatest::scalatest:3.2.8",
        ivy"org.scalatestplus::scalacheck-1-14:3.1.3.0"
>>>>>>> e1f30d6e
      )
    }

    def testFrameworks = T {
      Seq("org.scalatest.tools.Framework")
    }

    // a sbt-like testOnly command.
    // for example, mill -i "firrtl[2.12.12].test.testOnly" "firrtlTests.AsyncResetSpec"
    def testOnly(args: String*) = T.command {
      super.runMain("org.scalatest.run", args: _*)
    }
  }

  override def buildInfoPackageName = Some("firrtl")

  override def buildInfoMembers: T[Map[String, String]] = T {
    Map(
      "buildInfoPackage" -> artifactName(),
      "version" -> publishVersion(),
      "scalaVersion" -> scalaVersion()
    )
  }

  override def generatedSources = T {
    generatedAntlr4Source() ++ generatedProtoSources() :+ generatedBuildInfo()._2
  }

  /* antlr4 */
  def antlr4Version = "4.8"

  def antlrSource = T.source {
    millSourcePath / "src" / "main" / "antlr4" / "FIRRTL.g4"
  }

  def downloadAntlr4Jar = T.persistent {
    if (!os.isFile( T.ctx.dest / "antlr4" ))
      Util.download(s"https://www.antlr.org/download/antlr-$antlr4Version-complete.jar", os.rel / "antlr4")
    PathRef(T.ctx.dest / "antlr4")
  }

  def generatedAntlr4Source = T.sources {
    os.proc("java",
      "-jar", downloadAntlr4Jar().path.toString,
      "-o", T.ctx.dest.toString,
      "-lib", antlrSource().path.toString,
      "-package", "firrtl.antlr",
      "-no-listener", "-visitor",
      antlrSource().path.toString
    ).call()
    T.ctx.dest
  }

  /* protoc */
  def protocVersion = "3.15.6"

  def protobufSource = T.source {
    millSourcePath / "src" / "main" / "proto" / "firrtl.proto"
  }

  def architecture = T {
    System.getProperty("os.arch")
  }
  def operationSystem = T {
    System.getProperty("os.name")
  }

  def downloadProtoc = T.persistent {
    val isMac = operationSystem().toLowerCase.startsWith("mac")
    val isLinux = operationSystem().toLowerCase.startsWith("linux")
    val isWindows = operationSystem().toLowerCase.startsWith("win")

    val aarch_64 = architecture().equals("aarch64") | architecture().startsWith("armv8")
    val ppcle_64 = architecture().equals("ppc64le")
    val s390x = architecture().equals("s390x")
    val x86_32 = architecture().matches("^(x8632|x86|i[3-6]86|ia32|x32)$")
    val x86_64 = architecture().matches("^(x8664|amd64|ia32e|em64t|x64|x86_64)$")

    val protocBinary =
      if (isMac)
        // MacOS ARM 64-bit still supports x86_64 binaries via Rosetta 2
        if (aarch_64 || x86_64) "osx-x86_64"
        else throw new Exception("mill cannot detect your architecture of your Mac")
      else if (isLinux)
        if (aarch_64) "linux-aarch_64"
        else if (ppcle_64) "linux-ppcle_64"
        else if (s390x) "linux-s390x"
        else if (x86_32) "linux-x86_32"
        else if (x86_64) "linux-x86_64"
        else throw new Exception("mill cannot detect your architecture of your Linux")
      else if (isWindows)
        if (x86_32) "win32"
        else if (x86_64) "win64"
        else throw new Exception("mill cannot detect your architecture of your Windows")
      else throw new Exception("mill cannot detect your operation system.")

    val unpackPath = os.rel / "unpacked"

    val bin = if(isWindows)
      T.ctx.dest / unpackPath / "bin" / "protoc.exe"
    else
      T.ctx.dest / unpackPath / "bin" / "protoc"

    if (!os.exists(bin))
      Util.downloadUnpackZip(
        s"https://github.com/protocolbuffers/protobuf/releases/download/v$protocVersion/protoc-$protocVersion-$protocBinary.zip",
        unpackPath
      )
    // Download Linux/Mac binary doesn't have x.
    if (!isWindows) os.perms.set(bin, "rwx------")
    PathRef(bin)
  }

  def generatedProtoSources = T.sources {
    os.proc(
      downloadProtoc().path.toString,
      "-I", protobufSource().path / os.up,
      s"--java_out=${T.ctx.dest.toString}",
      protobufSource().path.toString()
    ).call()
    T.ctx.dest / "firrtl"
  }

  def pomSettings = T {
    PomSettings(
      description = artifactName(),
      organization = "edu.berkeley.cs",
      url = "https://github.com/freechipsproject/firrtl",
      licenses = Seq(License.`BSD-3-Clause`),
      versionControl = VersionControl.github("freechipsproject", "firrtl"),
      developers = Seq(
        Developer("jackbackrack", "Jonathan Bachrach", "https://eecs.berkeley.edu/~jrb/")
      )
    )
  }

  // make mill publish sbt compatible package
  override def artifactName = "firrtl"
}<|MERGE_RESOLUTION|>--- conflicted
+++ resolved
@@ -59,13 +59,8 @@
   object test extends Tests {
     override def ivyDeps = T {
       Agg(
-<<<<<<< HEAD
-        ivy"org.scalatest::scalatest:3.2.0",
-        ivy"org.scalatestplus::scalacheck-1-14:3.1.4.0"
-=======
         ivy"org.scalatest::scalatest:3.2.8",
         ivy"org.scalatestplus::scalacheck-1-14:3.1.3.0"
->>>>>>> e1f30d6e
       )
     }
 
